--- conflicted
+++ resolved
@@ -1,9 +1,4 @@
 [build]
-<<<<<<< HEAD
-base = ""
-publish = "website/build/"
-command = "./website/build-netlify.sh"
-=======
 base = "website/"
 publish = "build/"
 
@@ -11,5 +6,4 @@
 command = "./build-netlify.sh"
 
 [context.deploy-preview]
-command = "./build-netlify.sh preview"
->>>>>>> 62550ba6
+command = "./build-netlify.sh preview"