import { spawn } from "child_process";
import { connect } from "net";
import {
	ExtensionContext,
	languages,
	TextEditor,
	Uri,
	window,
	workspace,
} from "vscode";
import {
	DocumentFilter,
	LanguageClient,
	LanguageClientOptions,
	ServerOptions,
	StreamInfo,
} from "vscode-languageclient/node";
import { setContextValue } from "./utils";
import { Session } from "./session";
import { syntaxTree } from "./commands/syntaxTree";
import { Commands } from "./commands";
<<<<<<< HEAD
import { StatusBar } from "./status_bar";
=======
import { StatusBar } from "./statusBar";
>>>>>>> d06adb61

let client: LanguageClient;

const IN_ROME_PROJECT = "inRomeProject";

export async function activate(context: ExtensionContext) {
	const command =
		process.env.DEBUG_SERVER_PATH || (await getServerPath(context));

	if (!command) {
		await window.showErrorMessage(
			"The Rome extensions doesn't ship with prebuilt binaries for your platform yet. " +
				"You can still use it by cloning the rome/tools repo from GitHub to build the LSP " +
				"yourself and use it with this extension with the rome.lspBin setting",
		);
		return;
	}

	const statusBar = new StatusBar();

	const serverOptions: ServerOptions = createMessageTransports.bind(
		undefined,
		command,
	);

	const traceOutputChannel = window.createOutputChannel("Rome Trace");

	const documentSelector: DocumentFilter[] = [
<<<<<<< HEAD
		{ language: "javascript" },
		{ language: "typescript" },
		{ language: "javascriptreact" },
		{ language: "typescriptreact" },
=======
		{ scheme: "file", language: "javascript" },
		{ scheme: "file", language: "typescript" },
		{ scheme: "file", language: "javascriptreact" },
		{ scheme: "file", language: "typescriptreact" },
>>>>>>> d06adb61
	];

	const clientOptions: LanguageClientOptions = {
		documentSelector,
		traceOutputChannel,
	};

	client = new LanguageClient("rome_lsp", "Rome", serverOptions, clientOptions);

	const session = new Session(context, client);

	const codeDocumentSelector =
		client.protocol2CodeConverter.asDocumentSelector(documentSelector);

	// we are now in a rome project
	setContextValue(IN_ROME_PROJECT, true);

	session.registerCommand(Commands.SyntaxTree, syntaxTree(session));
	session.registerCommand(Commands.ServerStatus, () => {
		traceOutputChannel.show();
	});

	context.subscriptions.push(
		client.onDidChangeState((evt) => {
			statusBar.setServerState(evt.newState);
		}),
	);

	const handleActiveTextEditorChanged = (textEditor?: TextEditor) => {
		if (!textEditor) {
			statusBar.setActive(false);
		}

		const { document } = textEditor;
		statusBar.setActive(languages.match(codeDocumentSelector, document) > 0);
	};

	context.subscriptions.push(
		window.onDidChangeActiveTextEditor(handleActiveTextEditorChanged),
	);

	handleActiveTextEditorChanged(window.activeTextEditor);

	client.start();
}

type Architecture = "x64" | "arm64";

type PlatformTriplets = {
	[P in NodeJS.Platform]?: {
		[A in Architecture]: string;
	};
};

const PLATFORM_TRIPLETS: PlatformTriplets = {
	win32: { x64: "x86_64-pc-windows-msvc", arm64: "aarch64-pc-windows-msvc" },
	darwin: { x64: "x86_64-apple-darwin", arm64: "aarch64-apple-darwin" },
	linux: {
		x64: "x86_64-unknown-linux-gnu",
		arm64: "aarch64-unknown-linux-gnu",
	},
};

async function getServerPath(
	context: ExtensionContext,
): Promise<string | undefined> {
	const config = workspace.getConfiguration();
	const explicitPath = config.get("rome.lspBin");
	if (typeof explicitPath === "string" && explicitPath !== "") {
		return explicitPath;
	}

	const triplet = PLATFORM_TRIPLETS[process.platform]?.[process.arch];
	if (!triplet) {
		return undefined;
	}

	const binaryExt = triplet.includes("windows") ? ".exe" : "";
	const binaryName = `rome${binaryExt}`;

	const bundlePath = Uri.joinPath(context.extensionUri, "server", binaryName);
	const bundleExists = await fileExists(bundlePath);

	return bundleExists ? bundlePath.fsPath : undefined;
}

async function fileExists(path: Uri) {
	try {
		await workspace.fs.stat(path);
		return true;
	} catch (err) {
		if (err.code === "ENOENT") {
			return false;
		} else {
			throw err;
		}
	}
}

function getSocket(command: string): Promise<string> {
	return new Promise((resolve, reject) => {
		const process = spawn(command, ["__print_socket"], {
			stdio: "pipe",
		});

		process.on("error", reject);

		let pipeName = "";
		process.stdout.on("data", (data) => {
			pipeName += data.toString("utf-8");
		});

		process.on("exit", (code) => {
			if (code === 0) {
				console.log(`"${pipeName}"`);
				resolve(pipeName.trimEnd());
			} else {
				reject(code);
			}
		});
	});
}

async function createMessageTransports(command: string): Promise<StreamInfo> {
	const path = await getSocket(command);
	const socket = connect(path);

	await new Promise((resolve, reject) => {
		socket.once("error", reject);
		socket.once("ready", resolve);
	});

	return { writer: socket, reader: socket };
}

export function deactivate(): Thenable<void> | undefined {
	if (!client) {
		return undefined;
	}
	return client.stop();
}<|MERGE_RESOLUTION|>--- conflicted
+++ resolved
@@ -19,11 +19,7 @@
 import { Session } from "./session";
 import { syntaxTree } from "./commands/syntaxTree";
 import { Commands } from "./commands";
-<<<<<<< HEAD
-import { StatusBar } from "./status_bar";
-=======
 import { StatusBar } from "./statusBar";
->>>>>>> d06adb61
 
 let client: LanguageClient;
 
@@ -52,17 +48,10 @@
 	const traceOutputChannel = window.createOutputChannel("Rome Trace");
 
 	const documentSelector: DocumentFilter[] = [
-<<<<<<< HEAD
 		{ language: "javascript" },
 		{ language: "typescript" },
 		{ language: "javascriptreact" },
 		{ language: "typescriptreact" },
-=======
-		{ scheme: "file", language: "javascript" },
-		{ scheme: "file", language: "typescript" },
-		{ scheme: "file", language: "javascriptreact" },
-		{ scheme: "file", language: "typescriptreact" },
->>>>>>> d06adb61
 	];
 
 	const clientOptions: LanguageClientOptions = {
