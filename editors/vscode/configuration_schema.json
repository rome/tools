--- conflicted
+++ resolved
@@ -1,1709 +1,4 @@
 {
-<<<<<<< HEAD
-  "$schema": "http://json-schema.org/draft-07/schema#",
-  "title": "Configuration",
-  "description": "The configuration that is contained inside the file `rome.json`",
-  "type": "object",
-  "properties": {
-    "$schema": {
-      "description": "A field for the [JSON schema](https://json-schema.org/) specification",
-      "type": [
-        "string",
-        "null"
-      ]
-    },
-    "files": {
-      "description": "The configuration of the filesystem",
-      "anyOf": [
-        {
-          "$ref": "#/definitions/FilesConfiguration"
-        },
-        {
-          "type": "null"
-        }
-      ]
-    },
-    "formatter": {
-      "description": "The configuration of the formatter",
-      "anyOf": [
-        {
-          "$ref": "#/definitions/FormatterConfiguration"
-        },
-        {
-          "type": "null"
-        }
-      ]
-    },
-    "javascript": {
-      "description": "Specific configuration for the JavaScript language",
-      "anyOf": [
-        {
-          "$ref": "#/definitions/JavascriptConfiguration"
-        },
-        {
-          "type": "null"
-        }
-      ]
-    },
-    "linter": {
-      "description": "The configuration for the linter",
-      "anyOf": [
-        {
-          "$ref": "#/definitions/LinterConfiguration"
-        },
-        {
-          "type": "null"
-        }
-      ]
-    }
-  },
-  "additionalProperties": false,
-  "definitions": {
-    "A11y": {
-      "description": "A list of rules that belong to this group",
-      "type": "object",
-      "properties": {
-        "noAutofocus": {
-          "description": "Avoid the autoFocus attribute",
-          "anyOf": [
-            {
-              "$ref": "#/definitions/RuleConfiguration"
-            },
-            {
-              "type": "null"
-            }
-          ]
-        },
-        "noBlankTarget": {
-          "description": "Disallow target=\"_blank\" attribute without rel=\"noreferrer\"",
-          "anyOf": [
-            {
-              "$ref": "#/definitions/RuleConfiguration"
-            },
-            {
-              "type": "null"
-            }
-          ]
-        },
-        "noPositiveTabindex": {
-          "description": "Prevent the usage of positive integers on tabIndex property",
-          "anyOf": [
-            {
-              "$ref": "#/definitions/RuleConfiguration"
-            },
-            {
-              "type": "null"
-            }
-          ]
-        },
-        "recommended": {
-          "description": "It enables the recommended rules for this group",
-          "type": [
-            "boolean",
-            "null"
-          ]
-        },
-        "useAltText": {
-          "description": "It asserts that alternative text to images or areas, help to rely on to screen readers to understand the purpose and the context of the image.",
-          "anyOf": [
-            {
-              "$ref": "#/definitions/RuleConfiguration"
-            },
-            {
-              "type": "null"
-            }
-          ]
-        },
-        "useAnchorContent": {
-          "description": "Enforce that anchor elements have content and that the content is accessible to screen readers.",
-          "anyOf": [
-            {
-              "$ref": "#/definitions/RuleConfiguration"
-            },
-            {
-              "type": "null"
-            }
-          ]
-        },
-        "useButtonType": {
-          "description": "Enforces the usage of the attribute type for the element button",
-          "anyOf": [
-            {
-              "$ref": "#/definitions/RuleConfiguration"
-            },
-            {
-              "type": "null"
-            }
-          ]
-        },
-        "useHtmlLang": {
-          "description": "Enforce that html element has lang attribute. This allows users to choose a language other than the default.",
-          "anyOf": [
-            {
-              "$ref": "#/definitions/RuleConfiguration"
-            },
-            {
-              "type": "null"
-            }
-          ]
-        },
-        "useKeyWithClickEvents": {
-          "description": "Enforce to have the onClick mouse event with the onKeyUp, the onKeyDown, or the onKeyPress keyboard event.",
-          "anyOf": [
-            {
-              "$ref": "#/definitions/RuleConfiguration"
-            },
-            {
-              "type": "null"
-            }
-          ]
-        },
-        "useKeyWithMouseEvents": {
-          "description": "Enforce that onMouseOver/onMouseOut are accompanied by onFocus/onBlur for keyboard-only users. It is important to take into account users with physical disabilities who cannot use a mouse, who use assistive technology or screenreader.",
-          "anyOf": [
-            {
-              "$ref": "#/definitions/RuleConfiguration"
-            },
-            {
-              "type": "null"
-            }
-          ]
-        },
-        "useValidAnchor": {
-          "description": "Enforce that all anchors are valid, and they are navigable elements.",
-          "anyOf": [
-            {
-              "$ref": "#/definitions/RuleConfiguration"
-            },
-            {
-              "type": "null"
-            }
-          ]
-        }
-      }
-    },
-    "Complexity": {
-      "description": "A list of rules that belong to this group",
-      "type": "object",
-      "properties": {
-        "noExtraBooleanCast": {
-          "description": "Disallow unnecessary boolean casts",
-          "anyOf": [
-            {
-              "$ref": "#/definitions/RuleConfiguration"
-            },
-            {
-              "type": "null"
-            }
-          ]
-        },
-        "noMultipleSpacesInRegularExpressionLiterals": {
-          "description": "Disallow unclear usage of multiple space characters in regular expression literals",
-          "anyOf": [
-            {
-              "$ref": "#/definitions/RuleConfiguration"
-            },
-            {
-              "type": "null"
-            }
-          ]
-        },
-        "noUselessFragments": {
-          "description": "Disallow unnecessary fragments",
-          "anyOf": [
-            {
-              "$ref": "#/definitions/RuleConfiguration"
-            },
-            {
-              "type": "null"
-            }
-          ]
-        },
-        "recommended": {
-          "description": "It enables the recommended rules for this group",
-          "type": [
-            "boolean",
-            "null"
-          ]
-        },
-        "useFlatMap": {
-          "description": "Promotes the use of .flatMap() when map().flat() are used together.",
-          "anyOf": [
-            {
-              "$ref": "#/definitions/RuleConfiguration"
-            },
-            {
-              "type": "null"
-            }
-          ]
-        },
-        "useOptionalChain": {
-          "description": "Enforce using concise optional chain instead of chained logical expressions.",
-          "anyOf": [
-            {
-              "$ref": "#/definitions/RuleConfiguration"
-            },
-            {
-              "type": "null"
-            }
-          ]
-        },
-        "useSimplifiedLogicExpression": {
-          "description": "Discard redundant terms from logical expressions.",
-          "anyOf": [
-            {
-              "$ref": "#/definitions/RuleConfiguration"
-            },
-            {
-              "type": "null"
-            }
-          ]
-        }
-      }
-    },
-    "Correctness": {
-      "description": "A list of rules that belong to this group",
-      "type": "object",
-      "properties": {
-        "noChildrenProp": {
-          "description": "Prevent passing of children as props.",
-          "anyOf": [
-            {
-              "$ref": "#/definitions/RuleConfiguration"
-            },
-            {
-              "type": "null"
-            }
-          ]
-        },
-        "noConstAssign": {
-          "description": "Prevents from having const variables being re-assigned.",
-          "anyOf": [
-            {
-              "$ref": "#/definitions/RuleConfiguration"
-            },
-            {
-              "type": "null"
-            }
-          ]
-        },
-        "noEmptyPattern": {
-          "description": "Disallows empty destructuring patterns.",
-          "anyOf": [
-            {
-              "$ref": "#/definitions/RuleConfiguration"
-            },
-            {
-              "type": "null"
-            }
-          ]
-        },
-        "noNewSymbol": {
-          "description": "Disallow new operators with the Symbol object",
-          "anyOf": [
-            {
-              "$ref": "#/definitions/RuleConfiguration"
-            },
-            {
-              "type": "null"
-            }
-          ]
-        },
-        "noRenderReturnValue": {
-          "description": "Prevent the usage of the return value of React.render.",
-          "anyOf": [
-            {
-              "$ref": "#/definitions/RuleConfiguration"
-            },
-            {
-              "type": "null"
-            }
-          ]
-        },
-        "noUndeclaredVariables": {
-          "description": "Prevents the usage of variables that haven't been declared inside the document",
-          "anyOf": [
-            {
-              "$ref": "#/definitions/RuleConfiguration"
-            },
-            {
-              "type": "null"
-            }
-          ]
-        },
-        "noUnnecessaryContinue": {
-          "description": "Avoid using unnecessary continue.",
-          "anyOf": [
-            {
-              "$ref": "#/definitions/RuleConfiguration"
-            },
-            {
-              "type": "null"
-            }
-          ]
-        },
-        "noUnreachable": {
-          "description": "Disallow unreachable code",
-          "anyOf": [
-            {
-              "$ref": "#/definitions/RuleConfiguration"
-            },
-            {
-              "type": "null"
-            }
-          ]
-        },
-        "noUnusedVariables": {
-          "description": "Disallow unused variables.",
-          "anyOf": [
-            {
-              "$ref": "#/definitions/RuleConfiguration"
-            },
-            {
-              "type": "null"
-            }
-          ]
-        },
-        "noVoidElementsWithChildren": {
-          "description": "This rules prevents void elements (AKA self-closing elements) from having children.",
-          "anyOf": [
-            {
-              "$ref": "#/definitions/RuleConfiguration"
-            },
-            {
-              "type": "null"
-            }
-          ]
-        },
-        "recommended": {
-          "description": "It enables the recommended rules for this group",
-          "type": [
-            "boolean",
-            "null"
-          ]
-        },
-        "useValidForDirection": {
-          "description": "Enforce \"for\" loop update clause moving the counter in the right direction.",
-          "anyOf": [
-            {
-              "$ref": "#/definitions/RuleConfiguration"
-            },
-            {
-              "type": "null"
-            }
-          ]
-        }
-      }
-    },
-    "FilesConfiguration": {
-      "description": "The configuration of the filesystem",
-      "type": "object",
-      "properties": {
-        "ignore": {
-          "description": "A list of Unix shell style patterns. Rome tools will ignore files/folders that will match these patterns.",
-          "type": [
-            "array",
-            "null"
-          ],
-          "items": {
-            "type": "string"
-          },
-          "uniqueItems": true
-        },
-        "maxSize": {
-          "description": "The maximum allowed size for source code files in bytes. Files above this limit will be ignored for performance reason. Defaults to 1 MiB",
-          "default": null,
-          "type": [
-            "integer",
-            "null"
-          ],
-          "format": "uint64",
-          "minimum": 1.0
-        }
-      },
-      "additionalProperties": false
-    },
-    "FormatterConfiguration": {
-      "type": "object",
-      "properties": {
-        "enabled": {
-          "default": true,
-          "type": "boolean"
-        },
-        "formatWithErrors": {
-          "description": "Stores whether formatting should be allowed to proceed if a given file has syntax errors",
-          "default": false,
-          "type": "boolean"
-        },
-        "ignore": {
-          "description": "A list of Unix shell style patterns. The formatter will ignore files/folders that will match these patterns.",
-          "type": [
-            "array",
-            "null"
-          ],
-          "items": {
-            "type": "string"
-          },
-          "uniqueItems": true
-        },
-        "indentSize": {
-          "description": "The size of the indentation, 2 by default",
-          "default": 2,
-          "type": "integer",
-          "format": "uint8",
-          "minimum": 0.0
-        },
-        "indentStyle": {
-          "description": "The indent style.",
-          "default": "tab",
-          "allOf": [
-            {
-              "$ref": "#/definitions/PlainIndentStyle"
-            }
-          ]
-        },
-        "lineWidth": {
-          "description": "What's the max width of a line. Defaults to 80.",
-          "default": 80,
-          "allOf": [
-            {
-              "$ref": "#/definitions/LineWidth"
-            }
-          ]
-        }
-      },
-      "additionalProperties": false
-    },
-    "JavascriptConfiguration": {
-      "type": "object",
-      "properties": {
-        "formatter": {
-          "anyOf": [
-            {
-              "$ref": "#/definitions/JavascriptFormatter"
-            },
-            {
-              "type": "null"
-            }
-          ]
-        },
-        "globals": {
-          "description": "A list of global bindings that should be ignored by the analyzers\n\nIf defined here, they should not emit diagnostics.",
-          "type": [
-            "array",
-            "null"
-          ],
-          "items": {
-            "type": "string"
-          },
-          "uniqueItems": true
-        }
-      },
-      "additionalProperties": false
-    },
-    "JavascriptFormatter": {
-      "type": "object",
-      "properties": {
-        "quoteProperties": {
-          "description": "When properties in objects are quoted. Defaults to asNeeded.",
-          "default": "asNeeded",
-          "allOf": [
-            {
-              "$ref": "#/definitions/QuoteProperties"
-            }
-          ]
-        },
-        "quoteStyle": {
-          "description": "The style for quotes. Defaults to double.",
-          "default": "double",
-          "allOf": [
-            {
-              "$ref": "#/definitions/QuoteStyle"
-            }
-          ]
-        },
-        "semicolons": {
-          "description": "Whether the formatter prints semicolons for all statements or only in for statements where it is necessary because of ASI.",
-          "default": "always",
-          "allOf": [
-            {
-              "$ref": "#/definitions/Semicolons"
-            }
-          ]
-        },
-        "trailingComma": {
-          "description": "Print trailing commas wherever possible in multi-line comma-separated syntactic structures. Defaults to \"all\".",
-          "default": "all",
-          "allOf": [
-            {
-              "$ref": "#/definitions/TrailingComma"
-            }
-          ]
-        }
-      },
-      "additionalProperties": false
-    },
-    "LineWidth": {
-      "description": "Validated value for the `line_width` formatter options\n\nThe allowed range of values is 1..=320",
-      "type": "integer",
-      "format": "uint16",
-      "minimum": 0.0
-    },
-    "LinterConfiguration": {
-      "type": "object",
-      "properties": {
-        "enabled": {
-          "description": "if `false`, it disables the feature and the linter won't be executed. `true` by default",
-          "default": true,
-          "type": "boolean"
-        },
-        "ignore": {
-          "description": "A list of Unix shell style patterns. The formatter will ignore files/folders that will match these patterns.",
-          "type": [
-            "array",
-            "null"
-          ],
-          "items": {
-            "type": "string"
-          },
-          "uniqueItems": true
-        },
-        "rules": {
-          "description": "List of rules",
-          "default": {
-            "recommended": true
-          },
-          "anyOf": [
-            {
-              "$ref": "#/definitions/Rules"
-            },
-            {
-              "type": "null"
-            }
-          ]
-        }
-      },
-      "additionalProperties": false
-    },
-    "Nursery": {
-      "description": "A list of rules that belong to this group",
-      "type": "object",
-      "properties": {
-        "noAccessKey": {
-          "description": "Enforce that the accessKey attribute is not used on any HTML element.",
-          "anyOf": [
-            {
-              "$ref": "#/definitions/RuleConfiguration"
-            },
-            {
-              "type": "null"
-            }
-          ]
-        },
-        "noAssignInExpressions": {
-          "description": "Disallow assignments in expressions.",
-          "anyOf": [
-            {
-              "$ref": "#/definitions/RuleConfiguration"
-            },
-            {
-              "type": "null"
-            }
-          ]
-        },
-        "noBannedTypes": {
-          "description": "Disallow certain types.",
-          "anyOf": [
-            {
-              "$ref": "#/definitions/RuleConfiguration"
-            },
-            {
-              "type": "null"
-            }
-          ]
-        },
-        "noClassAssign": {
-          "description": "Disallow reassigning class members.",
-          "anyOf": [
-            {
-              "$ref": "#/definitions/RuleConfiguration"
-            },
-            {
-              "type": "null"
-            }
-          ]
-        },
-        "noCommaOperator": {
-          "description": "Disallow comma operator.",
-          "anyOf": [
-            {
-              "$ref": "#/definitions/RuleConfiguration"
-            },
-            {
-              "type": "null"
-            }
-          ]
-        },
-        "noConstEnum": {
-          "description": "Disallow TypeScript const enum",
-          "anyOf": [
-            {
-              "$ref": "#/definitions/RuleConfiguration"
-            },
-            {
-              "type": "null"
-            }
-          ]
-        },
-        "noConstructorReturn": {
-          "description": "Disallow returning a value from a constructor.",
-          "anyOf": [
-            {
-              "$ref": "#/definitions/RuleConfiguration"
-            },
-            {
-              "type": "null"
-            }
-          ]
-        },
-        "noDistractingElements": {
-          "description": "Enforces that no distracting elements are used.",
-          "anyOf": [
-            {
-              "$ref": "#/definitions/RuleConfiguration"
-            },
-            {
-              "type": "null"
-            }
-          ]
-        },
-        "noDuplicateCase": {
-          "description": "Disallow duplicate case labels. If a switch statement has duplicate test expressions in case clauses, it is likely that a programmer copied a case clause but forgot to change the test expression.",
-          "anyOf": [
-            {
-              "$ref": "#/definitions/RuleConfiguration"
-            },
-            {
-              "type": "null"
-            }
-          ]
-        },
-        "noDuplicateJsxProps": {
-          "description": "Prevents JSX properties to be assigned multiple times.",
-          "anyOf": [
-            {
-              "$ref": "#/definitions/RuleConfiguration"
-            },
-            {
-              "type": "null"
-            }
-          ]
-        },
-        "noDuplicateObjectKeys": {
-          "description": "Prevents object literals having more than one property declaration for the same name. If an object property with the same name is defined multiple times (except when combining a getter with a setter), only the last definition makes it into the object and previous definitions are ignored, which is likely a mistake.",
-          "anyOf": [
-            {
-              "$ref": "#/definitions/RuleConfiguration"
-            },
-            {
-              "type": "null"
-            }
-          ]
-        },
-        "noEmptyInterface": {
-          "description": "Disallow the declaration of empty interfaces.",
-          "anyOf": [
-            {
-              "$ref": "#/definitions/RuleConfiguration"
-            },
-            {
-              "type": "null"
-            }
-          ]
-        },
-        "noExtraNonNullAssertion": {
-          "description": "Prevents the wrong usage of the non-null assertion operator (!) in TypeScript files.",
-          "anyOf": [
-            {
-              "$ref": "#/definitions/RuleConfiguration"
-            },
-            {
-              "type": "null"
-            }
-          ]
-        },
-        "noExtraSemicolons": {
-          "description": "Typing mistakes and misunderstandings about where semicolons are required can lead to semicolons that are unnecessary. While not technically an error, extra semicolons can cause confusion when reading code.",
-          "anyOf": [
-            {
-              "$ref": "#/definitions/RuleConfiguration"
-            },
-            {
-              "type": "null"
-            }
-          ]
-        },
-        "noHeaderScope": {
-          "description": "Check that the scope attribute is only used on th elements.",
-          "anyOf": [
-            {
-              "$ref": "#/definitions/RuleConfiguration"
-            },
-            {
-              "type": "null"
-            }
-          ]
-        },
-        "noInnerDeclarations": {
-          "description": "Disallow function and var declarations in nested blocks.",
-          "anyOf": [
-            {
-              "$ref": "#/definitions/RuleConfiguration"
-            },
-            {
-              "type": "null"
-            }
-          ]
-        },
-        "noInvalidConstructorSuper": {
-          "description": "Prevents the incorrect use of super() inside classes. It also checks whether a call super() is missing from classes that extends other constructors.",
-          "anyOf": [
-            {
-              "$ref": "#/definitions/RuleConfiguration"
-            },
-            {
-              "type": "null"
-            }
-          ]
-        },
-        "noNonNullAssertion": {
-          "description": "Disallow non-null assertions using the ! postfix operator.",
-          "anyOf": [
-            {
-              "$ref": "#/definitions/RuleConfiguration"
-            },
-            {
-              "type": "null"
-            }
-          ]
-        },
-        "noNoninteractiveElementToInteractiveRole": {
-          "description": "Enforce that interactive ARIA roles are not assigned to non-interactive HTML elements.",
-          "anyOf": [
-            {
-              "$ref": "#/definitions/RuleConfiguration"
-            },
-            {
-              "type": "null"
-            }
-          ]
-        },
-        "noPrecisionLoss": {
-          "description": "Disallow literal numbers that lose precision",
-          "anyOf": [
-            {
-              "$ref": "#/definitions/RuleConfiguration"
-            },
-            {
-              "type": "null"
-            }
-          ]
-        },
-        "noRedundantAlt": {
-          "description": "Enforce img alt prop does not contain the word \"image\", \"picture\", or \"photo\".",
-          "anyOf": [
-            {
-              "$ref": "#/definitions/RuleConfiguration"
-            },
-            {
-              "type": "null"
-            }
-          ]
-        },
-        "noRedundantUseStrict": {
-          "description": "Prevents from having redundant \"use strict\".",
-          "anyOf": [
-            {
-              "$ref": "#/definitions/RuleConfiguration"
-            },
-            {
-              "type": "null"
-            }
-          ]
-        },
-        "noRestrictedGlobals": {
-          "description": "This rule allows you to specify global variable names that you don’t want to use in your application.",
-          "anyOf": [
-            {
-              "$ref": "#/definitions/RuleConfiguration"
-            },
-            {
-              "type": "null"
-            }
-          ]
-        },
-        "noSelfCompare": {
-          "description": "Disallow comparisons where both sides are exactly the same.",
-          "anyOf": [
-            {
-              "$ref": "#/definitions/RuleConfiguration"
-            },
-            {
-              "type": "null"
-            }
-          ]
-        },
-        "noSetterReturn": {
-          "description": "Disallow returning a value from a setter",
-          "anyOf": [
-            {
-              "$ref": "#/definitions/RuleConfiguration"
-            },
-            {
-              "type": "null"
-            }
-          ]
-        },
-        "noStringCaseMismatch": {
-          "description": "Disallow comparison of expressions modifying the string case with non-compliant value.",
-          "anyOf": [
-            {
-              "$ref": "#/definitions/RuleConfiguration"
-            },
-            {
-              "type": "null"
-            }
-          ]
-        },
-        "noUnreachableSuper": {
-          "description": "Ensures the super() constructor is called exactly once on every code path in a class constructor before this is accessed if the class has a superclass",
-          "anyOf": [
-            {
-              "$ref": "#/definitions/RuleConfiguration"
-            },
-            {
-              "type": "null"
-            }
-          ]
-        },
-        "noUnsafeFinally": {
-          "description": "Disallow control flow statements in finally blocks.",
-          "anyOf": [
-            {
-              "$ref": "#/definitions/RuleConfiguration"
-            },
-            {
-              "type": "null"
-            }
-          ]
-        },
-        "noUselessSwitchCase": {
-          "description": "Disallow useless case in switch statements.",
-          "anyOf": [
-            {
-              "$ref": "#/definitions/RuleConfiguration"
-            },
-            {
-              "type": "null"
-            }
-          ]
-        },
-        "noVar": {
-          "description": "Disallow the use of var",
-          "anyOf": [
-            {
-              "$ref": "#/definitions/RuleConfiguration"
-            },
-            {
-              "type": "null"
-            }
-          ]
-        },
-        "noVoidTypeReturn": {
-          "description": "Disallow returning a value from a function with the return type 'void'",
-          "anyOf": [
-            {
-              "$ref": "#/definitions/RuleConfiguration"
-            },
-            {
-              "type": "null"
-            }
-          ]
-        },
-        "noWith": {
-          "description": "Disallow with statements in non-strict contexts.",
-          "anyOf": [
-            {
-              "$ref": "#/definitions/RuleConfiguration"
-            },
-            {
-              "type": "null"
-            }
-          ]
-        },
-        "recommended": {
-          "description": "It enables the recommended rules for this group",
-          "type": [
-            "boolean",
-            "null"
-          ]
-        },
-        "useAriaPropTypes": {
-          "description": "Enforce that ARIA state and property values are valid.",
-          "anyOf": [
-            {
-              "$ref": "#/definitions/RuleConfiguration"
-            },
-            {
-              "type": "null"
-            }
-          ]
-        },
-        "useAriaPropsForRole": {
-          "description": "Enforce that elements with ARIA roles must have all required ARIA attributes for that role.",
-          "anyOf": [
-            {
-              "$ref": "#/definitions/RuleConfiguration"
-            },
-            {
-              "type": "null"
-            }
-          ]
-        },
-        "useCamelCase": {
-          "description": "Enforce camel case naming convention.",
-          "anyOf": [
-            {
-              "$ref": "#/definitions/RuleConfiguration"
-            },
-            {
-              "type": "null"
-            }
-          ]
-        },
-        "useConst": {
-          "description": "Require const declarations for variables that are never reassigned after declared.",
-          "anyOf": [
-            {
-              "$ref": "#/definitions/RuleConfiguration"
-            },
-            {
-              "type": "null"
-            }
-          ]
-        },
-        "useDefaultParameterLast": {
-          "description": "Enforce default function parameters and optional parameters to be last.",
-          "anyOf": [
-            {
-              "$ref": "#/definitions/RuleConfiguration"
-            },
-            {
-              "type": "null"
-            }
-          ]
-        },
-        "useDefaultSwitchClauseLast": {
-          "description": "Enforce default clauses in switch statements to be last",
-          "anyOf": [
-            {
-              "$ref": "#/definitions/RuleConfiguration"
-            },
-            {
-              "type": "null"
-            }
-          ]
-        },
-        "useEnumInitializers": {
-          "description": "Require that each enum member value be explicitly initialized.",
-          "anyOf": [
-            {
-              "$ref": "#/definitions/RuleConfiguration"
-            },
-            {
-              "type": "null"
-            }
-          ]
-        },
-        "useExhaustiveDependencies": {
-          "description": "Enforce all dependencies are correctly specified.",
-          "anyOf": [
-            {
-              "$ref": "#/definitions/RuleConfiguration"
-            },
-            {
-              "type": "null"
-            }
-          ]
-        },
-        "useExponentiationOperator": {
-          "description": "Disallow the use of Math.pow in favor of the ** operator.",
-          "anyOf": [
-            {
-              "$ref": "#/definitions/RuleConfiguration"
-            },
-            {
-              "type": "null"
-            }
-          ]
-        },
-        "useHookAtTopLevel": {
-          "description": "Enforce that all React hooks are being called from the Top Level component functions.",
-          "anyOf": [
-            {
-              "$ref": "#/definitions/RuleConfiguration"
-            },
-            {
-              "type": "null"
-            }
-          ]
-        },
-        "useIframeTitle": {
-          "description": "Enforces the usage of the attribute title for the element iframe",
-          "anyOf": [
-            {
-              "$ref": "#/definitions/RuleConfiguration"
-            },
-            {
-              "type": "null"
-            }
-          ]
-        },
-        "useIsNan": {
-          "description": "Require calls to isNaN() when checking for NaN.",
-          "anyOf": [
-            {
-              "$ref": "#/definitions/RuleConfiguration"
-            },
-            {
-              "type": "null"
-            }
-          ]
-        },
-        "useMediaCaption": {
-          "description": "Enforces that audio and video elements must have a track for captions.",
-          "anyOf": [
-            {
-              "$ref": "#/definitions/RuleConfiguration"
-            },
-            {
-              "type": "null"
-            }
-          ]
-        },
-        "useNumericLiterals": {
-          "description": "Disallow parseInt() and Number.parseInt() in favor of binary, octal, and hexadecimal literals",
-          "anyOf": [
-            {
-              "$ref": "#/definitions/RuleConfiguration"
-            },
-            {
-              "type": "null"
-            }
-          ]
-        },
-        "useValidAriaProps": {
-          "description": "Ensures that ARIA properties aria-* are all valid.",
-          "anyOf": [
-            {
-              "$ref": "#/definitions/RuleConfiguration"
-            },
-            {
-              "type": "null"
-            }
-          ]
-        },
-        "useValidLang": {
-          "description": "Ensure that the attribute passed to the lang attribute is a correct ISO language and/or country.",
-          "anyOf": [
-            {
-              "$ref": "#/definitions/RuleConfiguration"
-            },
-            {
-              "type": "null"
-            }
-          ]
-        }
-      }
-    },
-    "Performance": {
-      "description": "A list of rules that belong to this group",
-      "type": "object",
-      "properties": {
-        "noDelete": {
-          "description": "Disallow the use of the delete operator",
-          "anyOf": [
-            {
-              "$ref": "#/definitions/RuleConfiguration"
-            },
-            {
-              "type": "null"
-            }
-          ]
-        },
-        "recommended": {
-          "description": "It enables the recommended rules for this group",
-          "type": [
-            "boolean",
-            "null"
-          ]
-        }
-      }
-    },
-    "PlainIndentStyle": {
-      "oneOf": [
-        {
-          "description": "Tab",
-          "type": "string",
-          "enum": [
-            "tab"
-          ]
-        },
-        {
-          "description": "Space",
-          "type": "string",
-          "enum": [
-            "space"
-          ]
-        }
-      ]
-    },
-    "QuoteProperties": {
-      "type": "string",
-      "enum": [
-        "asNeeded",
-        "preserve"
-      ]
-    },
-    "QuoteStyle": {
-      "type": "string",
-      "enum": [
-        "double",
-        "single"
-      ]
-    },
-    "RuleConfiguration": {
-      "anyOf": [
-        {
-          "$ref": "#/definitions/RulePlainConfiguration"
-        },
-        {
-          "$ref": "#/definitions/RuleWithOptions"
-        }
-      ]
-    },
-    "RulePlainConfiguration": {
-      "type": "string",
-      "enum": [
-        "warn",
-        "error",
-        "off"
-      ]
-    },
-    "RuleWithOptions": {
-      "type": "object",
-      "required": [
-        "level",
-        "options"
-      ],
-      "properties": {
-        "level": {
-          "$ref": "#/definitions/RulePlainConfiguration"
-        },
-        "options": true
-      },
-      "additionalProperties": false
-    },
-    "Rules": {
-      "type": "object",
-      "properties": {
-        "a11y": {
-          "anyOf": [
-            {
-              "$ref": "#/definitions/A11y"
-            },
-            {
-              "type": "null"
-            }
-          ]
-        },
-        "complexity": {
-          "anyOf": [
-            {
-              "$ref": "#/definitions/Complexity"
-            },
-            {
-              "type": "null"
-            }
-          ]
-        },
-        "correctness": {
-          "anyOf": [
-            {
-              "$ref": "#/definitions/Correctness"
-            },
-            {
-              "type": "null"
-            }
-          ]
-        },
-        "nursery": {
-          "anyOf": [
-            {
-              "$ref": "#/definitions/Nursery"
-            },
-            {
-              "type": "null"
-            }
-          ]
-        },
-        "performance": {
-          "anyOf": [
-            {
-              "$ref": "#/definitions/Performance"
-            },
-            {
-              "type": "null"
-            }
-          ]
-        },
-        "recommended": {
-          "description": "It enables the lint rules recommended by Rome. `true` by default.",
-          "type": [
-            "boolean",
-            "null"
-          ]
-        },
-        "security": {
-          "anyOf": [
-            {
-              "$ref": "#/definitions/Security"
-            },
-            {
-              "type": "null"
-            }
-          ]
-        },
-        "style": {
-          "anyOf": [
-            {
-              "$ref": "#/definitions/Style"
-            },
-            {
-              "type": "null"
-            }
-          ]
-        },
-        "suspicious": {
-          "anyOf": [
-            {
-              "$ref": "#/definitions/Suspicious"
-            },
-            {
-              "type": "null"
-            }
-          ]
-        }
-      },
-      "additionalProperties": false
-    },
-    "Security": {
-      "description": "A list of rules that belong to this group",
-      "type": "object",
-      "properties": {
-        "noDangerouslySetInnerHtml": {
-          "description": "Prevent the usage of dangerous JSX props",
-          "anyOf": [
-            {
-              "$ref": "#/definitions/RuleConfiguration"
-            },
-            {
-              "type": "null"
-            }
-          ]
-        },
-        "noDangerouslySetInnerHtmlWithChildren": {
-          "description": "Report when a DOM element or a component uses both children and dangerouslySetInnerHTML prop.",
-          "anyOf": [
-            {
-              "$ref": "#/definitions/RuleConfiguration"
-            },
-            {
-              "type": "null"
-            }
-          ]
-        },
-        "recommended": {
-          "description": "It enables the recommended rules for this group",
-          "type": [
-            "boolean",
-            "null"
-          ]
-        }
-      }
-    },
-    "Semicolons": {
-      "type": "string",
-      "enum": [
-        "always",
-        "asNeeded"
-      ]
-    },
-    "Style": {
-      "description": "A list of rules that belong to this group",
-      "type": "object",
-      "properties": {
-        "noArguments": {
-          "description": "Disallow the use of arguments",
-          "anyOf": [
-            {
-              "$ref": "#/definitions/RuleConfiguration"
-            },
-            {
-              "type": "null"
-            }
-          ]
-        },
-        "noImplicitBoolean": {
-          "description": "Disallow implicit true values on JSX boolean attributes",
-          "anyOf": [
-            {
-              "$ref": "#/definitions/RuleConfiguration"
-            },
-            {
-              "type": "null"
-            }
-          ]
-        },
-        "noNegationElse": {
-          "description": "Disallow negation in the condition of an if statement if it has an else clause",
-          "anyOf": [
-            {
-              "$ref": "#/definitions/RuleConfiguration"
-            },
-            {
-              "type": "null"
-            }
-          ]
-        },
-        "noShoutyConstants": {
-          "description": "Disallow the use of constants which its value is the upper-case version of its name.",
-          "anyOf": [
-            {
-              "$ref": "#/definitions/RuleConfiguration"
-            },
-            {
-              "type": "null"
-            }
-          ]
-        },
-        "noUnusedTemplateLiteral": {
-          "description": "Disallow template literals if interpolation and special-character handling are not needed",
-          "anyOf": [
-            {
-              "$ref": "#/definitions/RuleConfiguration"
-            },
-            {
-              "type": "null"
-            }
-          ]
-        },
-        "recommended": {
-          "description": "It enables the recommended rules for this group",
-          "type": [
-            "boolean",
-            "null"
-          ]
-        },
-        "useBlockStatements": {
-          "description": "Requires following curly brace conventions. JavaScript allows the omission of curly braces when a block contains only one statement. However, it is considered by many to be best practice to never omit curly braces around blocks, even when they are optional, because it can lead to bugs and reduces code clarity.",
-          "anyOf": [
-            {
-              "$ref": "#/definitions/RuleConfiguration"
-            },
-            {
-              "type": "null"
-            }
-          ]
-        },
-        "useFragmentSyntax": {
-          "description": "This rule enforces the use of <>...</> over <Fragment>...</Fragment>.",
-          "anyOf": [
-            {
-              "$ref": "#/definitions/RuleConfiguration"
-            },
-            {
-              "type": "null"
-            }
-          ]
-        },
-        "useSelfClosingElements": {
-          "description": "Prevent extra closing tags for components without children",
-          "anyOf": [
-            {
-              "$ref": "#/definitions/RuleConfiguration"
-            },
-            {
-              "type": "null"
-            }
-          ]
-        },
-        "useShorthandArrayType": {
-          "description": "When expressing array types, this rule promotes the usage of T[] shorthand instead of Array<T>.",
-          "anyOf": [
-            {
-              "$ref": "#/definitions/RuleConfiguration"
-            },
-            {
-              "type": "null"
-            }
-          ]
-        },
-        "useSingleCaseStatement": {
-          "description": "Enforces case clauses have a single statement, emits a quick fix wrapping the statements in a block",
-          "anyOf": [
-            {
-              "$ref": "#/definitions/RuleConfiguration"
-            },
-            {
-              "type": "null"
-            }
-          ]
-        },
-        "useSingleVarDeclarator": {
-          "description": "Disallow multiple variable declarations in the same variable statement",
-          "anyOf": [
-            {
-              "$ref": "#/definitions/RuleConfiguration"
-            },
-            {
-              "type": "null"
-            }
-          ]
-        },
-        "useTemplate": {
-          "description": "Template literals are preferred over string concatenation.",
-          "anyOf": [
-            {
-              "$ref": "#/definitions/RuleConfiguration"
-            },
-            {
-              "type": "null"
-            }
-          ]
-        },
-        "useWhile": {
-          "description": "Enforce the use of while loops instead of for loops when the initializer and update expressions are not needed",
-          "anyOf": [
-            {
-              "$ref": "#/definitions/RuleConfiguration"
-            },
-            {
-              "type": "null"
-            }
-          ]
-        }
-      }
-    },
-    "Suspicious": {
-      "description": "A list of rules that belong to this group",
-      "type": "object",
-      "properties": {
-        "noArrayIndexKey": {
-          "description": "Discourage the usage of Array index in keys.",
-          "anyOf": [
-            {
-              "$ref": "#/definitions/RuleConfiguration"
-            },
-            {
-              "type": "null"
-            }
-          ]
-        },
-        "noAsyncPromiseExecutor": {
-          "description": "Disallows using an async function as a Promise executor.",
-          "anyOf": [
-            {
-              "$ref": "#/definitions/RuleConfiguration"
-            },
-            {
-              "type": "null"
-            }
-          ]
-        },
-        "noCatchAssign": {
-          "description": "Disallow reassigning exceptions in catch clauses",
-          "anyOf": [
-            {
-              "$ref": "#/definitions/RuleConfiguration"
-            },
-            {
-              "type": "null"
-            }
-          ]
-        },
-        "noCommentText": {
-          "description": "Prevent comments from being inserted as text nodes",
-          "anyOf": [
-            {
-              "$ref": "#/definitions/RuleConfiguration"
-            },
-            {
-              "type": "null"
-            }
-          ]
-        },
-        "noCompareNegZero": {
-          "description": "Disallow comparing against -0",
-          "anyOf": [
-            {
-              "$ref": "#/definitions/RuleConfiguration"
-            },
-            {
-              "type": "null"
-            }
-          ]
-        },
-        "noDebugger": {
-          "description": "Disallow the use of debugger",
-          "anyOf": [
-            {
-              "$ref": "#/definitions/RuleConfiguration"
-            },
-            {
-              "type": "null"
-            }
-          ]
-        },
-        "noDoubleEquals": {
-          "description": "Require the use of === and !==",
-          "anyOf": [
-            {
-              "$ref": "#/definitions/RuleConfiguration"
-            },
-            {
-              "type": "null"
-            }
-          ]
-        },
-        "noDuplicateParameters": {
-          "description": "Disallow duplicate function arguments name.",
-          "anyOf": [
-            {
-              "$ref": "#/definitions/RuleConfiguration"
-            },
-            {
-              "type": "null"
-            }
-          ]
-        },
-        "noExplicitAny": {
-          "description": "Disallow the any type usage.",
-          "anyOf": [
-            {
-              "$ref": "#/definitions/RuleConfiguration"
-            },
-            {
-              "type": "null"
-            }
-          ]
-        },
-        "noFunctionAssign": {
-          "description": "Disallow reassigning function declarations.",
-          "anyOf": [
-            {
-              "$ref": "#/definitions/RuleConfiguration"
-            },
-            {
-              "type": "null"
-            }
-          ]
-        },
-        "noImportAssign": {
-          "description": "Disallow assigning to imported bindings",
-          "anyOf": [
-            {
-              "$ref": "#/definitions/RuleConfiguration"
-            },
-            {
-              "type": "null"
-            }
-          ]
-        },
-        "noLabelVar": {
-          "description": "Disallow labels that share a name with a variable",
-          "anyOf": [
-            {
-              "$ref": "#/definitions/RuleConfiguration"
-            },
-            {
-              "type": "null"
-            }
-          ]
-        },
-        "noShadowRestrictedNames": {
-          "description": "Disallow identifiers from shadowing restricted names.",
-          "anyOf": [
-            {
-              "$ref": "#/definitions/RuleConfiguration"
-            },
-            {
-              "type": "null"
-            }
-          ]
-        },
-        "noSparseArray": {
-          "description": "Disallow sparse arrays",
-          "anyOf": [
-            {
-              "$ref": "#/definitions/RuleConfiguration"
-            },
-            {
-              "type": "null"
-            }
-          ]
-        },
-        "noUnsafeNegation": {
-          "description": "Disallow using unsafe negation.",
-          "anyOf": [
-            {
-              "$ref": "#/definitions/RuleConfiguration"
-            },
-            {
-              "type": "null"
-            }
-          ]
-        },
-        "recommended": {
-          "description": "It enables the recommended rules for this group",
-          "type": [
-            "boolean",
-            "null"
-          ]
-        },
-        "useValidTypeof": {
-          "description": "This rule verifies the result of typeof $expr unary expressions is being compared to valid values, either string literals containing valid type names or other typeof expressions",
-          "anyOf": [
-            {
-              "$ref": "#/definitions/RuleConfiguration"
-            },
-            {
-              "type": "null"
-            }
-          ]
-        }
-      }
-    },
-    "TrailingComma": {
-      "type": "string",
-      "enum": [
-        "all",
-        "es5",
-        "none"
-      ]
-    }
-  }
-=======
 	"$schema": "http://json-schema.org/draft-07/schema#",
 	"title": "Configuration",
 	"description": "The configuration that is contained inside the file `rome.json`",
@@ -2843,5 +1138,4 @@
 		},
 		"TrailingComma": { "type": "string", "enum": ["all", "es5", "none"] }
 	}
->>>>>>> 149e8008
 }