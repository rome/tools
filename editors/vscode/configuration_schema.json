{
  "$schema": "http://json-schema.org/draft-07/schema#",
  "title": "Configuration",
  "description": "The configuration that is contained inside the file `rome.json`",
  "type": "object",
  "properties": {
    "formatter": {
      "description": "The configuration of the formatter",
      "anyOf": [
        {
          "$ref": "#/definitions/FormatterConfiguration"
        },
        {
          "type": "null"
        }
      ]
    },
    "javascript": {
      "description": "Specific configuration for the JavaScript language",
      "anyOf": [
        {
          "$ref": "#/definitions/JavascriptConfiguration"
        },
        {
          "type": "null"
        }
      ]
    },
    "linter": {
      "description": "The configuration for the linter",
      "anyOf": [
        {
          "$ref": "#/definitions/LinterConfiguration"
        },
        {
          "type": "null"
        }
      ]
    }
  },
  "additionalProperties": false,
  "definitions": {
    "Correctness": {
      "description": "A list of rules that belong to this group",
      "type": "object",
      "properties": {
        "noArguments": {
          "anyOf": [
            {
              "$ref": "#/definitions/RuleConfiguration"
            },
            {
              "type": "null"
            }
          ]
        },
        "noAsyncPromiseExecutor": {
          "anyOf": [
            {
              "$ref": "#/definitions/RuleConfiguration"
            },
            {
              "type": "null"
            }
          ]
        },
        "noCatchAssign": {
          "anyOf": [
            {
              "$ref": "#/definitions/RuleConfiguration"
            },
            {
              "type": "null"
            }
          ]
        },
        "noCommentText": {
          "anyOf": [
            {
              "$ref": "#/definitions/RuleConfiguration"
            },
            {
              "type": "null"
            }
          ]
        },
        "noCompareNegZero": {
          "anyOf": [
            {
              "$ref": "#/definitions/RuleConfiguration"
            },
            {
              "type": "null"
            }
          ]
        },
        "noDebugger": {
          "anyOf": [
            {
              "$ref": "#/definitions/RuleConfiguration"
            },
            {
              "type": "null"
            }
          ]
        },
        "noDelete": {
          "anyOf": [
            {
              "$ref": "#/definitions/RuleConfiguration"
            },
            {
              "type": "null"
            }
          ]
        },
        "noDoubleEquals": {
          "anyOf": [
            {
              "$ref": "#/definitions/RuleConfiguration"
            },
            {
              "type": "null"
            }
          ]
        },
        "noDupeArgs": {
          "anyOf": [
            {
              "$ref": "#/definitions/RuleConfiguration"
            },
            {
              "type": "null"
            }
          ]
        },
        "noEmptyPattern": {
          "anyOf": [
            {
              "$ref": "#/definitions/RuleConfiguration"
            },
            {
              "type": "null"
            }
          ]
        },
        "noExtraBooleanCast": {
          "anyOf": [
            {
              "$ref": "#/definitions/RuleConfiguration"
            },
            {
              "type": "null"
            }
          ]
        },
        "noFunctionAssign": {
          "anyOf": [
            {
              "$ref": "#/definitions/RuleConfiguration"
            },
            {
              "type": "null"
            }
          ]
        },
        "noImplicitBoolean": {
          "anyOf": [
            {
              "$ref": "#/definitions/RuleConfiguration"
            },
            {
              "type": "null"
            }
          ]
        },
        "noImportAssign": {
          "anyOf": [
            {
              "$ref": "#/definitions/RuleConfiguration"
            },
            {
              "type": "null"
            }
          ]
        },
        "noLabelVar": {
          "anyOf": [
            {
              "$ref": "#/definitions/RuleConfiguration"
            },
            {
              "type": "null"
            }
          ]
        },
        "noMultipleSpacesInRegularExpressionLiterals": {
          "anyOf": [
            {
              "$ref": "#/definitions/RuleConfiguration"
            },
            {
              "type": "null"
            }
          ]
        },
        "noShadowRestrictedNames": {
          "anyOf": [
            {
              "$ref": "#/definitions/RuleConfiguration"
            },
            {
              "type": "null"
            }
          ]
        },
        "noSparseArray": {
          "anyOf": [
            {
              "$ref": "#/definitions/RuleConfiguration"
            },
            {
              "type": "null"
            }
          ]
        },
        "noUnnecessaryContinue": {
          "anyOf": [
            {
              "$ref": "#/definitions/RuleConfiguration"
            },
            {
              "type": "null"
            }
          ]
        },
        "noUnsafeNegation": {
          "anyOf": [
            {
              "$ref": "#/definitions/RuleConfiguration"
            },
            {
              "type": "null"
            }
          ]
        },
        "noUnusedTemplateLiteral": {
          "anyOf": [
            {
              "$ref": "#/definitions/RuleConfiguration"
            },
            {
              "type": "null"
            }
          ]
        },
        "recommended": {
          "description": "It enables the recommended rules for this group",
          "type": [
            "boolean",
            "null"
          ]
        },
        "useBlockStatements": {
          "anyOf": [
            {
              "$ref": "#/definitions/RuleConfiguration"
            },
            {
              "type": "null"
            }
          ]
        },
        "useSimplifiedLogicExpression": {
          "anyOf": [
            {
              "$ref": "#/definitions/RuleConfiguration"
            },
            {
              "type": "null"
            }
          ]
        },
        "useSingleCaseStatement": {
          "anyOf": [
            {
              "$ref": "#/definitions/RuleConfiguration"
            },
            {
              "type": "null"
            }
          ]
        },
        "useSingleVarDeclarator": {
          "anyOf": [
            {
              "$ref": "#/definitions/RuleConfiguration"
            },
            {
              "type": "null"
            }
          ]
        },
        "useTemplate": {
          "anyOf": [
            {
              "$ref": "#/definitions/RuleConfiguration"
            },
            {
              "type": "null"
            }
          ]
        },
        "useValidTypeof": {
          "anyOf": [
            {
              "$ref": "#/definitions/RuleConfiguration"
            },
            {
              "type": "null"
            }
          ]
        },
        "useWhile": {
          "anyOf": [
            {
              "$ref": "#/definitions/RuleConfiguration"
            },
            {
              "type": "null"
            }
          ]
        }
      }
    },
    "FormatterConfiguration": {
      "type": "object",
      "properties": {
        "enabled": {
          "default": true,
          "type": "boolean"
        },
        "formatWithErrors": {
          "description": "Stores whether formatting should be allowed to proceed if a given file has syntax errors",
          "default": false,
          "type": "boolean"
        },
        "ignore": {
          "description": "A list of Unix shell style patterns. The formatter will ignore files/folders that will match these patterns.",
          "type": [
            "array",
            "null"
          ],
          "items": {
            "type": "string"
          },
          "uniqueItems": true
        },
        "indentSize": {
          "description": "The size of the indentation, 2 by default",
          "default": 2,
          "type": "integer",
          "format": "uint8",
          "minimum": 0.0
        },
        "indentStyle": {
          "description": "The indent style.",
          "default": "tab",
          "allOf": [
            {
              "$ref": "#/definitions/PlainIndentStyle"
            }
          ]
        },
        "lineWidth": {
          "description": "What's the max width of a line. Defaults to 80.",
          "default": 80,
          "allOf": [
            {
              "$ref": "#/definitions/LineWidth"
            }
          ]
        }
      },
      "additionalProperties": false
    },
    "JavascriptConfiguration": {
      "type": "object",
      "properties": {
        "formatter": {
          "anyOf": [
            {
              "$ref": "#/definitions/JavascriptFormatter"
            },
            {
              "type": "null"
            }
          ]
        },
        "globals": {
          "description": "A list of global bindings that should be ignored by the analyzers\n\nIf defined here, they should not emit diagnostics.",
          "type": [
            "array",
            "null"
          ],
          "items": {
            "type": "string"
          },
          "uniqueItems": true
        }
      },
      "additionalProperties": false
    },
    "JavascriptFormatter": {
      "type": "object",
      "properties": {
        "quoteProperties": {
          "description": "When properties in objects are quoted. Defaults to asNeeded.",
          "default": "asNeeded",
          "allOf": [
            {
              "$ref": "#/definitions/QuoteProperties"
            }
          ]
        },
        "quoteStyle": {
          "description": "The style for quotes. Defaults to double.",
          "default": "double",
          "allOf": [
            {
              "$ref": "#/definitions/QuoteStyle"
            }
          ]
        }
      },
      "additionalProperties": false
    },
    "LineWidth": {
      "description": "Validated value for the `line_width` formatter options\n\nThe allowed range of values is 1..=320",
      "type": "integer",
      "format": "uint16",
      "minimum": 0.0
    },
    "LinterConfiguration": {
      "type": "object",
      "properties": {
        "enabled": {
          "description": "if `false`, it disables the feature and the linter won't be executed. `true` by default",
          "default": true,
          "type": "boolean"
        },
        "ignore": {
          "description": "A list of Unix shell style patterns. The formatter will ignore files/folders that will match these patterns.",
          "type": [
            "array",
            "null"
          ],
          "items": {
            "type": "string"
          },
          "uniqueItems": true
        },
        "rules": {
          "description": "List of rules",
          "default": {
            "recommended": true
          },
          "anyOf": [
            {
              "$ref": "#/definitions/Rules"
            },
            {
              "type": "null"
            }
          ]
        }
      },
      "additionalProperties": false
    },
    "Nursery": {
      "description": "A list of rules that belong to this group",
      "type": "object",
      "properties": {
        "noArrayIndexKey": {
          "anyOf": [
            {
              "$ref": "#/definitions/RuleConfiguration"
            },
            {
              "type": "null"
            }
          ]
        },
        "noAutofocus": {
          "anyOf": [
            {
              "$ref": "#/definitions/RuleConfiguration"
            },
            {
              "type": "null"
            }
          ]
        },
        "noChildrenProp": {
          "anyOf": [
            {
              "$ref": "#/definitions/RuleConfiguration"
            },
            {
              "type": "null"
            }
          ]
        },
        "noDangerouslySetInnerHtml": {
          "anyOf": [
            {
              "$ref": "#/definitions/RuleConfiguration"
            },
            {
              "type": "null"
            }
          ]
        },
        "noDangerouslySetInnerHtmlWithChildren": {
          "anyOf": [
            {
              "$ref": "#/definitions/RuleConfiguration"
            },
            {
              "type": "null"
            }
          ]
        },
        "noExplicitAny": {
          "anyOf": [
            {
              "$ref": "#/definitions/RuleConfiguration"
            },
            {
              "type": "null"
            }
          ]
        },
        "noNewSymbol": {
          "anyOf": [
            {
              "$ref": "#/definitions/RuleConfiguration"
            },
            {
              "type": "null"
            }
          ]
        },
        "noPositiveTabindex": {
          "anyOf": [
            {
              "$ref": "#/definitions/RuleConfiguration"
            },
            {
              "type": "null"
            }
          ]
        },
        "noRenderReturnValue": {
          "anyOf": [
            {
              "$ref": "#/definitions/RuleConfiguration"
            },
            {
              "type": "null"
            }
          ]
        },
        "noRestrictedGlobals": {
          "anyOf": [
            {
              "$ref": "#/definitions/RuleConfiguration"
            },
            {
              "type": "null"
            }
          ]
        },
        "noUndeclaredVariables": {
          "anyOf": [
            {
              "$ref": "#/definitions/RuleConfiguration"
            },
            {
              "type": "null"
            }
          ]
        },
        "noUnreachable": {
          "anyOf": [
            {
              "$ref": "#/definitions/RuleConfiguration"
            },
            {
              "type": "null"
            }
          ]
        },
        "noUnusedVariables": {
          "anyOf": [
            {
              "$ref": "#/definitions/RuleConfiguration"
            },
            {
              "type": "null"
            }
          ]
        },
        "noUselessFragments": {
          "anyOf": [
            {
              "$ref": "#/definitions/RuleConfiguration"
            },
            {
              "type": "null"
            }
          ]
        },
        "noVoidElementsWithChildren": {
          "anyOf": [
            {
              "$ref": "#/definitions/RuleConfiguration"
            },
            {
              "type": "null"
            }
          ]
        },
        "recommended": {
          "description": "It enables the recommended rules for this group",
          "type": [
            "boolean",
            "null"
          ]
        },
        "useAnchorContent": {
          "anyOf": [
            {
              "$ref": "#/definitions/RuleConfiguration"
            },
            {
              "type": "null"
            }
          ]
        },
        "useBlankTarget": {
          "anyOf": [
            {
              "$ref": "#/definitions/RuleConfiguration"
            },
            {
              "type": "null"
            }
          ]
        },
        "useButtonType": {
          "anyOf": [
            {
              "$ref": "#/definitions/RuleConfiguration"
            },
            {
              "type": "null"
            }
          ]
        },
        "useCamelCase": {
          "anyOf": [
            {
              "$ref": "#/definitions/RuleConfiguration"
            },
            {
              "type": "null"
            }
          ]
        },
        "useFragmentSyntax": {
          "anyOf": [
            {
              "$ref": "#/definitions/RuleConfiguration"
            },
            {
              "type": "null"
            }
          ]
        },
<<<<<<< HEAD
        "useKeyWithClickEvents": {
=======
        "useKeyWithMouseEvents": {
>>>>>>> 0bc49722
          "anyOf": [
            {
              "$ref": "#/definitions/RuleConfiguration"
            },
            {
              "type": "null"
            }
          ]
        },
        "useOptionalChain": {
          "anyOf": [
            {
              "$ref": "#/definitions/RuleConfiguration"
            },
            {
              "type": "null"
            }
          ]
        },
        "useValidAnchor": {
          "anyOf": [
            {
              "$ref": "#/definitions/RuleConfiguration"
            },
            {
              "type": "null"
            }
          ]
        }
      }
    },
    "PlainIndentStyle": {
      "type": "string",
      "enum": [
        "tab",
        "space"
      ]
    },
    "QuoteProperties": {
      "type": "string",
      "enum": [
        "asNeeded",
        "preserve"
      ]
    },
    "QuoteStyle": {
      "type": "string",
      "enum": [
        "double",
        "single"
      ]
    },
    "RuleConfiguration": {
      "anyOf": [
        {
          "$ref": "#/definitions/RulePlainConfiguration"
        },
        {
          "$ref": "#/definitions/RuleWithOptions"
        }
      ]
    },
    "RulePlainConfiguration": {
      "type": "string",
      "enum": [
        "warn",
        "error",
        "off"
      ]
    },
    "RuleWithOptions": {
      "type": "object",
      "required": [
        "level",
        "options"
      ],
      "properties": {
        "level": {
          "$ref": "#/definitions/RulePlainConfiguration"
        },
        "options": true
      },
      "additionalProperties": false
    },
    "Rules": {
      "type": "object",
      "properties": {
        "correctness": {
          "anyOf": [
            {
              "$ref": "#/definitions/Correctness"
            },
            {
              "type": "null"
            }
          ]
        },
        "nursery": {
          "anyOf": [
            {
              "$ref": "#/definitions/Nursery"
            },
            {
              "type": "null"
            }
          ]
        },
        "recommended": {
          "description": "It enables the lint rules recommended by Rome. `true` by default.",
          "type": [
            "boolean",
            "null"
          ]
        },
        "style": {
          "anyOf": [
            {
              "$ref": "#/definitions/Style"
            },
            {
              "type": "null"
            }
          ]
        }
      },
      "additionalProperties": false
    },
    "Style": {
      "description": "A list of rules that belong to this group",
      "type": "object",
      "properties": {
        "noNegationElse": {
          "anyOf": [
            {
              "$ref": "#/definitions/RuleConfiguration"
            },
            {
              "type": "null"
            }
          ]
        },
        "noShoutyConstants": {
          "anyOf": [
            {
              "$ref": "#/definitions/RuleConfiguration"
            },
            {
              "type": "null"
            }
          ]
        },
        "recommended": {
          "description": "It enables the recommended rules for this group",
          "type": [
            "boolean",
            "null"
          ]
        },
        "useSelfClosingElements": {
          "anyOf": [
            {
              "$ref": "#/definitions/RuleConfiguration"
            },
            {
              "type": "null"
            }
          ]
        },
        "useShorthandArrayType": {
          "anyOf": [
            {
              "$ref": "#/definitions/RuleConfiguration"
            },
            {
              "type": "null"
            }
          ]
        }
      }
    }
  }
}<|MERGE_RESOLUTION|>--- conflicted
+++ resolved
@@ -688,11 +688,17 @@
             }
           ]
         },
-<<<<<<< HEAD
         "useKeyWithClickEvents": {
-=======
+          "anyOf": [
+            {
+              "$ref": "#/definitions/RuleConfiguration"
+            },
+            {
+              "type": "null"
+            }
+          ]
+        },
         "useKeyWithMouseEvents": {
->>>>>>> 0bc49722
           "anyOf": [
             {
               "$ref": "#/definitions/RuleConfiguration"
