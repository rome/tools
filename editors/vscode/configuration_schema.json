--- conflicted
+++ resolved
@@ -797,13 +797,19 @@
             }
           ]
         },
-<<<<<<< HEAD
         "noDistractingElements": {
           "description": "Enforces that no distracting elements are used.",
-=======
+          "anyOf": [
+            {
+              "$ref": "#/definitions/RuleConfiguration"
+            },
+            {
+              "type": "null"
+            }
+          ]
+        },
         "noConstructorReturn": {
           "description": "Disallow returning a value from a constructor",
->>>>>>> 2146cf28
           "anyOf": [
             {
               "$ref": "#/definitions/RuleConfiguration"
