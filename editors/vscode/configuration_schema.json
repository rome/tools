{
	"$schema": "http://json-schema.org/draft-07/schema#",
	"title": "Configuration",
	"description": "The configuration that is contained inside the file `rome.json`",
	"type": "object",
	"properties": {
		"$schema": {
			"description": "A field for the [JSON schema](https://json-schema.org/) specification",
			"type": ["string", "null"]
		},
		"extends": {
			"description": "A list of paths to other JSON files, used to extends the current configuration.",
			"anyOf": [{ "$ref": "#/definitions/StringSet" }, { "type": "null" }]
		},
		"files": {
			"description": "The configuration of the filesystem",
			"anyOf": [
				{ "$ref": "#/definitions/FilesConfiguration" },
				{ "type": "null" }
			]
		},
		"formatter": {
			"description": "The configuration of the formatter",
			"anyOf": [
				{ "$ref": "#/definitions/FormatterConfiguration" },
				{ "type": "null" }
			]
		},
		"javascript": {
			"description": "Specific configuration for the JavaScript language",
			"anyOf": [
				{ "$ref": "#/definitions/JavascriptConfiguration" },
				{ "type": "null" }
			]
		},
		"linter": {
			"description": "The configuration for the linter",
			"anyOf": [
				{ "$ref": "#/definitions/LinterConfiguration" },
				{ "type": "null" }
			]
		},
		"organizeImports": {
			"description": "The configuration of the import sorting",
			"anyOf": [{ "$ref": "#/definitions/OrganizeImports" }, { "type": "null" }]
		},
		"vcs": {
			"description": "The configuration of the VCS integration",
			"anyOf": [
				{ "$ref": "#/definitions/VcsConfiguration" },
				{ "type": "null" }
			]
		}
	},
	"additionalProperties": false,
	"definitions": {
		"A11y": {
			"description": "A list of rules that belong to this group",
			"type": "object",
			"properties": {
				"all": {
					"description": "It enables ALL rules for this group.",
					"type": ["boolean", "null"]
				},
				"noAccessKey": {
					"description": "Enforce that the accessKey attribute is not used on any HTML element.",
					"anyOf": [
						{ "$ref": "#/definitions/RuleConfiguration" },
						{ "type": "null" }
					]
				},
				"noAutofocus": {
					"description": "Enforce that autoFocus prop is not used on elements.",
					"anyOf": [
						{ "$ref": "#/definitions/RuleConfiguration" },
						{ "type": "null" }
					]
				},
				"noBlankTarget": {
					"description": "Disallow target=\"_blank\" attribute without rel=\"noreferrer\"",
					"anyOf": [
						{ "$ref": "#/definitions/RuleConfiguration" },
						{ "type": "null" }
					]
				},
				"noDistractingElements": {
					"description": "Enforces that no distracting elements are used.",
					"anyOf": [
						{ "$ref": "#/definitions/RuleConfiguration" },
						{ "type": "null" }
					]
				},
				"noHeaderScope": {
					"description": "The scope prop should be used only on <th> elements.",
					"anyOf": [
						{ "$ref": "#/definitions/RuleConfiguration" },
						{ "type": "null" }
					]
				},
				"noNoninteractiveElementToInteractiveRole": {
					"description": "Enforce that interactive ARIA roles are not assigned to non-interactive HTML elements.",
					"anyOf": [
						{ "$ref": "#/definitions/RuleConfiguration" },
						{ "type": "null" }
					]
				},
				"noPositiveTabindex": {
					"description": "Prevent the usage of positive integers on tabIndex property",
					"anyOf": [
						{ "$ref": "#/definitions/RuleConfiguration" },
						{ "type": "null" }
					]
				},
				"noRedundantAlt": {
					"description": "Enforce img alt prop does not contain the word \"image\", \"picture\", or \"photo\".",
					"anyOf": [
						{ "$ref": "#/definitions/RuleConfiguration" },
						{ "type": "null" }
					]
				},
				"noSvgWithoutTitle": {
					"description": "Enforces the usage of the title element for the svg element.",
					"anyOf": [
						{ "$ref": "#/definitions/RuleConfiguration" },
						{ "type": "null" }
					]
				},
				"recommended": {
					"description": "It enables the recommended rules for this group",
					"type": ["boolean", "null"]
				},
				"useAltText": {
					"description": "Enforce that all elements that require alternative text have meaningful information to relay back to the end user.",
					"anyOf": [
						{ "$ref": "#/definitions/RuleConfiguration" },
						{ "type": "null" }
					]
				},
				"useAnchorContent": {
					"description": "Enforce that anchors have content and that the content is accessible to screen readers.",
					"anyOf": [
						{ "$ref": "#/definitions/RuleConfiguration" },
						{ "type": "null" }
					]
				},
				"useAriaPropsForRole": {
					"description": "Enforce that elements with ARIA roles must have all required ARIA attributes for that role.",
					"anyOf": [
						{ "$ref": "#/definitions/RuleConfiguration" },
						{ "type": "null" }
					]
				},
				"useButtonType": {
					"description": "Enforces the usage of the attribute type for the element button",
					"anyOf": [
						{ "$ref": "#/definitions/RuleConfiguration" },
						{ "type": "null" }
					]
				},
				"useHtmlLang": {
					"description": "Enforce that html element has lang attribute.",
					"anyOf": [
						{ "$ref": "#/definitions/RuleConfiguration" },
						{ "type": "null" }
					]
				},
				"useIframeTitle": {
					"description": "Enforces the usage of the attribute title for the element iframe.",
					"anyOf": [
						{ "$ref": "#/definitions/RuleConfiguration" },
						{ "type": "null" }
					]
				},
				"useKeyWithClickEvents": {
					"description": "Enforce onClick is accompanied by at least one of the following: onKeyUp, onKeyDown, onKeyPress.",
					"anyOf": [
						{ "$ref": "#/definitions/RuleConfiguration" },
						{ "type": "null" }
					]
				},
				"useKeyWithMouseEvents": {
					"description": "Enforce onMouseOver / onMouseOut are accompanied by onFocus / onBlur.",
					"anyOf": [
						{ "$ref": "#/definitions/RuleConfiguration" },
						{ "type": "null" }
					]
				},
				"useMediaCaption": {
					"description": "Enforces that audio and video elements must have a track for captions.",
					"anyOf": [
						{ "$ref": "#/definitions/RuleConfiguration" },
						{ "type": "null" }
					]
				},
				"useValidAnchor": {
					"description": "Enforce that all anchors are valid, and they are navigable elements.",
					"anyOf": [
						{ "$ref": "#/definitions/RuleConfiguration" },
						{ "type": "null" }
					]
				},
				"useValidAriaProps": {
					"description": "Ensures that ARIA properties aria-* are all valid.",
					"anyOf": [
						{ "$ref": "#/definitions/RuleConfiguration" },
						{ "type": "null" }
					]
				},
				"useValidLang": {
					"description": "Ensure that the attribute passed to the lang attribute is a correct ISO language and/or country.",
					"anyOf": [
						{ "$ref": "#/definitions/RuleConfiguration" },
						{ "type": "null" }
					]
				}
			}
		},
		"ArrowParentheses": { "type": "string", "enum": ["always", "asNeeded"] },
		"Complexity": {
			"description": "A list of rules that belong to this group",
			"type": "object",
			"properties": {
				"all": {
					"description": "It enables ALL rules for this group.",
					"type": ["boolean", "null"]
				},
				"noExtraBooleanCast": {
					"description": "Disallow unnecessary boolean casts",
					"anyOf": [
						{ "$ref": "#/definitions/RuleConfiguration" },
						{ "type": "null" }
					]
				},
				"noMultipleSpacesInRegularExpressionLiterals": {
					"description": "Disallow unclear usage of multiple space characters in regular expression literals",
					"anyOf": [
						{ "$ref": "#/definitions/RuleConfiguration" },
						{ "type": "null" }
					]
				},
				"noUselessCatch": {
					"description": "Disallow unnecessary catch clauses.",
					"anyOf": [
						{ "$ref": "#/definitions/RuleConfiguration" },
						{ "type": "null" }
					]
				},
				"noUselessConstructor": {
					"description": "Disallow unnecessary constructors.",
					"anyOf": [
						{ "$ref": "#/definitions/RuleConfiguration" },
						{ "type": "null" }
					]
				},
				"noUselessFragments": {
					"description": "Disallow unnecessary fragments",
					"anyOf": [
						{ "$ref": "#/definitions/RuleConfiguration" },
						{ "type": "null" }
					]
				},
				"noUselessLabel": {
					"description": "Disallow unnecessary labels.",
					"anyOf": [
						{ "$ref": "#/definitions/RuleConfiguration" },
						{ "type": "null" }
					]
				},
				"noUselessRename": {
					"description": "Disallow renaming import, export, and destructured assignments to the same name.",
					"anyOf": [
						{ "$ref": "#/definitions/RuleConfiguration" },
						{ "type": "null" }
					]
				},
				"noUselessSwitchCase": {
					"description": "Disallow useless case in switch statements.",
					"anyOf": [
						{ "$ref": "#/definitions/RuleConfiguration" },
						{ "type": "null" }
					]
				},
				"noUselessTypeConstraint": {
					"description": "Disallow using any or unknown as type constraint.",
					"anyOf": [
						{ "$ref": "#/definitions/RuleConfiguration" },
						{ "type": "null" }
					]
				},
				"noWith": {
					"description": "Disallow with statements in non-strict contexts.",
					"anyOf": [
						{ "$ref": "#/definitions/RuleConfiguration" },
						{ "type": "null" }
					]
				},
				"recommended": {
					"description": "It enables the recommended rules for this group",
					"type": ["boolean", "null"]
				},
				"useFlatMap": {
					"description": "Promotes the use of .flatMap() when map().flat() are used together.",
					"anyOf": [
						{ "$ref": "#/definitions/RuleConfiguration" },
						{ "type": "null" }
					]
				},
				"useOptionalChain": {
					"description": "Enforce using concise optional chain instead of chained logical expressions.",
					"anyOf": [
						{ "$ref": "#/definitions/RuleConfiguration" },
						{ "type": "null" }
					]
				},
				"useSimplifiedLogicExpression": {
					"description": "Discard redundant terms from logical expressions.",
					"anyOf": [
						{ "$ref": "#/definitions/RuleConfiguration" },
						{ "type": "null" }
					]
				}
			}
		},
		"ComplexityOptions": {
			"description": "Options for the rule `noNestedModuleImports`.",
			"type": "object",
			"required": ["maxAllowedComplexity"],
			"properties": {
				"maxAllowedComplexity": {
					"description": "The maximum complexity score that we allow. Anything higher is considered excessive.",
					"type": "integer",
					"format": "uint8",
					"minimum": 0.0
				}
			},
			"additionalProperties": false
		},
		"Correctness": {
			"description": "A list of rules that belong to this group",
			"type": "object",
			"properties": {
				"all": {
					"description": "It enables ALL rules for this group.",
					"type": ["boolean", "null"]
				},
				"noChildrenProp": {
					"description": "Prevent passing of children as props.",
					"anyOf": [
						{ "$ref": "#/definitions/RuleConfiguration" },
						{ "type": "null" }
					]
				},
				"noConstAssign": {
					"description": "Prevents from having const variables being re-assigned.",
					"anyOf": [
						{ "$ref": "#/definitions/RuleConfiguration" },
						{ "type": "null" }
					]
				},
				"noConstructorReturn": {
					"description": "Disallow returning a value from a constructor.",
					"anyOf": [
						{ "$ref": "#/definitions/RuleConfiguration" },
						{ "type": "null" }
					]
				},
				"noEmptyPattern": {
					"description": "Disallows empty destructuring patterns.",
					"anyOf": [
						{ "$ref": "#/definitions/RuleConfiguration" },
						{ "type": "null" }
					]
				},
				"noGlobalObjectCalls": {
					"description": "Disallow calling global object properties as functions",
					"anyOf": [
						{ "$ref": "#/definitions/RuleConfiguration" },
						{ "type": "null" }
					]
				},
				"noInnerDeclarations": {
					"description": "Disallow function and var declarations that are accessible outside their block.",
					"anyOf": [
						{ "$ref": "#/definitions/RuleConfiguration" },
						{ "type": "null" }
					]
				},
				"noInvalidConstructorSuper": {
					"description": "Prevents the incorrect use of super() inside classes. It also checks whether a call super() is missing from classes that extends other constructors.",
					"anyOf": [
						{ "$ref": "#/definitions/RuleConfiguration" },
						{ "type": "null" }
					]
				},
				"noNewSymbol": {
					"description": "Disallow new operators with the Symbol object",
					"anyOf": [
						{ "$ref": "#/definitions/RuleConfiguration" },
						{ "type": "null" }
					]
				},
				"noPrecisionLoss": {
					"description": "Disallow literal numbers that lose precision",
					"anyOf": [
						{ "$ref": "#/definitions/RuleConfiguration" },
						{ "type": "null" }
					]
				},
				"noRenderReturnValue": {
					"description": "Prevent the usage of the return value of React.render.",
					"anyOf": [
						{ "$ref": "#/definitions/RuleConfiguration" },
						{ "type": "null" }
					]
				},
				"noSetterReturn": {
					"description": "Disallow returning a value from a setter",
					"anyOf": [
						{ "$ref": "#/definitions/RuleConfiguration" },
						{ "type": "null" }
					]
				},
				"noStringCaseMismatch": {
					"description": "Disallow comparison of expressions modifying the string case with non-compliant value.",
					"anyOf": [
						{ "$ref": "#/definitions/RuleConfiguration" },
						{ "type": "null" }
					]
				},
				"noSwitchDeclarations": {
					"description": "Disallow lexical declarations in switch clauses.",
					"anyOf": [
						{ "$ref": "#/definitions/RuleConfiguration" },
						{ "type": "null" }
					]
				},
				"noUndeclaredVariables": {
					"description": "Prevents the usage of variables that haven't been declared inside the document.",
					"anyOf": [
						{ "$ref": "#/definitions/RuleConfiguration" },
						{ "type": "null" }
					]
				},
				"noUnnecessaryContinue": {
					"description": "Avoid using unnecessary continue.",
					"anyOf": [
						{ "$ref": "#/definitions/RuleConfiguration" },
						{ "type": "null" }
					]
				},
				"noUnreachable": {
					"description": "Disallow unreachable code",
					"anyOf": [
						{ "$ref": "#/definitions/RuleConfiguration" },
						{ "type": "null" }
					]
				},
				"noUnreachableSuper": {
					"description": "Ensures the super() constructor is called exactly once on every code path in a class constructor before this is accessed if the class has a superclass",
					"anyOf": [
						{ "$ref": "#/definitions/RuleConfiguration" },
						{ "type": "null" }
					]
				},
				"noUnsafeFinally": {
					"description": "Disallow control flow statements in finally blocks.",
					"anyOf": [
						{ "$ref": "#/definitions/RuleConfiguration" },
						{ "type": "null" }
					]
				},
				"noUnsafeOptionalChaining": {
					"description": "Disallow the use of optional chaining in contexts where the undefined value is not allowed.",
					"anyOf": [
						{ "$ref": "#/definitions/RuleConfiguration" },
						{ "type": "null" }
					]
				},
				"noUnusedLabels": {
					"description": "Disallow unused labels.",
					"anyOf": [
						{ "$ref": "#/definitions/RuleConfiguration" },
						{ "type": "null" }
					]
				},
				"noUnusedVariables": {
					"description": "Disallow unused variables.",
					"anyOf": [
						{ "$ref": "#/definitions/RuleConfiguration" },
						{ "type": "null" }
					]
				},
				"noVoidElementsWithChildren": {
					"description": "This rules prevents void elements (AKA self-closing elements) from having children.",
					"anyOf": [
						{ "$ref": "#/definitions/RuleConfiguration" },
						{ "type": "null" }
					]
				},
				"noVoidTypeReturn": {
					"description": "Disallow returning a value from a function with the return type 'void'",
					"anyOf": [
						{ "$ref": "#/definitions/RuleConfiguration" },
						{ "type": "null" }
					]
				},
				"recommended": {
					"description": "It enables the recommended rules for this group",
					"type": ["boolean", "null"]
				},
				"useValidForDirection": {
					"description": "Enforce \"for\" loop update clause moving the counter in the right direction.",
					"anyOf": [
						{ "$ref": "#/definitions/RuleConfiguration" },
						{ "type": "null" }
					]
				},
				"useYield": {
					"description": "Require generator functions to contain yield.",
					"anyOf": [
						{ "$ref": "#/definitions/RuleConfiguration" },
						{ "type": "null" }
					]
				}
			}
		},
		"EnumMemberCase": {
			"description": "Supported cases for TypeScript `enum` member names.",
			"oneOf": [
				{
					"description": "PascalCase",
					"type": "string",
					"enum": ["PascalCase"]
				},
				{
					"description": "CONSTANT_CASE",
					"type": "string",
					"enum": ["CONSTANT_CASE"]
				},
				{ "description": "camelCase", "type": "string", "enum": ["camelCase"] }
			]
		},
		"FilesConfiguration": {
			"description": "The configuration of the filesystem",
			"type": "object",
			"properties": {
				"ignore": {
					"description": "A list of Unix shell style patterns. Rome tools will ignore files/folders that will match these patterns.",
					"anyOf": [{ "$ref": "#/definitions/StringSet" }, { "type": "null" }]
				},
				"ignoreUnknown": {
					"description": "Tells Rome to not emit diagnostics when handling files that doesn't know",
					"type": ["boolean", "null"]
				},
				"maxSize": {
					"description": "The maximum allowed size for source code files in bytes. Files above this limit will be ignored for performance reason. Defaults to 1 MiB",
					"default": null,
					"type": ["integer", "null"],
					"format": "uint64",
					"minimum": 1.0
				}
			},
			"additionalProperties": false
		},
		"FormatterConfiguration": {
			"description": "Options applied to the formatter",
			"type": "object",
			"properties": {
				"enabled": { "default": true, "type": ["boolean", "null"] },
				"formatWithErrors": {
					"description": "Stores whether formatting should be allowed to proceed if a given file has syntax errors",
					"default": false,
					"type": ["boolean", "null"]
				},
				"ignore": {
					"description": "A list of Unix shell style patterns. The formatter will ignore files/folders that will match these patterns.",
					"anyOf": [{ "$ref": "#/definitions/StringSet" }, { "type": "null" }]
				},
				"indentSize": {
					"description": "The size of the indentation, 2 by default",
					"default": 2,
					"type": ["integer", "null"],
					"format": "uint8",
					"minimum": 0.0
				},
				"indentStyle": {
					"description": "The indent style.",
					"default": "tab",
					"anyOf": [
						{ "$ref": "#/definitions/PlainIndentStyle" },
						{ "type": "null" }
					]
				},
				"lineWidth": {
					"description": "What's the max width of a line. Defaults to 80.",
					"default": 80,
					"anyOf": [{ "$ref": "#/definitions/LineWidth" }, { "type": "null" }]
				}
			},
			"additionalProperties": false
		},
		"Hooks": {
			"type": "object",
			"required": ["name"],
			"properties": {
				"closureIndex": {
					"description": "The \"position\" of the closure function, starting from zero.\n\n### Example",
					"type": ["integer", "null"],
					"format": "uint",
					"minimum": 0.0
				},
				"dependenciesIndex": {
					"description": "The \"position\" of the array of dependencies, starting from zero.",
					"type": ["integer", "null"],
					"format": "uint",
					"minimum": 0.0
				},
				"name": { "description": "The name of the hook", "type": "string" }
			},
			"additionalProperties": false
		},
		"HooksOptions": {
			"description": "Options for the rule `useExhaustiveDependencies` and `useHookAtTopLevel`",
			"type": "object",
			"required": ["hooks"],
			"properties": {
				"hooks": {
					"description": "List of safe hooks",
					"type": "array",
					"items": { "$ref": "#/definitions/Hooks" }
				}
			},
			"additionalProperties": false
		},
		"JavascriptConfiguration": {
			"type": "object",
			"properties": {
				"formatter": {
					"anyOf": [
						{ "$ref": "#/definitions/JavascriptFormatter" },
						{ "type": "null" }
					]
				},
				"globals": {
					"description": "A list of global bindings that should be ignored by the analyzers\n\nIf defined here, they should not emit diagnostics.",
					"anyOf": [{ "$ref": "#/definitions/StringSet" }, { "type": "null" }]
				},
				"organize_imports": {
					"anyOf": [
						{ "$ref": "#/definitions/JavascriptOrganizeImports" },
						{ "type": "null" }
					]
				},
				"parser": {
					"anyOf": [
						{ "$ref": "#/definitions/JavascriptParser" },
						{ "type": "null" }
					]
				}
			},
			"additionalProperties": false
		},
		"JavascriptFormatter": {
			"type": "object",
			"properties": {
				"arrowParentheses": {
					"description": "Whether to add non-necessary parentheses to arrow functions. Defaults to \"always\".",
					"anyOf": [
						{ "$ref": "#/definitions/ArrowParentheses" },
						{ "type": "null" }
					]
				},
				"jsxQuoteStyle": {
					"description": "The style for JSX quotes. Defaults to double.",
					"anyOf": [{ "$ref": "#/definitions/QuoteStyle" }, { "type": "null" }]
				},
				"quoteProperties": {
					"description": "When properties in objects are quoted. Defaults to asNeeded.",
					"anyOf": [
						{ "$ref": "#/definitions/QuoteProperties" },
						{ "type": "null" }
					]
				},
				"quoteStyle": {
					"description": "The style for quotes. Defaults to double.",
					"anyOf": [{ "$ref": "#/definitions/QuoteStyle" }, { "type": "null" }]
				},
				"semicolons": {
					"description": "Whether the formatter prints semicolons for all statements or only in for statements where it is necessary because of ASI.",
					"anyOf": [{ "$ref": "#/definitions/Semicolons" }, { "type": "null" }]
				},
				"trailingComma": {
					"description": "Print trailing commas wherever possible in multi-line comma-separated syntactic structures. Defaults to \"all\".",
					"anyOf": [
						{ "$ref": "#/definitions/TrailingComma" },
						{ "type": "null" }
					]
				}
			},
			"additionalProperties": false
		},
		"JavascriptOrganizeImports": {
			"type": "object",
			"additionalProperties": false
		},
		"JavascriptParser": {
			"type": "object",
			"properties": {
				"unsafeParameterDecoratorsEnabled": {
					"description": "It enables the experimental and unsafe parsing of parameter decorators\n\nThese decorators belong to an old proposal, and they are subject to change.",
					"type": ["boolean", "null"]
				}
			},
			"additionalProperties": false
		},
		"LineWidth": {
			"description": "Validated value for the `line_width` formatter options\n\nThe allowed range of values is 1..=320",
			"type": "integer",
			"format": "uint16",
			"minimum": 0.0
		},
		"LinterConfiguration": {
			"type": "object",
			"properties": {
				"enabled": {
					"description": "if `false`, it disables the feature and the linter won't be executed. `true` by default",
					"default": true,
					"type": ["boolean", "null"]
				},
				"ignore": {
					"description": "A list of Unix shell style patterns. The formatter will ignore files/folders that will match these patterns.",
					"anyOf": [{ "$ref": "#/definitions/StringSet" }, { "type": "null" }]
				},
				"rules": {
					"description": "List of rules",
					"default": { "recommended": true },
					"anyOf": [{ "$ref": "#/definitions/Rules" }, { "type": "null" }]
				}
			},
			"additionalProperties": false
		},
		"NamingConventionOptions": {
			"description": "Rule's options.",
			"type": "object",
			"properties": {
				"enumMemberCase": {
					"description": "Allowed cases for _TypeScript_ `enum` member names.",
					"allOf": [{ "$ref": "#/definitions/EnumMemberCase" }]
				},
				"strictCase": {
					"description": "If `false`, then consecutive uppercase are allowed in _camel_ and _pascal_ cases. This does not affect other [Case].",
					"type": "boolean"
				}
			},
			"additionalProperties": false
		},
		"Nursery": {
			"description": "A list of rules that belong to this group",
			"type": "object",
			"properties": {
				"all": {
					"description": "It enables ALL rules for this group.",
					"type": ["boolean", "null"]
				},
				"noAccumulatingSpread": {
					"description": "Disallow the use of spread (...) syntax on accumulators.",
					"anyOf": [
						{ "$ref": "#/definitions/RuleConfiguration" },
						{ "type": "null" }
					]
				},
				"noAriaUnsupportedElements": {
					"description": "Enforce that elements that do not support ARIA roles, states, and properties do not have those attributes.",
					"anyOf": [
						{ "$ref": "#/definitions/RuleConfiguration" },
						{ "type": "null" }
					]
				},
				"noBannedTypes": {
					"description": "Disallow primitive type aliases and misleading types.",
					"anyOf": [
						{ "$ref": "#/definitions/RuleConfiguration" },
						{ "type": "null" }
					]
				},
				"noConfusingArrow": {
					"description": "Disallow arrow functions where they could be confused with comparisons.",
					"anyOf": [
						{ "$ref": "#/definitions/RuleConfiguration" },
						{ "type": "null" }
					]
				},
				"noConsoleLog": {
					"description": "Disallow the use of console.log",
					"anyOf": [
						{ "$ref": "#/definitions/RuleConfiguration" },
						{ "type": "null" }
					]
				},
				"noConstantCondition": {
					"description": "Disallow constant expressions in conditions",
					"anyOf": [
						{ "$ref": "#/definitions/RuleConfiguration" },
						{ "type": "null" }
					]
				},
				"noControlCharactersInRegex": {
					"description": "Prevents from having control characters and some escape sequences that match control characters in regular expressions.",
					"anyOf": [
						{ "$ref": "#/definitions/RuleConfiguration" },
						{ "type": "null" }
					]
				},
				"noDuplicateJsonKeys": {
					"description": "Disallow two keys with the same name inside a JSON object.",
					"anyOf": [
						{ "$ref": "#/definitions/RuleConfiguration" },
						{ "type": "null" }
					]
				},
				"noDuplicateJsxProps": {
					"description": "Prevents JSX properties to be assigned multiple times.",
					"anyOf": [
						{ "$ref": "#/definitions/RuleConfiguration" },
						{ "type": "null" }
					]
				},
				"noExcessiveComplexity": {
					"description": "Disallow functions that exceed a given complexity score.",
					"anyOf": [
						{ "$ref": "#/definitions/RuleConfiguration" },
						{ "type": "null" }
					]
				},
				"noFallthroughSwitchClause": {
					"description": "Disallow fallthrough of switch clauses.",
					"anyOf": [
						{ "$ref": "#/definitions/RuleConfiguration" },
						{ "type": "null" }
					]
				},
				"noForEach": {
					"description": "Prefer for...of statement instead of Array.forEach.",
					"anyOf": [
						{ "$ref": "#/definitions/RuleConfiguration" },
						{ "type": "null" }
					]
				},
				"noGlobalIsFinite": {
					"description": "Use Number.isFinite instead of global isFinite.",
					"anyOf": [
						{ "$ref": "#/definitions/RuleConfiguration" },
						{ "type": "null" }
					]
				},
				"noGlobalIsNan": {
					"description": "Use Number.isNaN instead of global isNaN.",
					"anyOf": [
						{ "$ref": "#/definitions/RuleConfiguration" },
						{ "type": "null" }
					]
				},
				"noNoninteractiveTabindex": {
					"description": "Enforce that tabIndex is not assigned to non-interactive HTML elements.",
					"anyOf": [
						{ "$ref": "#/definitions/RuleConfiguration" },
						{ "type": "null" }
					]
				},
				"noNonoctalDecimalEscape": {
					"description": "Disallow \\8 and \\9 escape sequences in string literals.",
					"anyOf": [
						{ "$ref": "#/definitions/RuleConfiguration" },
						{ "type": "null" }
					]
				},
				"noRedundantRoles": {
					"description": "Enforce explicit role property is not the same as implicit/default role property on an element.",
					"anyOf": [
						{ "$ref": "#/definitions/RuleConfiguration" },
						{ "type": "null" }
					]
				},
				"noSelfAssign": {
					"description": "Disallow assignments where both sides are exactly the same.",
					"anyOf": [
						{ "$ref": "#/definitions/RuleConfiguration" },
						{ "type": "null" }
					]
				},
				"noStaticOnlyClass": {
					"description": "This rule reports when a class has no non-static members, such as for a class used exclusively as a static namespace.",
					"anyOf": [
						{ "$ref": "#/definitions/RuleConfiguration" },
						{ "type": "null" }
					]
				},
				"noUselessEmptyExport": {
					"description": "Disallow empty exports that don't change anything in a module file.",
					"anyOf": [
						{ "$ref": "#/definitions/RuleConfiguration" },
						{ "type": "null" }
					]
				},
				"noVoid": {
					"description": "Disallow the use of void operators, which is not a familiar operator.",
					"anyOf": [
						{ "$ref": "#/definitions/RuleConfiguration" },
						{ "type": "null" }
					]
				},
				"recommended": {
					"description": "It enables the recommended rules for this group",
					"type": ["boolean", "null"]
				},
				"useAriaPropTypes": {
					"description": "Enforce that ARIA state and property values are valid.",
					"anyOf": [
						{ "$ref": "#/definitions/RuleConfiguration" },
						{ "type": "null" }
					]
				},
				"useArrowFunction": {
					"description": "Use arrow functions over function expressions.",
					"anyOf": [
						{ "$ref": "#/definitions/RuleConfiguration" },
						{ "type": "null" }
					]
				},
				"useCamelCase": {
					"description": "Enforce camel case naming convention.",
					"anyOf": [
						{ "$ref": "#/definitions/RuleConfiguration" },
						{ "type": "null" }
					]
				},
				"useExhaustiveDependencies": {
					"description": "Enforce all dependencies are correctly specified.",
					"anyOf": [
						{ "$ref": "#/definitions/RuleConfiguration" },
						{ "type": "null" }
					]
				},
				"useGroupedTypeImport": {
					"description": "Enforce the use of import type when an import only has specifiers with type qualifier.",
					"anyOf": [
						{ "$ref": "#/definitions/RuleConfiguration" },
						{ "type": "null" }
					]
				},
				"useHeadingContent": {
					"description": "Enforce that heading elements (h1, h2, etc.) have content and that the content is accessible to screen readers. Accessible means that it is not hidden using the aria-hidden prop.",
					"anyOf": [
						{ "$ref": "#/definitions/RuleConfiguration" },
						{ "type": "null" }
					]
				},
				"useHookAtTopLevel": {
					"description": "Enforce that all React hooks are being called from the Top Level component functions.",
					"anyOf": [
						{ "$ref": "#/definitions/RuleConfiguration" },
						{ "type": "null" }
					]
				},
<<<<<<< HEAD
				"useImportRestrictions": {
					"description": "Disallows imports from certain modules.",
=======
				"useIsArray": {
					"description": "Use Array.isArray() instead of instanceof Array.",
>>>>>>> 13494528
					"anyOf": [
						{ "$ref": "#/definitions/RuleConfiguration" },
						{ "type": "null" }
					]
				},
				"useIsNan": {
					"description": "Require calls to isNaN() when checking for NaN.",
					"anyOf": [
						{ "$ref": "#/definitions/RuleConfiguration" },
						{ "type": "null" }
					]
				},
				"useLiteralEnumMembers": {
					"description": "Require all enum members to be literal values.",
					"anyOf": [
						{ "$ref": "#/definitions/RuleConfiguration" },
						{ "type": "null" }
					]
				},
				"useLiteralKeys": {
					"description": "Enforce the usage of a literal access to properties over computed property access.",
					"anyOf": [
						{ "$ref": "#/definitions/RuleConfiguration" },
						{ "type": "null" }
					]
				},
				"useNamingConvention": {
					"description": "Enforce naming conventions for everything across a codebase.",
					"anyOf": [
						{ "$ref": "#/definitions/RuleConfiguration" },
						{ "type": "null" }
					]
				},
				"useSimpleNumberKeys": {
					"description": "Disallow number literal object member names which are not base10 or uses underscore as separator",
					"anyOf": [
						{ "$ref": "#/definitions/RuleConfiguration" },
						{ "type": "null" }
					]
				}
			}
		},
		"OrganizeImports": {
			"type": "object",
			"properties": {
				"enabled": {
					"description": "Enables the organization of imports",
					"default": false,
					"type": ["boolean", "null"]
				},
				"ignore": {
					"description": "A list of Unix shell style patterns. The formatter will ignore files/folders that will match these patterns.",
					"anyOf": [{ "$ref": "#/definitions/StringSet" }, { "type": "null" }]
				}
			},
			"additionalProperties": false
		},
		"Performance": {
			"description": "A list of rules that belong to this group",
			"type": "object",
			"properties": {
				"all": {
					"description": "It enables ALL rules for this group.",
					"type": ["boolean", "null"]
				},
				"noDelete": {
					"description": "Disallow the use of the delete operator.",
					"anyOf": [
						{ "$ref": "#/definitions/RuleConfiguration" },
						{ "type": "null" }
					]
				},
				"recommended": {
					"description": "It enables the recommended rules for this group",
					"type": ["boolean", "null"]
				}
			}
		},
		"PlainIndentStyle": {
			"oneOf": [
				{ "description": "Tab", "type": "string", "enum": ["tab"] },
				{ "description": "Space", "type": "string", "enum": ["space"] }
			]
		},
		"PossibleOptions": {
			"anyOf": [
				{
					"description": "Options for `noExcessiveComplexity` rule",
					"allOf": [{ "$ref": "#/definitions/ComplexityOptions" }]
				},
				{
					"description": "Options for `useExhaustiveDependencies` and `useHookAtTopLevel` rule",
					"allOf": [{ "$ref": "#/definitions/HooksOptions" }]
				},
				{
					"description": "Options for `useNamingConvention` rule",
					"allOf": [{ "$ref": "#/definitions/NamingConventionOptions" }]
				},
				{ "description": "No options available", "type": "null" }
			]
		},
		"QuoteProperties": { "type": "string", "enum": ["asNeeded", "preserve"] },
		"QuoteStyle": { "type": "string", "enum": ["double", "single"] },
		"RuleConfiguration": {
			"anyOf": [
				{ "$ref": "#/definitions/RulePlainConfiguration" },
				{ "$ref": "#/definitions/RuleWithOptions" }
			]
		},
		"RulePlainConfiguration": {
			"type": "string",
			"enum": ["warn", "error", "off"]
		},
		"RuleWithOptions": {
			"type": "object",
			"required": ["level"],
			"properties": {
				"level": { "$ref": "#/definitions/RulePlainConfiguration" },
				"options": {
					"anyOf": [
						{ "$ref": "#/definitions/PossibleOptions" },
						{ "type": "null" }
					]
				}
			},
			"additionalProperties": false
		},
		"Rules": {
			"type": "object",
			"properties": {
				"a11y": {
					"anyOf": [{ "$ref": "#/definitions/A11y" }, { "type": "null" }]
				},
				"all": {
					"description": "It enables ALL rules. The rules that belong to `nursery` won't be enabled.",
					"type": ["boolean", "null"]
				},
				"complexity": {
					"anyOf": [{ "$ref": "#/definitions/Complexity" }, { "type": "null" }]
				},
				"correctness": {
					"anyOf": [{ "$ref": "#/definitions/Correctness" }, { "type": "null" }]
				},
				"nursery": {
					"anyOf": [{ "$ref": "#/definitions/Nursery" }, { "type": "null" }]
				},
				"performance": {
					"anyOf": [{ "$ref": "#/definitions/Performance" }, { "type": "null" }]
				},
				"recommended": {
					"description": "It enables the lint rules recommended by Rome. `true` by default.",
					"type": ["boolean", "null"]
				},
				"security": {
					"anyOf": [{ "$ref": "#/definitions/Security" }, { "type": "null" }]
				},
				"style": {
					"anyOf": [{ "$ref": "#/definitions/Style" }, { "type": "null" }]
				},
				"suspicious": {
					"anyOf": [{ "$ref": "#/definitions/Suspicious" }, { "type": "null" }]
				}
			},
			"additionalProperties": false
		},
		"Security": {
			"description": "A list of rules that belong to this group",
			"type": "object",
			"properties": {
				"all": {
					"description": "It enables ALL rules for this group.",
					"type": ["boolean", "null"]
				},
				"noDangerouslySetInnerHtml": {
					"description": "Prevent the usage of dangerous JSX props",
					"anyOf": [
						{ "$ref": "#/definitions/RuleConfiguration" },
						{ "type": "null" }
					]
				},
				"noDangerouslySetInnerHtmlWithChildren": {
					"description": "Report when a DOM element or a component uses both children and dangerouslySetInnerHTML prop.",
					"anyOf": [
						{ "$ref": "#/definitions/RuleConfiguration" },
						{ "type": "null" }
					]
				},
				"recommended": {
					"description": "It enables the recommended rules for this group",
					"type": ["boolean", "null"]
				}
			}
		},
		"Semicolons": { "type": "string", "enum": ["always", "asNeeded"] },
		"StringSet": {
			"type": "array",
			"items": { "type": "string" },
			"uniqueItems": true
		},
		"Style": {
			"description": "A list of rules that belong to this group",
			"type": "object",
			"properties": {
				"all": {
					"description": "It enables ALL rules for this group.",
					"type": ["boolean", "null"]
				},
				"noArguments": {
					"description": "Disallow the use of arguments",
					"anyOf": [
						{ "$ref": "#/definitions/RuleConfiguration" },
						{ "type": "null" }
					]
				},
				"noCommaOperator": {
					"description": "Disallow comma operator.",
					"anyOf": [
						{ "$ref": "#/definitions/RuleConfiguration" },
						{ "type": "null" }
					]
				},
				"noImplicitBoolean": {
					"description": "Disallow implicit true values on JSX boolean attributes",
					"anyOf": [
						{ "$ref": "#/definitions/RuleConfiguration" },
						{ "type": "null" }
					]
				},
				"noInferrableTypes": {
					"description": "Disallow type annotations for variables, parameters, and class properties initialized with a literal expression.",
					"anyOf": [
						{ "$ref": "#/definitions/RuleConfiguration" },
						{ "type": "null" }
					]
				},
				"noNamespace": {
					"description": "Disallow the use of TypeScript's namespaces.",
					"anyOf": [
						{ "$ref": "#/definitions/RuleConfiguration" },
						{ "type": "null" }
					]
				},
				"noNegationElse": {
					"description": "Disallow negation in the condition of an if statement if it has an else clause",
					"anyOf": [
						{ "$ref": "#/definitions/RuleConfiguration" },
						{ "type": "null" }
					]
				},
				"noNonNullAssertion": {
					"description": "Disallow non-null assertions using the ! postfix operator.",
					"anyOf": [
						{ "$ref": "#/definitions/RuleConfiguration" },
						{ "type": "null" }
					]
				},
				"noParameterAssign": {
					"description": "Disallow reassigning function parameters.",
					"anyOf": [
						{ "$ref": "#/definitions/RuleConfiguration" },
						{ "type": "null" }
					]
				},
				"noParameterProperties": {
					"description": "Disallow the use of parameter properties in class constructors.",
					"anyOf": [
						{ "$ref": "#/definitions/RuleConfiguration" },
						{ "type": "null" }
					]
				},
				"noRestrictedGlobals": {
					"description": "This rule allows you to specify global variable names that you don’t want to use in your application.",
					"anyOf": [
						{ "$ref": "#/definitions/RuleConfiguration" },
						{ "type": "null" }
					]
				},
				"noShoutyConstants": {
					"description": "Disallow the use of constants which its value is the upper-case version of its name.",
					"anyOf": [
						{ "$ref": "#/definitions/RuleConfiguration" },
						{ "type": "null" }
					]
				},
				"noUnusedTemplateLiteral": {
					"description": "Disallow template literals if interpolation and special-character handling are not needed",
					"anyOf": [
						{ "$ref": "#/definitions/RuleConfiguration" },
						{ "type": "null" }
					]
				},
				"noVar": {
					"description": "Disallow the use of var",
					"anyOf": [
						{ "$ref": "#/definitions/RuleConfiguration" },
						{ "type": "null" }
					]
				},
				"recommended": {
					"description": "It enables the recommended rules for this group",
					"type": ["boolean", "null"]
				},
				"useBlockStatements": {
					"description": "Requires following curly brace conventions. JavaScript allows the omission of curly braces when a block contains only one statement. However, it is considered by many to be best practice to never omit curly braces around blocks, even when they are optional, because it can lead to bugs and reduces code clarity.",
					"anyOf": [
						{ "$ref": "#/definitions/RuleConfiguration" },
						{ "type": "null" }
					]
				},
				"useConst": {
					"description": "Require const declarations for variables that are never reassigned after declared.",
					"anyOf": [
						{ "$ref": "#/definitions/RuleConfiguration" },
						{ "type": "null" }
					]
				},
				"useDefaultParameterLast": {
					"description": "Enforce default function parameters and optional function parameters to be last.",
					"anyOf": [
						{ "$ref": "#/definitions/RuleConfiguration" },
						{ "type": "null" }
					]
				},
				"useEnumInitializers": {
					"description": "Require that each enum member value be explicitly initialized.",
					"anyOf": [
						{ "$ref": "#/definitions/RuleConfiguration" },
						{ "type": "null" }
					]
				},
				"useExponentiationOperator": {
					"description": "Disallow the use of Math.pow in favor of the ** operator.",
					"anyOf": [
						{ "$ref": "#/definitions/RuleConfiguration" },
						{ "type": "null" }
					]
				},
				"useFragmentSyntax": {
					"description": "This rule enforces the use of <>...</> over <Fragment>...</Fragment>.",
					"anyOf": [
						{ "$ref": "#/definitions/RuleConfiguration" },
						{ "type": "null" }
					]
				},
				"useNumericLiterals": {
					"description": "Disallow parseInt() and Number.parseInt() in favor of binary, octal, and hexadecimal literals",
					"anyOf": [
						{ "$ref": "#/definitions/RuleConfiguration" },
						{ "type": "null" }
					]
				},
				"useSelfClosingElements": {
					"description": "Prevent extra closing tags for components without children",
					"anyOf": [
						{ "$ref": "#/definitions/RuleConfiguration" },
						{ "type": "null" }
					]
				},
				"useShorthandArrayType": {
					"description": "When expressing array types, this rule promotes the usage of T[] shorthand instead of Array<T>.",
					"anyOf": [
						{ "$ref": "#/definitions/RuleConfiguration" },
						{ "type": "null" }
					]
				},
				"useSingleCaseStatement": {
					"description": "Enforces switch clauses have a single statement, emits a quick fix wrapping the statements in a block.",
					"anyOf": [
						{ "$ref": "#/definitions/RuleConfiguration" },
						{ "type": "null" }
					]
				},
				"useSingleVarDeclarator": {
					"description": "Disallow multiple variable declarations in the same variable statement",
					"anyOf": [
						{ "$ref": "#/definitions/RuleConfiguration" },
						{ "type": "null" }
					]
				},
				"useTemplate": {
					"description": "Template literals are preferred over string concatenation.",
					"anyOf": [
						{ "$ref": "#/definitions/RuleConfiguration" },
						{ "type": "null" }
					]
				},
				"useWhile": {
					"description": "Enforce the use of while loops instead of for loops when the initializer and update expressions are not needed",
					"anyOf": [
						{ "$ref": "#/definitions/RuleConfiguration" },
						{ "type": "null" }
					]
				}
			}
		},
		"Suspicious": {
			"description": "A list of rules that belong to this group",
			"type": "object",
			"properties": {
				"all": {
					"description": "It enables ALL rules for this group.",
					"type": ["boolean", "null"]
				},
				"noArrayIndexKey": {
					"description": "Discourage the usage of Array index in keys.",
					"anyOf": [
						{ "$ref": "#/definitions/RuleConfiguration" },
						{ "type": "null" }
					]
				},
				"noAssignInExpressions": {
					"description": "Disallow assignments in expressions.",
					"anyOf": [
						{ "$ref": "#/definitions/RuleConfiguration" },
						{ "type": "null" }
					]
				},
				"noAsyncPromiseExecutor": {
					"description": "Disallows using an async function as a Promise executor.",
					"anyOf": [
						{ "$ref": "#/definitions/RuleConfiguration" },
						{ "type": "null" }
					]
				},
				"noCatchAssign": {
					"description": "Disallow reassigning exceptions in catch clauses.",
					"anyOf": [
						{ "$ref": "#/definitions/RuleConfiguration" },
						{ "type": "null" }
					]
				},
				"noClassAssign": {
					"description": "Disallow reassigning class members.",
					"anyOf": [
						{ "$ref": "#/definitions/RuleConfiguration" },
						{ "type": "null" }
					]
				},
				"noCommentText": {
					"description": "Prevent comments from being inserted as text nodes",
					"anyOf": [
						{ "$ref": "#/definitions/RuleConfiguration" },
						{ "type": "null" }
					]
				},
				"noCompareNegZero": {
					"description": "Disallow comparing against -0",
					"anyOf": [
						{ "$ref": "#/definitions/RuleConfiguration" },
						{ "type": "null" }
					]
				},
				"noConfusingLabels": {
					"description": "Disallow labeled statements that are not loops.",
					"anyOf": [
						{ "$ref": "#/definitions/RuleConfiguration" },
						{ "type": "null" }
					]
				},
				"noConstEnum": {
					"description": "Disallow TypeScript const enum",
					"anyOf": [
						{ "$ref": "#/definitions/RuleConfiguration" },
						{ "type": "null" }
					]
				},
				"noDebugger": {
					"description": "Disallow the use of debugger",
					"anyOf": [
						{ "$ref": "#/definitions/RuleConfiguration" },
						{ "type": "null" }
					]
				},
				"noDoubleEquals": {
					"description": "Require the use of === and !==",
					"anyOf": [
						{ "$ref": "#/definitions/RuleConfiguration" },
						{ "type": "null" }
					]
				},
				"noDuplicateCase": {
					"description": "Disallow duplicate case labels. If a switch statement has duplicate test expressions in case clauses, it is likely that a programmer copied a case clause but forgot to change the test expression.",
					"anyOf": [
						{ "$ref": "#/definitions/RuleConfiguration" },
						{ "type": "null" }
					]
				},
				"noDuplicateClassMembers": {
					"description": "Disallow duplicate class members.",
					"anyOf": [
						{ "$ref": "#/definitions/RuleConfiguration" },
						{ "type": "null" }
					]
				},
				"noDuplicateObjectKeys": {
					"description": "Prevents object literals having more than one property declaration for the same name. If an object property with the same name is defined multiple times (except when combining a getter with a setter), only the last definition makes it into the object and previous definitions are ignored, which is likely a mistake.",
					"anyOf": [
						{ "$ref": "#/definitions/RuleConfiguration" },
						{ "type": "null" }
					]
				},
				"noDuplicateParameters": {
					"description": "Disallow duplicate function parameter name.",
					"anyOf": [
						{ "$ref": "#/definitions/RuleConfiguration" },
						{ "type": "null" }
					]
				},
				"noEmptyInterface": {
					"description": "Disallow the declaration of empty interfaces.",
					"anyOf": [
						{ "$ref": "#/definitions/RuleConfiguration" },
						{ "type": "null" }
					]
				},
				"noExplicitAny": {
					"description": "Disallow the any type usage.",
					"anyOf": [
						{ "$ref": "#/definitions/RuleConfiguration" },
						{ "type": "null" }
					]
				},
				"noExtraNonNullAssertion": {
					"description": "Prevents the wrong usage of the non-null assertion operator (!) in TypeScript files.",
					"anyOf": [
						{ "$ref": "#/definitions/RuleConfiguration" },
						{ "type": "null" }
					]
				},
				"noFunctionAssign": {
					"description": "Disallow reassigning function declarations.",
					"anyOf": [
						{ "$ref": "#/definitions/RuleConfiguration" },
						{ "type": "null" }
					]
				},
				"noImportAssign": {
					"description": "Disallow assigning to imported bindings",
					"anyOf": [
						{ "$ref": "#/definitions/RuleConfiguration" },
						{ "type": "null" }
					]
				},
				"noLabelVar": {
					"description": "Disallow labels that share a name with a variable",
					"anyOf": [
						{ "$ref": "#/definitions/RuleConfiguration" },
						{ "type": "null" }
					]
				},
				"noPrototypeBuiltins": {
					"description": "Disallow direct use of Object.prototype builtins.",
					"anyOf": [
						{ "$ref": "#/definitions/RuleConfiguration" },
						{ "type": "null" }
					]
				},
				"noRedeclare": {
					"description": "Disallow variable, function, class, and type redeclarations in the same scope.",
					"anyOf": [
						{ "$ref": "#/definitions/RuleConfiguration" },
						{ "type": "null" }
					]
				},
				"noRedundantUseStrict": {
					"description": "Prevents from having redundant \"use strict\".",
					"anyOf": [
						{ "$ref": "#/definitions/RuleConfiguration" },
						{ "type": "null" }
					]
				},
				"noSelfCompare": {
					"description": "Disallow comparisons where both sides are exactly the same.",
					"anyOf": [
						{ "$ref": "#/definitions/RuleConfiguration" },
						{ "type": "null" }
					]
				},
				"noShadowRestrictedNames": {
					"description": "Disallow identifiers from shadowing restricted names.",
					"anyOf": [
						{ "$ref": "#/definitions/RuleConfiguration" },
						{ "type": "null" }
					]
				},
				"noSparseArray": {
					"description": "Disallow sparse arrays",
					"anyOf": [
						{ "$ref": "#/definitions/RuleConfiguration" },
						{ "type": "null" }
					]
				},
				"noUnsafeNegation": {
					"description": "Disallow using unsafe negation.",
					"anyOf": [
						{ "$ref": "#/definitions/RuleConfiguration" },
						{ "type": "null" }
					]
				},
				"recommended": {
					"description": "It enables the recommended rules for this group",
					"type": ["boolean", "null"]
				},
				"useDefaultSwitchClauseLast": {
					"description": "Enforce default clauses in switch statements to be last",
					"anyOf": [
						{ "$ref": "#/definitions/RuleConfiguration" },
						{ "type": "null" }
					]
				},
				"useNamespaceKeyword": {
					"description": "Require using the namespace keyword over the module keyword to declare TypeScript namespaces.",
					"anyOf": [
						{ "$ref": "#/definitions/RuleConfiguration" },
						{ "type": "null" }
					]
				},
				"useValidTypeof": {
					"description": "This rule verifies the result of typeof $expr unary expressions is being compared to valid values, either string literals containing valid type names or other typeof expressions",
					"anyOf": [
						{ "$ref": "#/definitions/RuleConfiguration" },
						{ "type": "null" }
					]
				}
			}
		},
		"TrailingComma": {
			"description": "Print trailing commas wherever possible in multi-line comma-separated syntactic structures.",
			"oneOf": [
				{
					"description": "Trailing commas wherever possible (including function parameters and calls).",
					"type": "string",
					"enum": ["all"]
				},
				{
					"description": "Trailing commas where valid in ES5 (objects, arrays, etc.). No trailing commas in type parameters in TypeScript.",
					"type": "string",
					"enum": ["es5"]
				},
				{
					"description": "No trailing commas.",
					"type": "string",
					"enum": ["none"]
				}
			]
		},
		"VcsClientKind": {
			"oneOf": [
				{
					"description": "Integration with the git client as VCS",
					"type": "string",
					"enum": ["git"]
				}
			]
		},
		"VcsConfiguration": {
			"description": "Set of properties to integrate Rome with a VCS software.",
			"type": "object",
			"properties": {
				"clientKind": {
					"description": "The kind of client.",
					"anyOf": [
						{ "$ref": "#/definitions/VcsClientKind" },
						{ "type": "null" }
					]
				},
				"enabled": {
					"description": "Whether Rome should integrate itself with the VCS client",
					"type": ["boolean", "null"]
				},
				"root": {
					"description": "The folder where Rome should check for VCS files. By default, Rome will use the same folder where `rome.json` was found.\n\nIf Rome can't find the configuration, it will attempt to use the current working directory. If no current working directory can't be found, Rome won't use the VCS integration, and a diagnostic will be emitted",
					"type": ["string", "null"]
				},
				"useIgnoreFile": {
					"description": "Whether Rome should use the VCS ignore file. When [true], Rome will ignore the files specified in the ignore file.",
					"type": ["boolean", "null"]
				}
			},
			"additionalProperties": false
		}
	}
}<|MERGE_RESOLUTION|>--- conflicted
+++ resolved
@@ -962,13 +962,8 @@
 						{ "type": "null" }
 					]
 				},
-<<<<<<< HEAD
-				"useImportRestrictions": {
-					"description": "Disallows imports from certain modules.",
-=======
 				"useIsArray": {
 					"description": "Use Array.isArray() instead of instanceof Array.",
->>>>>>> 13494528
 					"anyOf": [
 						{ "$ref": "#/definitions/RuleConfiguration" },
 						{ "type": "null" }
