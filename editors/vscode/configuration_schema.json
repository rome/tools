{
  "$schema": "http://json-schema.org/draft-07/schema#",
  "title": "Configuration",
  "description": "The configuration that is contained inside the file `rome.json`",
  "type": "object",
  "properties": {
    "formatter": {
      "description": "The configuration of the formatter",
      "anyOf": [
        {
          "$ref": "#/definitions/FormatterConfiguration"
        },
        {
          "type": "null"
        }
      ]
    },
    "javascript": {
      "description": "Specific configuration for the JavaScript language",
      "anyOf": [
        {
          "$ref": "#/definitions/JavascriptConfiguration"
        },
        {
          "type": "null"
        }
      ]
    },
    "linter": {
      "description": "The configuration for the linter",
      "anyOf": [
        {
          "$ref": "#/definitions/LinterConfiguration"
        },
        {
          "type": "null"
        }
      ]
    }
  },
  "additionalProperties": false,
  "definitions": {
    "Correctness": {
      "type": "object",
      "properties": {
        "recommended": {
          "description": "It enables the recommended rules for this group",
          "type": [
            "boolean",
            "null"
          ]
        }
      }
    },
    "FormatterConfiguration": {
      "type": "object",
      "properties": {
        "enabled": {
          "default": true,
          "type": "boolean"
        },
        "formatWithErrors": {
          "description": "Stores whether formatting should be allowed to proceed if a given file has syntax errors",
          "default": false,
          "type": "boolean"
        },
        "indentSize": {
          "description": "The size of the indentation, 2 by default",
          "default": 2,
          "type": "integer",
          "format": "uint8",
          "minimum": 0.0
        },
        "indentStyle": {
          "description": "The indent style.",
          "default": "tab",
          "allOf": [
            {
              "$ref": "#/definitions/PlainIndentStyle"
            }
          ]
        },
        "lineWidth": {
          "description": "What's the max width of a line. Defaults to 80.",
          "default": 80,
          "allOf": [
            {
              "$ref": "#/definitions/LineWidth"
            }
          ]
        }
      },
      "additionalProperties": false
    },
    "JavascriptConfiguration": {
      "type": "object",
      "properties": {
        "formatter": {
          "anyOf": [
            {
              "$ref": "#/definitions/JavascriptFormatter"
            },
            {
              "type": "null"
            }
          ]
        },
        "globals": {
          "description": "A list of global bindings that should be ignored by the analyzers\n\nIf defined here, they should not emit diagnostics.",
          "type": [
            "array",
            "null"
          ],
          "items": {
            "type": "string"
          },
          "uniqueItems": true
        }
      },
      "additionalProperties": false
    },
    "JavascriptFormatter": {
      "type": "object",
      "properties": {
        "quoteProperties": {
          "description": "When properties in objects are quoted. Defaults to asNeeded.",
          "default": "asNeeded",
          "allOf": [
            {
              "$ref": "#/definitions/QuoteProperties"
            }
          ]
        },
        "quoteStyle": {
          "description": "The style for quotes. Defaults to double.",
          "default": "double",
          "allOf": [
            {
              "$ref": "#/definitions/QuoteStyle"
            }
          ]
        }
      },
      "additionalProperties": false
    },
<<<<<<< HEAD
=======
    "Js": {
      "description": "A list of rules that belong to this group",
      "type": "object",
      "properties": {
        "noArguments": {
          "anyOf": [
            {
              "$ref": "#/definitions/RuleConfiguration"
            },
            {
              "type": "null"
            }
          ]
        },
        "noAsyncPromiseExecutor": {
          "anyOf": [
            {
              "$ref": "#/definitions/RuleConfiguration"
            },
            {
              "type": "null"
            }
          ]
        },
        "noCatchAssign": {
          "anyOf": [
            {
              "$ref": "#/definitions/RuleConfiguration"
            },
            {
              "type": "null"
            }
          ]
        },
        "noCompareNegZero": {
          "anyOf": [
            {
              "$ref": "#/definitions/RuleConfiguration"
            },
            {
              "type": "null"
            }
          ]
        },
        "noDeadCode": {
          "anyOf": [
            {
              "$ref": "#/definitions/RuleConfiguration"
            },
            {
              "type": "null"
            }
          ]
        },
        "noDebugger": {
          "anyOf": [
            {
              "$ref": "#/definitions/RuleConfiguration"
            },
            {
              "type": "null"
            }
          ]
        },
        "noDelete": {
          "anyOf": [
            {
              "$ref": "#/definitions/RuleConfiguration"
            },
            {
              "type": "null"
            }
          ]
        },
        "noDoubleEquals": {
          "anyOf": [
            {
              "$ref": "#/definitions/RuleConfiguration"
            },
            {
              "type": "null"
            }
          ]
        },
        "noDupeArgs": {
          "anyOf": [
            {
              "$ref": "#/definitions/RuleConfiguration"
            },
            {
              "type": "null"
            }
          ]
        },
        "noEmptyPattern": {
          "anyOf": [
            {
              "$ref": "#/definitions/RuleConfiguration"
            },
            {
              "type": "null"
            }
          ]
        },
        "noExtraBooleanCast": {
          "anyOf": [
            {
              "$ref": "#/definitions/RuleConfiguration"
            },
            {
              "type": "null"
            }
          ]
        },
        "noFunctionAssign": {
          "anyOf": [
            {
              "$ref": "#/definitions/RuleConfiguration"
            },
            {
              "type": "null"
            }
          ]
        },
        "noImportAssign": {
          "anyOf": [
            {
              "$ref": "#/definitions/RuleConfiguration"
            },
            {
              "type": "null"
            }
          ]
        },
        "noLabelVar": {
          "anyOf": [
            {
              "$ref": "#/definitions/RuleConfiguration"
            },
            {
              "type": "null"
            }
          ]
        },
        "noNegationElse": {
          "anyOf": [
            {
              "$ref": "#/definitions/RuleConfiguration"
            },
            {
              "type": "null"
            }
          ]
        },
        "noShadowRestrictedNames": {
          "anyOf": [
            {
              "$ref": "#/definitions/RuleConfiguration"
            },
            {
              "type": "null"
            }
          ]
        },
        "noShoutyConstants": {
          "anyOf": [
            {
              "$ref": "#/definitions/RuleConfiguration"
            },
            {
              "type": "null"
            }
          ]
        },
        "noSparseArray": {
          "anyOf": [
            {
              "$ref": "#/definitions/RuleConfiguration"
            },
            {
              "type": "null"
            }
          ]
        },
        "noUnnecessaryContinue": {
          "anyOf": [
            {
              "$ref": "#/definitions/RuleConfiguration"
            },
            {
              "type": "null"
            }
          ]
        },
        "noUnsafeNegation": {
          "anyOf": [
            {
              "$ref": "#/definitions/RuleConfiguration"
            },
            {
              "type": "null"
            }
          ]
        },
        "noUnusedTemplateLiteral": {
          "anyOf": [
            {
              "$ref": "#/definitions/RuleConfiguration"
            },
            {
              "type": "null"
            }
          ]
        },
        "noUnusedVariables": {
          "anyOf": [
            {
              "$ref": "#/definitions/RuleConfiguration"
            },
            {
              "type": "null"
            }
          ]
        },
        "recommended": {
          "description": "It enables the recommended rules for this group",
          "type": [
            "boolean",
            "null"
          ]
        },
        "useBlockStatements": {
          "anyOf": [
            {
              "$ref": "#/definitions/RuleConfiguration"
            },
            {
              "type": "null"
            }
          ]
        },
        "useCamelCase": {
          "anyOf": [
            {
              "$ref": "#/definitions/RuleConfiguration"
            },
            {
              "type": "null"
            }
          ]
        },
        "useOptionalChain": {
          "anyOf": [
            {
              "$ref": "#/definitions/RuleConfiguration"
            },
            {
              "type": "null"
            }
          ]
        },
        "useSimplifiedLogicExpression": {
          "anyOf": [
            {
              "$ref": "#/definitions/RuleConfiguration"
            },
            {
              "type": "null"
            }
          ]
        },
        "useSingleCaseStatement": {
          "anyOf": [
            {
              "$ref": "#/definitions/RuleConfiguration"
            },
            {
              "type": "null"
            }
          ]
        },
        "useSingleVarDeclarator": {
          "anyOf": [
            {
              "$ref": "#/definitions/RuleConfiguration"
            },
            {
              "type": "null"
            }
          ]
        },
        "useTemplate": {
          "anyOf": [
            {
              "$ref": "#/definitions/RuleConfiguration"
            },
            {
              "type": "null"
            }
          ]
        },
        "useValidTypeof": {
          "anyOf": [
            {
              "$ref": "#/definitions/RuleConfiguration"
            },
            {
              "type": "null"
            }
          ]
        },
        "useWhile": {
          "anyOf": [
            {
              "$ref": "#/definitions/RuleConfiguration"
            },
            {
              "type": "null"
            }
          ]
        }
      }
    },
    "Jsx": {
      "description": "A list of rules that belong to this group",
      "type": "object",
      "properties": {
        "noCommentText": {
          "anyOf": [
            {
              "$ref": "#/definitions/RuleConfiguration"
            },
            {
              "type": "null"
            }
          ]
        },
        "noImplicitBoolean": {
          "anyOf": [
            {
              "$ref": "#/definitions/RuleConfiguration"
            },
            {
              "type": "null"
            }
          ]
        },
        "recommended": {
          "description": "It enables the recommended rules for this group",
          "type": [
            "boolean",
            "null"
          ]
        },
        "useSelfClosingElements": {
          "anyOf": [
            {
              "$ref": "#/definitions/RuleConfiguration"
            },
            {
              "type": "null"
            }
          ]
        }
      }
    },
>>>>>>> 40c500b2
    "LineWidth": {
      "description": "Validated value for the `line_width` formatter options\n\nThe allowed range of values is 1..=320",
      "type": "integer",
      "format": "uint16",
      "minimum": 0.0
    },
    "LinterConfiguration": {
      "type": "object",
      "properties": {
        "enabled": {
          "description": "if `false`, it disables the feature and the linter won't be executed. `true` by default",
          "default": true,
          "type": "boolean"
        },
        "rules": {
          "description": "List of rules",
          "default": {
            "recommended": true
          },
          "anyOf": [
            {
              "$ref": "#/definitions/Rules"
            },
            {
              "type": "null"
            }
          ]
        }
      },
      "additionalProperties": false
    },
    "Nursery": {
      "type": "object",
      "properties": {
        "recommended": {
          "description": "It enables the recommended rules for this group",
          "type": [
            "boolean",
            "null"
          ]
        }
      }
    },
    "PlainIndentStyle": {
      "type": "string",
      "enum": [
        "tab",
        "space"
      ]
    },
    "QuoteProperties": {
      "type": "string",
      "enum": [
        "asNeeded",
        "preserve"
      ]
    },
    "QuoteStyle": {
      "type": "string",
      "enum": [
        "double",
        "single"
      ]
    },
<<<<<<< HEAD
=======
    "Regex": {
      "description": "A list of rules that belong to this group",
      "type": "object",
      "properties": {
        "noMultipleSpacesInRegularExpressionLiterals": {
          "anyOf": [
            {
              "$ref": "#/definitions/RuleConfiguration"
            },
            {
              "type": "null"
            }
          ]
        },
        "recommended": {
          "description": "It enables the recommended rules for this group",
          "type": [
            "boolean",
            "null"
          ]
        }
      }
    },
>>>>>>> 40c500b2
    "RuleConfiguration": {
      "anyOf": [
        {
          "$ref": "#/definitions/RulePlainConfiguration"
        },
        {
          "$ref": "#/definitions/RuleWithOptions"
        }
      ]
    },
    "RulePlainConfiguration": {
      "type": "string",
      "enum": [
        "warn",
        "error",
        "off"
      ]
    },
    "RuleWithOptions": {
      "type": "object",
      "required": [
        "level",
        "options"
      ],
      "properties": {
        "level": {
          "$ref": "#/definitions/RulePlainConfiguration"
        },
        "options": true
      },
      "additionalProperties": false
    },
    "Rules": {
      "type": "object",
      "properties": {
        "correctness": {
          "anyOf": [
            {
              "$ref": "#/definitions/Correctness"
            },
            {
              "type": "null"
            }
          ]
        },
        "nursery": {
          "anyOf": [
            {
              "$ref": "#/definitions/Nursery"
            },
            {
              "type": "null"
            }
          ]
        },
        "recommended": {
          "description": "It enables the lint rules recommended by Rome. `true` by default.",
          "type": [
            "boolean",
            "null"
          ]
        },
        "style": {
          "anyOf": [
            {
              "$ref": "#/definitions/Style"
            },
            {
              "type": "null"
            }
          ]
        }
      },
      "additionalProperties": false
    },
<<<<<<< HEAD
    "Style": {
=======
    "Ts": {
      "description": "A list of rules that belong to this group",
>>>>>>> 40c500b2
      "type": "object",
      "properties": {
        "recommended": {
          "description": "It enables the recommended rules for this group",
          "type": [
            "boolean",
            "null"
          ]
        },
        "useShorthandArrayType": {
          "anyOf": [
            {
              "$ref": "#/definitions/RuleConfiguration"
            },
            {
              "type": "null"
            }
          ]
        }
      }
    }
  }
}<|MERGE_RESOLUTION|>--- conflicted
+++ resolved
@@ -40,18 +40,6 @@
   },
   "additionalProperties": false,
   "definitions": {
-    "Correctness": {
-      "type": "object",
-      "properties": {
-        "recommended": {
-          "description": "It enables the recommended rules for this group",
-          "type": [
-            "boolean",
-            "null"
-          ]
-        }
-      }
-    },
     "FormatterConfiguration": {
       "type": "object",
       "properties": {
@@ -143,8 +131,6 @@
       },
       "additionalProperties": false
     },
-<<<<<<< HEAD
-=======
     "Js": {
       "description": "A list of rules that belong to this group",
       "type": "object",
@@ -511,7 +497,6 @@
         }
       }
     },
->>>>>>> 40c500b2
     "LineWidth": {
       "description": "Validated value for the `line_width` formatter options\n\nThe allowed range of values is 1..=320",
       "type": "integer",
@@ -543,9 +528,41 @@
       },
       "additionalProperties": false
     },
-    "Nursery": {
-      "type": "object",
-      "properties": {
+    "PlainIndentStyle": {
+      "type": "string",
+      "enum": [
+        "tab",
+        "space"
+      ]
+    },
+    "QuoteProperties": {
+      "type": "string",
+      "enum": [
+        "asNeeded",
+        "preserve"
+      ]
+    },
+    "QuoteStyle": {
+      "type": "string",
+      "enum": [
+        "double",
+        "single"
+      ]
+    },
+    "Regex": {
+      "description": "A list of rules that belong to this group",
+      "type": "object",
+      "properties": {
+        "noMultipleSpacesInRegularExpressionLiterals": {
+          "anyOf": [
+            {
+              "$ref": "#/definitions/RuleConfiguration"
+            },
+            {
+              "type": "null"
+            }
+          ]
+        },
         "recommended": {
           "description": "It enables the recommended rules for this group",
           "type": [
@@ -555,53 +572,6 @@
         }
       }
     },
-    "PlainIndentStyle": {
-      "type": "string",
-      "enum": [
-        "tab",
-        "space"
-      ]
-    },
-    "QuoteProperties": {
-      "type": "string",
-      "enum": [
-        "asNeeded",
-        "preserve"
-      ]
-    },
-    "QuoteStyle": {
-      "type": "string",
-      "enum": [
-        "double",
-        "single"
-      ]
-    },
-<<<<<<< HEAD
-=======
-    "Regex": {
-      "description": "A list of rules that belong to this group",
-      "type": "object",
-      "properties": {
-        "noMultipleSpacesInRegularExpressionLiterals": {
-          "anyOf": [
-            {
-              "$ref": "#/definitions/RuleConfiguration"
-            },
-            {
-              "type": "null"
-            }
-          ]
-        },
-        "recommended": {
-          "description": "It enables the recommended rules for this group",
-          "type": [
-            "boolean",
-            "null"
-          ]
-        }
-      }
-    },
->>>>>>> 40c500b2
     "RuleConfiguration": {
       "anyOf": [
         {
@@ -637,20 +607,20 @@
     "Rules": {
       "type": "object",
       "properties": {
-        "correctness": {
-          "anyOf": [
-            {
-              "$ref": "#/definitions/Correctness"
-            },
-            {
-              "type": "null"
-            }
-          ]
-        },
-        "nursery": {
-          "anyOf": [
-            {
-              "$ref": "#/definitions/Nursery"
+        "js": {
+          "anyOf": [
+            {
+              "$ref": "#/definitions/Js"
+            },
+            {
+              "type": "null"
+            }
+          ]
+        },
+        "jsx": {
+          "anyOf": [
+            {
+              "$ref": "#/definitions/Jsx"
             },
             {
               "type": "null"
@@ -664,10 +634,20 @@
             "null"
           ]
         },
-        "style": {
-          "anyOf": [
-            {
-              "$ref": "#/definitions/Style"
+        "regex": {
+          "anyOf": [
+            {
+              "$ref": "#/definitions/Regex"
+            },
+            {
+              "type": "null"
+            }
+          ]
+        },
+        "ts": {
+          "anyOf": [
+            {
+              "$ref": "#/definitions/Ts"
             },
             {
               "type": "null"
@@ -677,12 +657,8 @@
       },
       "additionalProperties": false
     },
-<<<<<<< HEAD
-    "Style": {
-=======
     "Ts": {
       "description": "A list of rules that belong to this group",
->>>>>>> 40c500b2
       "type": "object",
       "properties": {
         "recommended": {
