/**
 * Copyright (c) Facebook, Inc. and its affiliates.
 *
 * This source code is licensed under the MIT license found in the
 * LICENSE file in the root directory of this source tree.
 */

import {
	DiagnosticAdvice,
	DiagnosticAdviceAction,
	DiagnosticLocation,
} from "../types";
import {escapeMarkup, markup} from "@romejs/string-markup";
import stringDiff from "@romejs/string-diff";
import {buildSuggestionAdvice} from "../helpers";
import {createDiagnosticsCategory, orJoin} from "./index";

export const lint = createDiagnosticsCategory({
<<<<<<< HEAD
	JSX_A11Y_ARIA_PROPS: (attribute: string) => ({
		category: "lint/jsx-a11y/ariaProps",
		message: `<emphasis>${attribute}</emphasis> is an invalid ARIA attribute.`,
=======
	JSX_A11Y_CLICK_EVENTS_HAVE_KEY_EVENTS: {
		category: "lint/jsx-a11y/clickEventsHaveKeyEvents",
		message: "Pair the <emphasis>onClick</emphasis> mouse event with the <emphasis>onKeyUp</emphasis>, the <emphasis>onKeyDown</emphasis>, or the <emphasis>onKeyPress</emphasis> keyboard event.",
		advice: [
			{
				type: "log",
				category: "info",
				text: "Actions triggered using mouse events should have corresponding keyboard events to account for keyboard-only navigation.",
			},
		],
	},
	REACT_JSX_NO_DUPLICATE_PROPS: (key: string) => ({
		category: "lint/react/jsxNoDuplicateProps",
		message: `React does not support duplicate props. The <emphasis>${key}</emphasis> prop is duplicated.`,
	}),
	REACT_NO_STRING_REFS: (details: string) => ({
		category: "lint/react/noStringRefs",
		message: `Using ${details} is a deprecated pattern.`,
		advice: [
			{
				type: "log",
				category: "info",
				text: 'See <hyperlink target="https://reactjs.org/docs/refs-and-the-dom.html#legacy-api-string-refs" /> for more information',
			},
		],
>>>>>>> 86948957
	}),
	REACT_NO_REDUNDANT_SHOULD_COMPONENT_UPDATE: {
		category: "lint/react/noRedundantShouldComponentUpdate",
		message: "Do not implement <emphasis>shouldComponentUpdate</emphasis> when extending <emphasis>React.PureComponent</emphasis>.",
	},
	REACT_NO_UNSAFE: (oldMethod: string, newMethod: string, details: string) => ({
		category: "lint/react/noUnsafe",
		message: `<emphasis>${oldMethod}</emphasis> is unsafe for use in async rendering. Update the component to use ${newMethod} instead. ${details}`,
	}),
	REACT_NO_DID_MOUNT_SET_STATE: {
		category: "lint/react/noDidMountSetState",
		message: "Avoid <emphasis>this.setState</emphasis> in <emphasis>componentDidMount</emphasis>. This can cause an unexpected second render, which can cause visual layout thrashing.",
	},
	REACT_BUTTON_HAS_TYPE: {
		category: "lint/react/buttonHasType",
		message: `Use an explicit <emphasis>type</emphasis> prop on <emphasis>${escapeMarkup(
			"<button>",
		)}</emphasis> elements.`,
	},
	JSX_A11Y_TABINDEX_NO_POSITIVE: {
		category: "lint/jsx-a11y/tabindexNoPositive",
		message: "Avoid positive integer values for the <emphasis>tabIndex</emphasis> attribute.",
		advice: [
			{
				type: "log",
				category: "info",
				text: "Elements with a positive tab index override natural page content order. This causes elements without a positive tab index to come last when navigating using a keyboard.",
			},
		],
	},
	JSX_A11Y_MOUSE_EVENTS_HAVE_KEY_EVENTS: (
		mouseEvent: string,
		keyboardEvent: string,
	) => ({
		category: "lint/jsx-a11y/mouseEventsHaveKeyEvents",
		message: `Pair the <emphasis>${mouseEvent}</emphasis> mouse event with the <emphasis>${keyboardEvent}</emphasis> keyboard event.`,
		advice: [
			{
				type: "log",
				category: "info",
				text: "Actions triggered using mouse events should have corresponding keyboard events to account for keyboard-only navigation.",
			},
		],
	}),
	JSX_A11Y_MEDIA_HAS_CAPTION: {
		category: "lint/jsx-a11y/mediaHasCaption",
		message: "Provide a <emphasis>track</emphasis> for captions when using <emphasis>audio</emphasis> or <emphasis>video</emphasis> elements.",
		advice: [
			{
				type: "log",
				category: "info",
				text: "Captions support users with hearing-impairments. They should be a transcription or translation of the dialogue, sound effects, musical cues, and other relevant audio information.",
			},
		],
	},
	REACT_NO_WILL_UPDATE_SET_STATE: {
		category: "lint/react/noWillUpdateSetState",
		message: "Avoid <emphasis>this.setState</emphasis> in <emphasis>componentWillUpdate</emphasis>",
	},
	JSX_A11Y_ARIA_UNSUPPORTED_ELEMENTS: {
		category: "lint/jsx-a11y/ariaUnsupportedElements",
		message: "Avoid the <emphasis>role</emphasis> attribute and <emphasis>aria-*</emphasis> attributes when using <emphasis>meta</emphasis>, <emphasis>html</emphasis>, <emphasis>script</emphasis>, and <emphasis>style</emphasis> elements.",
		advice: [
			{
				type: "log",
				category: "info",
				text: "Using roles on elements that do not support them can cause issues with screen readers.",
			},
		],
	},
	JSX_A11Y_ANCHOR_HAS_CONTENT: {
		category: "lint/jsx-a11y/anchorHasContent",
		message: "Provide screen reader accessible content when using <emphasis>anchor</emphasis> elements.",
		advice: [
			{
				type: "log",
				category: "info",
				text: "All links on a page should have content that is accessible to screen readers.",
			},
		],
	},
	JSX_A11Y_LANG: (value: string, suggestions: Array<string>) => ({
		category: "lint/jsx-a11y/lang",
		message: "Provide a valid value for the <emphasis>lang</emphasis> attribute.",
		advice: buildSuggestionAdvice(value, suggestions),
	}),
	JSX_A11Y_ALT_TEXT: {
		category: "lint/jsx-a11y/altText",
		message: "Provide <emphasis>alt</emphasis> text when using <emphasis>img</emphasis>, <emphasis>area</emphasis>, <emphasis>input type='image'</emphasis>, and <emphasis>object</emphasis> elements.",
		advice: [
			{
				type: "log",
				category: "info",
				text: "Meaningful alternative text on elements that require it helps users relying on screen readers to understand content's purpose within a page.",
			},
		],
	},
	JSX_A11Y_HEADING_HAS_CONTENT: {
		category: "lint/jsx-a11y/headingHasContent",
		message: "Provide screen reader accessible content when using <emphasis>heading</emphasis> elements.",
		advice: [
			{
				type: "log",
				category: "info",
				text: "All headings on a page should have content that is accessible to screen readers.",
			},
		],
	},
	JSX_A11Y_HTML_HAS_LANG: {
		category: "lint/jsx-a11y/htmlHasLang",
		message: "Provide a <emphasis>lang</emphasis> attribute when using the <emphasis>html</emphasis> element.",
		advice: [
			{
				type: "log",
				category: "info",
				text: "Setting a lang attribute on HTML elements configures the language used by screen readers when no user default is specified.",
			},
		],
	},
	JSX_A11Y_IFRAME_HAS_TITLE: {
		category: "lint/jsx-a11y/iframeHasTitle",
		message: "Provide a <emphasis>title</emphasis> attribute when using <emphasis>iframe</emphasis> elements.",
		advice: [
			{
				type: "log",
				category: "info",
				text: "Screen readers rely on the title set on an iframe to describe the content being displayed.",
			},
		],
	},
	JSX_A11Y_IMG_REDUNDANT_ALT: {
		category: "lint/jsx-a11y/imgRedundantAlt",
		message: 'Avoid the words "image", "picture", or "photo" in <emphasis>img</emphasis> element alt text.',
		advice: [
			{
				type: "log",
				category: "info",
				text: 'Screen readers announce img elements as "images", so it is not necessary to redeclare this in alternative text.',
			},
		],
	},
	JSX_A11Y_NO_ACCESS_KEY: {
		category: "lint/jsx-a11y/noAccessKey",
		message: "Avoid the <emphasis>accessKey</emphasis> attribute to reduce inconsistencies between keyboard shortcuts and screen reader keyboard comments.",
		advice: [
			{
				type: "log",
				category: "info",
				text: "Assigning keyboard shortcuts using the accessKey attribute leads to inconsistent keyboard actions across applications.",
			},
		],
	},
	JSX_A11Y_NO_AUTOFOCUS: {
		category: "lint/jsx-a11y/noAutofocus",
		message: "Avoid the <emphasis>autoFocus</emphasis> attribute.",
		advice: [
			{
				type: "log",
				category: "info",
				text: "Automatically focusing elements overrides natural page content focus order, causing issues for keyboard-only navigation.",
			},
		],
	},
	JSX_A11Y_NO_DISTRACTING_ELEMENTS: (element: string) => ({
		category: "lint/jsx-a11y/noDistractingElements",
		message: `Avoid using deprecated ${element} elements.`,
		advice: [
			{
				type: "log",
				category: "info",
				text: `Deprecated ${element} are difficult to read and distract attention away from page content, especially for users with visual impairments.`,
			},
		],
	}),
	JSX_A11Y_NO_ON_CHANGE: {
		category: "lint/jsx-a11y/noOnChange",
		message: "Provide an <emphasis>onBlur</emphasis> event instead of an <emphasis>onChange</emphasis> event unless absolutely necessary.",
		advice: [
			{
				type: "log",
				category: "info",
				text: "The onBlur event is more declarative and reliable for indicating input changes when using keyboard navigation.",
			},
		],
	},
	JSX_A11Y_NO_TARGET_BLANK: {
		category: "lint/jsx-a11y/noTargetBlank",
		message: 'Avoid using <emphasis>target="_blank"</emphasis> without <emphasis>rel="noreferrer"</emphasis>.',
		advice: [
			{
				type: "log",
				category: "info",
				text: 'Opening external links in new tabs without rel="noreferrer" is a security risk. See <hyperlink target="https://html.spec.whatwg.org/multipage/links.html#link-type-noopener" /> for more details.',
			},
		],
	},
	JSX_A11Y_NO_SCOPE: {
		category: "lint/jsx-a11y/scope",
		message: "Avoid using the <emphasis>scope</emphasis> attribute on elements other than <emphasis>th</emphasis> elements.",
		advice: [
			{
				type: "log",
				category: "info",
				text: "Using the scope attribute incorrectly on tables makes them difficult to navigate using the keyboard.",
			},
		],
	},
	REACT_JSX_KEY: (origin: string) => ({
		category: "lint/react/jsxKey",
		message: `Missing the "key" prop for element in ${origin}`,
	}),
	REACT_JSX_NO_COMMENT_TEXT: {
		category: "lint/react/jsxNoCommentText",
		message: "Comments inside children should be placed in braces",
	},
	REACT_NO_CHILDREN_PROP: {
		category: "lint/react/noChildrenProp",
		message: "children should not be passed as a prop",
	},
	REACT_NO_DANGER: {
		category: "lint/react/noDanger",
		message: "dangerouslySetInnerHTML should be avoided",
	},
	REACT_NO_DANGER_WITH_CHILDREN: {
		category: "lint/react/noDangerWithChildren",
		message: "Only set one of <emphasis>children</emphasis> or <emphasis>props.dangerouslySetInnerHTML</emphasis>.",
	},
	REACT_NO_DID_UPDATE_SET_STATE: {
		category: "lint/react/noDidUpdateSetState",
		message: "Avoid this.setState in componentDidUpdate",
	},
	REACT_NO_FIND_DOM_NODE: {
		category: "lint/react/noFindDOMNode",
		message: "Do not use findDOMNode",
	},
	REACT_REACT_IN_JSX_SCOPE: {
		category: "lint/react/reactInJsxScope",
		message: `<emphasis>React</emphasis> must be in scope when using JSX`,
	},
	REACT_STYLE_PROP_OBJECT: {
		category: "lint/react/stylePropObject",
		message: "<emphasis>style</emphasis> property value must be an object.",
	},
	REACT_VOID_DOM_ELEMENTS_NO_CHILDREN: (
		element: string,
		properties: Array<string>,
	) => ({
		category: "lint/react/voidDomElementsNoChildren",
		message: markup`<emphasis>${element}</emphasis> is a void element tag and must not have <emphasis>${orJoin(
			properties,
		)}</emphasis>.`,
	}),
	JS_IMPORT_DEFAULT_BASENAME: (prev: string, basename: string) => ({
		category: "lint/js/importDefaultBasename",
		message: markup`When importing the default, use the basename <emphasis>${basename}</emphasis>`,
		advice: [
			{
				type: "log",
				category: "info",
				text: "If you really meant this then use this instead",
			},
			{
				type: "code",
				code: markup`import {default as ${prev}}`,
			},
		],
	}),
	JS_NO_COMMA_OPERATOR: {
		category: "lint/js/noCommaOperator",
		message: "Avoid usage of the comma operator. It can lead to easy mistakes and ambiguous code.",
		advice: [
			{
				type: "log",
				category: "info",
				text: "If you want multiple expressions then break it up.",
			},
		],
	},
	JS_NEGATION_ELSE: {
		category: "lint/js/negationElse",
		message: "Invert the blocks when you have a negation test",
	},
	JS_DUPLICATE_IMPORT_SOURCE: (seenLocation: DiagnosticLocation) => ({
		category: "lint/js/duplicateImportSource",
		message: "This module has already been imported",
		advice: [
			{
				type: "log",
				category: "info",
				text: "Previously imported here",
			},
			{
				type: "frame",
				location: seenLocation,
			},
		],
	}),
	JS_PREFER_BLOCK_STATEMENT: {
		category: "lint/js/preferBlockStatements",
		message: "Block statements are preferred in this position",
	},
	JS_PREFER_TEMPLATE: {
		category: "lint/js/preferTemplate",
		message: "Template literals are preferred over string concatenation",
	},
	JS_PREFER_WHILE: {
		category: "lint/js/preferWhile",
		message: "A while loop should be used over a for loop",
	},

	JS_UNSAFE_NEGATION: {
		category: "lint/js/unsafeNegation",
		message: "Unsafe usage of negation operator in left side of binary expression",
	},
	JS_UNUSED_VARIABLES: (kind: string, name: string) => ({
		category: "lint/js/unusedVariables",
		message: markup`Unused ${kind} <emphasis>${name}</emphasis>`,
	}),
	JS_UNDECLARED_VARIABLES: (name: string) => ({
		category: "lint/js/undeclaredVariables",
		message: markup`Undeclared variable <emphasis>${name}</emphasis>`,
	}),
	JS_VARIABLE_CAMEL_CASE: (name: string, camelCaseName: string) => ({
		category: "lint/js/camelCase",
		message: markup`Variable <emphasis>${name}</emphasis> should be camel cased as <emphasis>${camelCaseName}</emphasis>`,
	}),
	JS_IDENTIFIER_CAMEL_CASE: (name: string, camelCaseName: string) => ({
		category: "lint/js/camelCase",
		message: markup`Identifier <emphasis>${name}</emphasis> should be camel cased as <emphasis>${camelCaseName}</emphasis>`,
	}),
	JS_CASE_SINGLE_STATEMENT: {
		category: "lint/js/caseSingleStatement",
		message: "A switch case should only have a single statement. If you want more then wrap it in a block.",
	},
	JS_CONFUSING_LANGUAGE: (
		description: string,
		word: string,
		suggestion: string,
		advice: DiagnosticAdvice,
	) => ({
		category: "lint/js/confusingLanguage",
		message: description,
		advice: [
			...advice,
			{
				type: "log",
				category: "info",
				text: markup`Consider using <emphasis>${suggestion}</emphasis> instead`,
			},
		],
	}),
	JS_DOUBLE_EQUALS: {
		category: "lint/js/doubleEquals",
		message: "Use === instead of ==",
		advice: [
			{
				type: "log",
				category: "info",
				text: "== is only allowed when comparing against null",
			},
		],
	},
	JS_EMPTY_MATCHES: {
		category: "lint/js/emptyMatches",
		message: "The expression can return empty matches, and may match infinitely in some use cases",
	},
	JS_NEGATE_DOUBLE_EQUALS: {
		category: "lint/js/doubleEquals",
		message: "Use !== instead of !=",
		advice: [
			{
				type: "log",
				category: "info",
				text: "!= is only allowed when comparing against null",
			},
		],
	},
	JS_NO_CATCH_ASSIGN: {
		category: "lint/js/noCatchAssign",
		message: "Don't reassign catch parameters",
	},
	JS_SPARSE_ARRAY: {
		category: "lint/js/sparseArray",
		message: "Your array contains an empty slot",
	},
	JS_SINGLE_VAR_DECLARATOR: {
		category: "lint/js/singleVarDeclarator",
		message: "Declare each variable separately",
	},
	JS_PREFER_FUNCTION_DECLARATIONS: {
		category: "lint/js/preferFunctionDeclarations",
		message: "Use a function declaration instead of a const function",
	},
	JS_NO_VAR: {
		category: "lint/js/noVar",
		message: "Variable declarations using `var` are disallowed, use `let` or `const` instead.",
	},
	JS_NO_SHORTHAND_ARRAY_TYPE: {
		category: "lint/js/noShorthandArrayType",
		message: escapeMarkup("Use Array<T> instead of shorthand T[]"),
	},
	JS_NO_UNSAFE_FINALLY: (type: string) => ({
		category: "lint/js/noUnsafeFinally",
		message: markup`Unsafe usage of ${type}.`,
	}),
	JS_NO_TEMPLATE_CURLY_IN_STRING: {
		category: "lint/js/noTemplateCurlyInString",
		message: `Unexpected template string expression.`,
	},
	JS_NO_SHADOW_RESTRICTED_NAMES: (name: string) => ({
		category: "lint/js/noShadowRestrictedNames",
		message: markup`Shadowing of global property <emphasis>${name}</emphasis>`,
		advice: [
			{
				type: "log",
				category: "info",
				text: "Consider renaming this variable. It's easy to confuse the origin of variables when they're named after a known global.",
			},
		],
	}),
	JS_NO_MULTIPLE_SPACES_IN_REGEX_LITERAL: (count: number) => ({
		category: "lint/js/noMultipleSpacesInRegularExpressionLiterals",
		message: "Unclear multiple spaces in regular expression",
		advice: [
			{
				type: "log",
				category: "info",
				text: `It's hard to visually count the amount of spaces, it's clearer if you use a quantifier instead. eg / {${String(
					count,
				)}}/`,
			},
		],
	}),
	JS_NO_LABEL_VAR: {
		category: "lint/js/noLabelVar",
		message: "Labels should not be variable names",
	},
	JS_NO_IMPORT_ASSIGN: (name: string) => ({
		category: "lint/js/noImportAssign",
		message: markup`<emphasis>${name}</emphasis> is read-only`,
	}),
	JS_NO_EXTRA_BOOLEAN_CAST: {
		category: "lint/js/noExtraBooleanCast",
		message: `Redundant double negation.`,
	},
	JS_NO_FUNCTION_ASSIGN: {
		category: "lint/js/noFunctionAssign",
		message: "Reassignment of function declaration",
	},
	JS_NO_EMPTY_CHAR_SET: {
		category: "lint/js/noEmptyCharacterClass",
		message: "Empty character classes in regular expressions are not allowed",
	},
	JS_NO_DUPLICATE_KEYS: (key: string) => ({
		category: "lint/js/noDuplicateKeys",
		message: markup`Duplicate key <emphasis>${key}</emphasis>`,
	}),
	JS_NO_POSIX_IN_REGULAR_EXPRESSION: {
		category: "lint/js/noPosixInRegularExpression",
		message: "POSIX Character Classes and Collating Sequences are not supported in ECMAscript Regular Expressions",
	},
	JS_NO_DUPLICATE_CASE: (value: string) => ({
		category: "lint/js/noDuplicateCase",
		message: markup`Duplicate case <emphasis>${value}</emphasis> not allowed.`,
	}),
	JS_NO_DUPE_ARGS: (name: string) => ({
		category: "lint/js/noDupeArgs",
		message: markup`Duplicate argument <emphasis>${name}</emphasis> in function definition`,
	}),
	JS_NO_DELETE: {
		category: "lint/js/noDelete",
		message: `Unexpected 'delete' operator.`,
	},
	JS_NO_DELETE_VARS: {
		category: "lint/js/noDeleteVars",
		message: "Variables should not be deleted.",
	},
	JS_NO_DEBUGGER: {
		category: "lint/js/noDebugger",
		message: "Unexpected 'debugger' statement",
	},
	JS_NO_COND_ASSIGN: {
		category: "lint/js/noCondAssign",
		message: "Cannot assign variable in loop condition",
	},
	JS_NO_COMPARE_NEG_ZERO: (op: string) => ({
		category: "lint/js/noCompareNegZero",
		message: `Do not use the '${op}' operator to compare against -0`,
		fixable: op === "===",
	}),
	JS_NO_ASYNC_PROMISE_EXECUTOR: {
		category: "lint/js/noAsyncPromiseExecutor",
		message: "Promise executor functions should not be async.",
	},
	JS_GETTER_RETURN: (got: string) => ({
		category: "lint/js/getterReturn",
		message: `Expected a 'return' at end of a getter method but got ${got}`,
	}),
	JS_NO_SETTER_RETURN: {
		category: "lint/js/noSetterReturn",
		message: `Setter cannot return a value`,
	},
	JS_EMPTY_BLOCKS: {
		category: "lint/js/emptyBlocks",
		message: "Empty block",
	},
	JS_NO_ARGUMENTS: {
		category: "lint/js/noArguments",
		message: "Use the rest parameters instead of 'arguments'",
	},
	JS_DUPLICATE_REGEX_GROUP_NAME: (name: string) => ({
		category: "lint/js/noDuplicateGroupNamesInRegularExpressions",
		message: markup`Duplicate group name <emphasis>${name}</emphasis> in regular expression`,
	}),
	JS_NO_REFERENCE_TO_NON_EXISTING_GROUP: (name: string) => ({
		category: "lint/js/noReferenceToNonExistingGroup",
		message: markup`Reference to non-existent group <emphasis>"${name}"</emphasis>`,
	}),
	JS_DEFAULT_EXPORT_SAME_BASENAME: (
		{
			defaultName,
			defaultType,
			actualFilename,
			correctFilename,
		}: {
			defaultName: string;
			defaultType: string;
			actualFilename: string;
			correctFilename: string;
		},
	) => {
		let adviceMessage = "";

		if (defaultName === "*default*") {
			adviceMessage += "The";
		} else {
			adviceMessage += `Filename should be <emphasis>${correctFilename}</emphasis> or the`;
		}

		adviceMessage += ` ${defaultType} name should be <emphasis>${actualFilename}</emphasis>`;

		return {
			category: "lint/js/defaultExportSameBasename",
			message: `Filename and the name of a default ${defaultType} should match`,
			advice: [
				{
					type: "log",
					category: "info",
					text: adviceMessage,
				},
			],
		};
	},
	JS_RESTRICTED_GLOBALS: (globalName) => ({
		category: "lint/js/restrictedGlobals",
		message: markup`The use of the existing global variable <emphasis>${globalName}</emphasis> is not allowed. Use local variable instead.`,
	}),
	JS_SORT_EXPORT_SPECIFIERS: {
		category: "lint/js/sortImportExportSpecifiers",
		message: `Specifiers of the export declaration should be sorted alphabetically.`,
	},
	JS_SORT_IMPORT_SPECIFIERS: {
		category: "lint/js/sortImportExportSpecifiers",
		message: `Specifiers of the import declaration should be sorted alphabetically.`,
	},
	PENDING_FIXES: (relativeFilename: string, original: string, formatted: string) => ({
		category: "lint/pendingFixes",
		message: "Pending formatting and recommended autofixes",
		advice: [
			{
				type: "diff",
				diff: stringDiff(original, formatted),
			},
			({
				type: "action",
				command: "lint",
				shortcut: "f",
				instruction: "To apply fixes and formatting run",
				noun: "Apply fixes and format",
				args: [relativeFilename],
				commandFlags: {
					save: true,
				},
			} as DiagnosticAdviceAction),
			({
				type: "action",
				hidden: true,
				command: "lint",
				shortcut: "o",
				instruction: "To format this file without any fixes run",
				noun: "Only format",
				args: [relativeFilename],
				commandFlags: {
					format: true,
				},
			} as DiagnosticAdviceAction),
		],
	}),
	TS_NO_EXPLICIT_ANY: {
		category: "lint/ts/noExplicitAny",
		message: "Unexpected any. Specify a different type.",
	},
});<|MERGE_RESOLUTION|>--- conflicted
+++ resolved
@@ -16,11 +16,9 @@
 import {createDiagnosticsCategory, orJoin} from "./index";
 
 export const lint = createDiagnosticsCategory({
-<<<<<<< HEAD
 	JSX_A11Y_ARIA_PROPS: (attribute: string) => ({
 		category: "lint/jsx-a11y/ariaProps",
 		message: `<emphasis>${attribute}</emphasis> is an invalid ARIA attribute.`,
-=======
 	JSX_A11Y_CLICK_EVENTS_HAVE_KEY_EVENTS: {
 		category: "lint/jsx-a11y/clickEventsHaveKeyEvents",
 		message: "Pair the <emphasis>onClick</emphasis> mouse event with the <emphasis>onKeyUp</emphasis>, the <emphasis>onKeyDown</emphasis>, or the <emphasis>onKeyPress</emphasis> keyboard event.",
@@ -46,7 +44,6 @@
 				text: 'See <hyperlink target="https://reactjs.org/docs/refs-and-the-dom.html#legacy-api-string-refs" /> for more information',
 			},
 		],
->>>>>>> 86948957
 	}),
 	REACT_NO_REDUNDANT_SHOULD_COMPONENT_UPDATE: {
 		category: "lint/react/noRedundantShouldComponentUpdate",
