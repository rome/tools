--- conflicted
+++ resolved
@@ -16,11 +16,10 @@
 import {createDiagnosticsCategory, orJoin} from "./index";
 
 export const lint = createDiagnosticsCategory({
-<<<<<<< HEAD
 	REACT_JSX_NO_DUPLICATE_PROPS: (key: string) => ({
 		category: "lint/react/jsxNoDuplicateProps",
 		message: `React does not support duplicate props. The <emphasis>${key}</emphasis> prop is duplicated.`,
-=======
+  },
 	REACT_NO_STRING_REFS: (details: string) => ({
 		category: "lint/react/noStringRefs",
 		message: `Using ${details} is a deprecated pattern.`,
@@ -31,7 +30,6 @@
 				text: 'See <hyperlink target="https://reactjs.org/docs/refs-and-the-dom.html#legacy-api-string-refs" /> for more information',
 			},
 		],
->>>>>>> 0c0248fc
 	}),
 	REACT_NO_REDUNDANT_SHOULD_COMPONENT_UPDATE: {
 		category: "lint/react/noRedundantShouldComponentUpdate",
