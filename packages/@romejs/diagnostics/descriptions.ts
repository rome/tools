/**
 * Copyright (c) Facebook, Inc. and its affiliates.
 *
 * This source code is licensed under the MIT license found in the
 * LICENSE file in the root directory of this source tree.
 */

import {
	DiagnosticAdvice,
	DiagnosticAdviceAction,
	DiagnosticBlessedMessage,
	DiagnosticDescription,
	DiagnosticLocation,
	DiagnosticSuppression,
} from "./types";
import {escapeMarkup, markup} from "@romejs/string-markup";
import stringDiff from "@romejs/string-diff";
import {buildDuplicateLocationAdvice, buildSuggestionAdvice} from "./helpers";
import {SourceLocation} from "@romejs/parser-core";
import {DiagnosticCategory} from "./categories";
import {ResolverQueryResponseNotFound} from "@romejs/core/master/fs/Resolver";
import {UnknownNumber} from "@romejs/ob1";
import {toKebabCase} from "@romejs/string-utils";

type DiagnosticMetadataString = Omit<Partial<DiagnosticDescription>, "message"> & {
	message: string;
};

// The purpose of this is so that we're explicit whenever we want to create a diagnostic message outside of this file
export function createBlessedDiagnosticMessage(
	value: string,
): DiagnosticBlessedMessage {
	return {
		type: "PARTIAL_BLESSED_DIAGNOSTIC_MESSAGE",
		value,
	};
}

function join(conjunction: string, items: Array<string>): string {
	if (items.length === 0) {
		return "";
	} else if (items.length === 1) {
		return items[0];
	} else {
		const popped = items.pop()!;
		return [...items, `${conjunction} ${popped}`].join(", ");
	}
}

function andJoin(items: Array<string>): string {
	return join("and", items);
}
andJoin;

function orJoin(items: Array<string>): string {
	return join("or", items);
}

function addEmphasis(items: Array<string>): Array<string> {
	return items.map((item) => `<emphasis>${item}</emphasis>`);
}

// rome-ignore lint/js/noExplicitAny
type InputMessagesFactory = (...params: Array<any>) => DiagnosticMetadataString;

type InputMessagesCategory = {
	[key: string]: string | DiagnosticMetadataString | InputMessagesFactory;
};

type InputMessages = {
	[category: string]: InputMessagesCategory;
};

type OuputMessagesFactoryReturn<Ret extends DiagnosticMetadataString> = Omit<
	Ret,
	"message" | "advice"
> & {
	advice: DiagnosticAdvice;
	message: DiagnosticBlessedMessage;
};

type OutputMessagesFactory<Func extends InputMessagesFactory> = (
	...params: Parameters<Func>
) => OuputMessagesFactoryReturn<ReturnType<Func>>;

type OutputMessagesValue<Value> = Value extends string
	? {
			message: DiagnosticBlessedMessage;
			advice: DiagnosticAdvice;
		}
	: Value extends DiagnosticMetadataString
		? OuputMessagesFactoryReturn<Value>
		: Value extends InputMessagesFactory
			? OutputMessagesFactory<Value>
			: never;

type OutputMessagesCategory<Input extends InputMessagesCategory> = {
	[Key in keyof Input]: OutputMessagesValue<Input[Key]>
};

type OutputMessages<Input extends InputMessages> = {
	[Key in keyof Input]: OutputMessagesCategory<Input[Key]>
};

// This is a lot of gross meta programming
function createMessages<Input extends InputMessages>(
	messages: Input,
): OutputMessages<Input> {
	// rome-ignore lint/js/noExplicitAny
	const out: OutputMessages<Input> = ({} as any);

	for (const categoryName in messages) {
		// rome-ignore lint/js/noExplicitAny
		const category: OutputMessagesCategory<any> = {};
		out[categoryName] = category;

		const inputCategory = messages[categoryName];
		for (const key in inputCategory) {
			const value = inputCategory[key];

			if (typeof value === "string") {
				category[key] = {
					advice: [],
					message: createBlessedDiagnosticMessage(value),
				};
			} else if (typeof value === "function") {
				// rome-ignore lint/js/noExplicitAny
				const callback: InputMessagesFactory = (value as any);

				category[key] = function(...params) {
					const {message, ...ret} = callback(...params);
					return {
						advice: [],
						...ret,
						message: createBlessedDiagnosticMessage(message),
					};
				};
			} else {
				// rome-ignore lint/js/noExplicitAny
				const {message, ...obj} = (value as any);
				category[key] = {
					advice: [],
					...obj,
					message: createBlessedDiagnosticMessage(message),
				};
			}
		}
	}

	return out;
}

function buildJSXOpeningAdvice(
	name: string,
	openingLoc: SourceLocation,
): DiagnosticAdvice {
	return [
		{
			type: "log",
			category: "info",
			text: name === ""
				? "Originated from this opening tag"
				: `Originated from opening tag of <emphasis>${name}</emphasis>`,
		},
		{
			type: "frame",
			location: openingLoc,
		},
	];
}

export const descriptions = createMessages({
	FLAGS: {
		UNSUPPORTED_SHORTHANDS: `Shorthand flags are not supported`,
		INCORRECT_CASED_FLAG: (flag: string) => ({
			message: "Incorrect cased flag name",
			advice: [
				{
					type: "log",
					category: "info",
					text: markup`Use <emphasis>${toKebabCase(flag)}</emphasis> instead`,
				},
			],
		}),
		INCORRECT_ARG_COUNT: (excessive: boolean, message: string) => ({
			message: excessive ? "Too many arguments" : "Missing arguments",
			advice: [
				{
					type: "log",
					category: "info",
					text: message,
				},
			],
		}),
		DISALLOWED_REVIEW_FLAG: (key: string) => ({
			message: `Flag <emphasis>${key}</emphasis> is not allowed with <emphasis>review</emphasis>`,
		}),
		DISALLOWED_REQUEST_FLAG: (key: string) => ({
			message: `This command does not support the <emphasis>${key}</emphasis> flag`,
		}),
		UNKNOWN_ACTION: (action: string) => ({
			message: `Unknown action ${action}`,
		}),
		NO_FILES_FOUND: (noun: undefined | string) => ({
			message: noun === undefined
				? "No files found"
				: `No files to ${noun} found`,
		}),
	},
	// @romejs/parser-core
	PARSER_CORE: {
		EXPECTED_SPACE: "Expected no space between",
		EXPECTED_EOF: "Expected end of file",
		UNEXPECTED_EOF: "Unexpected end of file",
		UNEXPECTED: (type: string) => ({
			message: markup`Unexpected ${type}`,
		}),
		UNEXPECTED_CHARACTER: (char: string) => ({
			message: markup`Unexpected character <emphasis>${char}</emphasis>`,
		}),
		EXPECTED_TOKEN: (got: string, expected: string) => {
			return {
				message: markup`Expected token ${expected} but got ${got}`,
			};
		},
	},
	// @romejs/codec-js-regexp
	REGEX_PARSER: {
		INVALID_CAPTURE_GROUP_MODIFIER: "Invalid capture group modifier",
		UNCLOSED_GROUP: "Unclosed group",
		UNOPENED_GROUP: "Unopened group",
		INVALID_QUANTIFIER_TARGET: "Invalid target for quantifier",
		UNKNOWN_REGEX_PART: "Unknown regex part",
		REVERSED_CHAR_SET_RANGE: "Range values reversed. Start char code is greater than end char code",
		UNCLOSED_CHAR_SET: "Unclosed character set",
		DUPLICATE_FLAG: "Duplicate regular expression flag",
		INVALID_FLAG: "Invalid regular expression flag",
		REVERSED_QUANTIFIER_RANGE: "Quantifier minimum is greater than maximum",
		NO_TARGET_QUANTIFIER: "Nothing to repeat",
		INVALID_NAMED_CAPTURE: "Invalid named capture referenced",
		UNCLOSED_NAMED_CAPTURE: "Unclosed named capture",
	},
	// @romejs/codec-json
	JSON: {
		SINGLE_QUOTE_USAGE: "You can only use double quoted strings",
		TRAILING_COMMA_VALUE: "Trailing comma is only allowed after a value",
		UNCLOSED_STRING: "Unclosed string",
		UNCLOSED_BLOCK_COMMENT: "Unclosed block comment",
		MISTAKEN_ARRAY_IDENTITY: "Trying to use an array element as an object property. Did you mean to make an object?",
		REDUNDANT_COMMA: "Redundant comma",
		EMPTY_INPUT_IN_JSON: "Empty input",
		PROPERTY_KEY_UNQUOTED_IN_JSON: "Property keys must be quoted in JSON",
		IMPLICIT_OBJECT_IN_JSON: "Objects must be wrapped in curly braces in JSON",
		COMMENTS_IN_JSON: "Comments aren't allowed in JSON",
		TRAILING_COMMA_IN_JSON: "Trailing commas aren't allowed in JSON",
		REGEX_IN_JSON: "Regular expressions aren't allowed in JSON",
		UNKNOWN_WORD_IN_JSON: (word: string) => ({
			message: markup`${word} isn't a valid JSON word`,
		}),
		STRING_NEWLINES_IN_JSON: 'Newlines aren\'t allowed in JSON, you insert a newline by escaping it like this "\\n"',
		UNDEFINED_IN_JSON: "undefined isn't allowed in JSON, you could use null instead",
		BIGINT_IN_JSON: "Bigints aren't allowed in JSON",
		NUMERIC_SEPARATORS_IN_JSON: "Numeric separators are not allowed in JSON",
	},
	// @romejs/codec-semver
	SEMVER: {
		MISSING_MINOR_VERSION: "A minor number is required for a version",
		MISSING_PATCH_VERSION: "A patch number is required for a version",
		EXCESSIVE_VERSION_PARTS: "Too many parts for version",
		INVALID_QUANTIFIER_PART: "Invalid version qualifier part",
		WILDCARD_IN_VERSION: "Wildcard aren't allowed in a hard version",
		INVALID_VERSION_NUMBER: "This isn't a valid version part, expected a number",
		INVALID_RANGE: "A semver range can only be defined with versions",
		BARE_PIPE_WITHOUT_LOOSE: "Bare pipes are only allowed in loose mode",
		UNEXPECTED_WORD: (word: string) => ({
			message: markup`Unexpected word <emphasis>${word}</emphasis>`,
		}),
		UNKNOWN_START: "Unknown start of atom",
		EXPECTED_VERSION: "Unexpected value for version",
	},
	V8: {
		SYNTAX_ERROR: (message: string) => ({message, category: "v8/syntaxError"}),
	},
	// @romejs/core/master/commands/lint.ts
	LINT_COMMAND: {
		INVALID_DECISION_ACTION: (action: string) => ({
			message: markup`<emphasis>${action}</emphasis> is not a valid decision action`,
		}),
		INVALID_DECISION_PART_COUNT: (i: number) => ({
			message: `Segment ${i} contains an invalid number of decision parts`,
		}),
	},
	// @romejs/js-compiler
	LINT: {
<<<<<<< HEAD
		REACT_NO_REDUNDANT_SHOULD_COMPONENT_UPDATE: {
			category: "lint/react/noRedundantShouldComponentUpdate",
			message: "Do not implement <emphasis>shouldComponentUpdate</emphasis> when extending <emphasis>React.PureComponent</emphasis>.",
=======
		REACT_NO_UNSAFE: (oldMethod: string, newMethod: string, details: string) => ({
			category: "lint/react/noUnsafe",
			message: `<emphasis>${oldMethod}</emphasis> is unsafe for use in async rendering. Update the component to use ${newMethod} instead. ${details}`,
		}),
		REACT_NO_DID_MOUNT_SET_STATE: {
			category: "lint/react/noDidMountSetState",
			message: "Avoid <emphasis>this.setState</emphasis> in <emphasis>componentDidMount</emphasis>. This can cause an unexpected second render, which can cause visual layout thrashing.",
    },
		REACT_BUTTON_HAS_TYPE: {
			category: "lint/react/buttonHasType",
			message: `Use an explicit <emphasis>type</emphasis> prop on <emphasis>${escapeMarkup(
				"<button>",
			)}</emphasis> elements.`,
>>>>>>> 5e3f1090
		},
		JSX_A11Y_TABINDEX_NO_POSITIVE: {
			category: "lint/jsx-a11y/tabindexNoPositive",
			message: "Avoid positive integer values for <emphasis>tabIndex</emphasis>.",
		},
		JSX_A11Y_MOUSE_EVENTS_HAVE_KEY_EVENTS: (
			mouseEvent: string,
			keyboardEvent: string,
		) => ({
			category: "lint/jsx-a11y/mouseEventsHaveKeyEvents",
			message: `The mouse event <emphasis>${mouseEvent}</emphasis> should be paired with the event <emphasis>${keyboardEvent}</emphasis>`,
		}),
		JSX_A11Y_MEDIA_HAS_CAPTION: {
			category: "lint/jsx-a11y/mediaHasCaption",
			message: "<emphasis>audio</emphasis> and <emphasis>video</emphasis> elements should have <emphasis>track</emphasis> for captions",
		},
		REACT_NO_WILL_UPDATE_SET_STATE: {
			category: "lint/react/noWillUpdateSetState",
			message: "Avoid <emphasis>this.setState</emphasis> in <emphasis>componentWillUpdate</emphasis>",
		},
		JSX_A11Y_ANCHOR_HAS_CONTENT: {
			category: "lint/jsx-a11y/anchorHasContent",
			message: "Anchor must have content and the content must be accessible by a screen reader.",
		},
		JSX_A11Y_LANG: (value: string, suggestions: Array<string>) => ({
			category: "lint/jsx-a11y/lang",
			message: `The <emphasis>lang</emphasis> attribute must have a valid value.`,
			advice: buildSuggestionAdvice(value, suggestions),
		}),
		JSX_A11Y_ALT_TEXT: {
			category: "lint/jsx-a11y/altText",
			message: "<emphasis>img</emphasis>, <emphasis>area</emphasis>, <emphasis>input type='image'</emphasis>, <emphasis>object</emphasis> must have alt text",
		},
		JSX_A11Y_HEADING_HAS_CONTENT: {
			category: "lint/jsx-a11y/headingHasContent",
			message: "Headings must have content and the content must be accessible by a screen reader.",
		},
		JSX_A11Y_HTML_HAS_LANG: {
			category: "lint/jsx-a11y/htmlHasLang",
			message: `<emphasis>html</emphasis> elements must have a <emphasis>lang prop</emphasis>.`,
		},
		JSX_A11Y_IFRAME_HAS_TITLE: {
			category: "lint/jsx-a11y/iframeHasTitle",
			message: `<emphasis>iframe</emphasis> elements should have a <emphasis>title prop</emphasis>.`,
		},
		JSX_A11Y_IMG_REDUNDANT_ALT: {
			category: "lint/jsx-a11y/imgRedundantAlt",
			message: `<emphasis>img</emphasis> element alt descriptions must not contain "image", "picture", or "photo"`,
		},
		JSX_A11Y_NO_ACCESS_KEY: {
			category: "lint/jsx-a11y/noAccessKey",
			message: "The <emphasis>accessKey</emphasis> prop is not allowed. Inconsistencies between keyboard shortcuts and keyboard comments used by screenreader and keyboard only users create a11y complications.",
		},
		JSX_A11Y_NO_AUTOFOCUS: {
			category: "lint/jsx-a11y/noAutofocus",
			message: "The <emphasis>autoFocus</emphasis> prop should not be used, as it can reduce usability and accessibility for users.",
		},
		JSX_A11Y_NO_DISTRACTING_ELEMENTS: (element: string) => ({
			category: "lint/jsx-a11y/noDistractingElements",
			message: `Do not use ${element} elements as they can create visual accessibility issues and are deprecated.`,
		}),
		JSX_A11Y_NO_TARGET_BLANK: {
			category: "lint/jsx-a11y/noTargetBlank",
			message: `Using <emphasis>target="_blank"</emphasis> without <emphasis>rel="noreferrer"</emphasis> is a security risk.`,
		},
		JSX_A11Y_NO_SCOPE: {
			category: "lint/jsx-a11y/scope",
			message: "The <emphasis>scope</emphasis> prop can only be used on <emphasis>th</emphasis> elements.",
		},
		REACT_JSX_KEY: (origin: string) => ({
			category: "lint/react/jsxKey",
			message: `Missing the "key" prop for element in ${origin}`,
		}),
		REACT_JSX_NO_COMMENT_TEXT: {
			category: "lint/react/jsxNoCommentText",
			message: "Comments inside children should be placed in braces",
		},
		REACT_NO_CHILDREN_PROP: {
			category: "lint/react/noChildrenProp",
			message: "children should not be passed as a prop",
		},
		REACT_NO_DANGER: {
			category: "lint/react/noDanger",
			message: "dangerouslySetInnerHTML should be avoided",
		},
		REACT_NO_DANGER_WITH_CHILDREN: {
			category: "lint/react/noDangerWithChildren",
			message: "Only set one of <emphasis>children</emphasis> or <emphasis>props.dangerouslySetInnerHTML</emphasis>.",
		},
		REACT_NO_DID_UPDATE_SET_STATE: {
			category: "lint/react/noDidUpdateSetState",
			message: "Avoid this.setState in componentDidUpdate",
		},
		REACT_NO_FIND_DOM_NODE: {
			category: "lint/react/noFindDOMNode",
			message: "Do not use findDOMNode",
		},
		REACT_REACT_IN_JSX_SCOPE: {
			category: "lint/react/reactInJsxScope",
			message: `<emphasis>React</emphasis> must be in scope when using JSX`,
		},
		REACT_STYLE_PROP_OBJECT: {
			category: "lint/react/stylePropObject",
			message: "<emphasis>style</emphasis> property value must be an object.",
		},
		REACT_VOID_DOM_ELEMENTS_NO_CHILDREN: (
			element: string,
			properties: Array<string>,
		) => ({
			category: "lint/react/voidDomElementsNoChildren",
			message: markup`<emphasis>${element}</emphasis> is a void element tag and must not have <emphasis>${orJoin(
				properties,
			)}</emphasis>.`,
		}),
		JS_IMPORT_DEFAULT_BASENAME: (prev: string, basename: string) => ({
			category: "lint/js/importDefaultBasename",
			message: markup`When importing the default, use the basename <emphasis>${basename}</emphasis>`,
			advice: [
				{
					type: "log",
					category: "info",
					text: "If you really meant this then use this instead",
				},
				{
					type: "code",
					code: markup`import {default as ${prev}}`,
				},
			],
		}),
		JS_NO_COMMA_OPERATOR: {
			category: "lint/js/noCommaOperator",
			message: "Avoid usage of the comma operator. It can lead to easy mistakes and ambiguous code.",
			advice: [
				{
					type: "log",
					category: "info",
					text: "If you want multiple expressions then break it up.",
				},
			],
		},
		JS_NEGATION_ELSE: {
			category: "lint/js/negationElse",
			message: "Invert the blocks when you have a negation test",
		},
		JS_DUPLICATE_IMPORT_SOURCE: (seenLocation: DiagnosticLocation) => ({
			category: "lint/js/duplicateImportSource",
			message: "This module has already been imported",
			advice: [
				{
					type: "log",
					category: "info",
					text: "Previously imported here",
				},
				{
					type: "frame",
					location: seenLocation,
				},
			],
		}),
		JS_PREFER_BLOCK_STATEMENT: {
			category: "lint/js/preferBlockStatements",
			message: "Block statements are preferred in this position",
		},
		JS_PREFER_TEMPLATE: {
			category: "lint/js/preferTemplate",
			message: "Template literals are preferred over string concatenation",
		},
		JS_PREFER_WHILE: {
			category: "lint/js/preferWhile",
			message: "A while loop should be used over a for loop",
		},

		JS_UNSAFE_NEGATION: {
			category: "lint/js/unsafeNegation",
			message: "Unsafe usage of negation operator in left side of binary expression",
		},
		JS_UNUSED_VARIABLES: (kind: string, name: string) => ({
			category: "lint/js/unusedVariables",
			message: markup`Unused ${kind} <emphasis>${name}</emphasis>`,
		}),
		JS_UNDECLARED_VARIABLES: (name: string) => ({
			category: "lint/js/undeclaredVariables",
			message: markup`Undeclared variable <emphasis>${name}</emphasis>`,
		}),
		JS_VARIABLE_CAMEL_CASE: (name: string, camelCaseName: string) => ({
			category: "lint/js/camelCase",
			message: markup`Variable <emphasis>${name}</emphasis> should be camel cased as <emphasis>${camelCaseName}</emphasis>`,
		}),
		JS_IDENTIFIER_CAMEL_CASE: (name: string, camelCaseName: string) => ({
			category: "lint/js/camelCase",
			message: markup`Identifier <emphasis>${name}</emphasis> should be camel cased as <emphasis>${camelCaseName}</emphasis>`,
		}),
		JS_CASE_SINGLE_STATEMENT: {
			category: "lint/js/caseSingleStatement",
			message: "A switch case should only have a single statement. If you want more then wrap it in a block.",
		},
		JS_CONFUSING_LANGUAGE: (
			description: string,
			word: string,
			suggestion: string,
			advice: DiagnosticAdvice,
		) => ({
			category: "lint/js/confusingLanguage",
			message: description,
			advice: [
				...advice,
				{
					type: "log",
					category: "info",
					text: markup`Consider using <emphasis>${suggestion}</emphasis> instead`,
				},
			],
		}),
		JS_DOUBLE_EQUALS: {
			category: "lint/js/doubleEquals",
			message: "Use === instead of ==",
			advice: [
				{
					type: "log",
					category: "info",
					text: "== is only allowed when comparing against null",
				},
			],
		},
		JS_EMPTY_MATCHES: {
			category: "lint/js/emptyMatches",
			message: "The expression can return empty matches, and may match infinitely in some use cases",
		},
		JS_NEGATE_DOUBLE_EQUALS: {
			category: "lint/js/doubleEquals",
			message: "Use !== instead of !=",
			advice: [
				{
					type: "log",
					category: "info",
					text: "!= is only allowed when comparing against null",
				},
			],
		},
		JS_NO_CATCH_ASSIGN: {
			category: "lint/js/noCatchAssign",
			message: "Don't reassign catch parameters",
		},
		JS_SPARSE_ARRAY: {
			category: "lint/js/sparseArray",
			message: "Your array contains an empty slot",
		},
		JS_SINGLE_VAR_DECLARATOR: {
			category: "lint/js/singleVarDeclarator",
			message: "Declare each variable separately",
		},
		JS_PREFER_FUNCTION_DECLARATIONS: {
			category: "lint/js/preferFunctionDeclarations",
			message: "Use a function declaration instead of a const function",
		},
		JS_NO_VAR: {
			category: "lint/js/noVar",
			message: "Variable declarations using `var` are disallowed, use `let` or `const` instead.",
		},
		JS_NO_SHORTHAND_ARRAY_TYPE: {
			category: "lint/js/noShorthandArrayType",
			message: escapeMarkup("Use Array<T> instead of shorthand T[]"),
		},
		JS_NO_UNSAFE_FINALLY: (type: string) => ({
			category: "lint/js/noUnsafeFinally",
			message: markup`Unsafe usage of ${type}.`,
		}),
		JS_NO_TEMPLATE_CURLY_IN_STRING: {
			category: "lint/js/noTemplateCurlyInString",
			message: `Unexpected template string expression.`,
		},
		JS_NO_SHADOW_RESTRICTED_NAMES: (name: string) => ({
			category: "lint/js/noShadowRestrictedNames",
			message: markup`Shadowing of global property <emphasis>${name}</emphasis>`,
			advice: [
				{
					type: "log",
					category: "info",
					text: "Consider renaming this variable. It's easy to confuse the origin of variables when they're named after a known global.",
				},
			],
		}),
		JS_NO_MULTIPLE_SPACES_IN_REGEX_LITERAL: (count: number) => ({
			category: "lint/js/noMultipleSpacesInRegularExpressionLiterals",
			message: "Unclear multiple spaces in regular expression",
			advice: [
				{
					type: "log",
					category: "info",
					text: `It's hard to visually count the amount of spaces, it's clearer if you use a quantifier instead. eg / {${String(
						count,
					)}}/`,
				},
			],
		}),
		JS_NO_LABEL_VAR: {
			category: "lint/js/noLabelVar",
			message: "Labels should not be variable names",
		},
		JS_NO_IMPORT_ASSIGN: (name: string) => ({
			category: "lint/js/noImportAssign",
			message: markup`<emphasis>${name}</emphasis> is read-only`,
		}),
		JS_NO_EXTRA_BOOLEAN_CAST: {
			category: "lint/js/noExtraBooleanCast",
			message: `Redundant double negation.`,
		},
		JS_NO_FUNCTION_ASSIGN: {
			category: "lint/js/noFunctionAssign",
			message: "Reassignment of function declaration",
		},
		JS_NO_EMPTY_CHAR_SET: {
			category: "lint/js/noEmptyCharacterClass",
			message: "Empty character classes in regular expressions are not allowed",
		},
		JS_NO_DUPLICATE_KEYS: (key: string) => ({
			category: "lint/js/noDuplicateKeys",
			message: markup`Duplicate key <emphasis>${key}</emphasis>`,
		}),
		JS_NO_POSIX_IN_REGULAR_EXPRESSION: {
			category: "lint/js/noPosixInRegularExpression",
			message: "POSIX Character Classes and Collating Sequences are not supported in ECMAscript Regular Expressions",
		},
		JS_NO_DUPLICATE_CASE: (value: string) => ({
			category: "lint/js/noDuplicateCase",
			message: markup`Duplicate case <emphasis>${value}</emphasis> not allowed.`,
		}),
		JS_NO_DUPE_ARGS: (name: string) => ({
			category: "lint/js/noDupeArgs",
			message: markup`Duplicate argument <emphasis>${name}</emphasis> in function definition`,
		}),
		JS_NO_DELETE: {
			category: "lint/js/noDelete",
			message: `Unexpected 'delete' operator.`,
		},
		JS_NO_DELETE_VARS: {
			category: "lint/js/noDeleteVars",
			message: "Variables should not be deleted.",
		},
		JS_NO_DEBUGGER: {
			category: "lint/js/noDebugger",
			message: "Unexpected 'debugger' statement",
		},
		JS_NO_COND_ASSIGN: {
			category: "lint/js/noCondAssign",
			message: "Cannot assign variable in loop condition",
		},
		JS_NO_COMPARE_NEG_ZERO: (op: string) => ({
			category: "lint/js/noCompareNegZero",
			message: `Do not use the '${op}' operator to compare against -0`,
			fixable: op === "===",
		}),
		JS_NO_ASYNC_PROMISE_EXECUTOR: {
			category: "lint/js/noAsyncPromiseExecutor",
			message: "Promise executor functions should not be async.",
		},
		JS_GETTER_RETURN: (got: string) => ({
			category: "lint/js/getterReturn",
			message: `Expected a 'return' at end of a getter method but got ${got}`,
		}),
		JS_NO_SETTER_RETURN: {
			category: "lint/js/noSetterReturn",
			message: `Setter cannot return a value`,
		},
		JS_EMPTY_BLOCKS: {
			category: "lint/js/emptyBlocks",
			message: "Empty block",
		},
		JS_NO_ARGUMENTS: {
			category: "lint/js/noArguments",
			message: "Use the rest parameters instead of 'arguments'",
		},
		JS_DUPLICATE_REGEX_GROUP_NAME: (name: string) => ({
			category: "lint/js/noDuplicateGroupNamesInRegularExpressions",
			message: markup`Duplicate group name <emphasis>${name}</emphasis> in regular expression`,
		}),
		JS_NO_REFERENCE_TO_NON_EXISTING_GROUP: (name: string) => ({
			category: "lint/js/noReferenceToNonExistingGroup",
			message: markup`Reference to non-existent group <emphasis>"${name}"</emphasis>`,
		}),
		JS_DEFAULT_EXPORT_SAME_BASENAME: (
			{
				defaultName,
				defaultType,
				actualFilename,
				correctFilename,
			}: {
				defaultName: string;
				defaultType: string;
				actualFilename: string;
				correctFilename: string;
			},
		) => {
			let adviceMessage = "";

			if (defaultName === "*default*") {
				adviceMessage += "The";
			} else {
				adviceMessage += `Filename should be <emphasis>${correctFilename}</emphasis> or the`;
			}

			adviceMessage += ` ${defaultType} name should be <emphasis>${actualFilename}</emphasis>`;

			return {
				category: "lint/js/defaultExportSameBasename",
				message: `Filename and the name of a default ${defaultType} should match`,
				advice: [
					{
						type: "log",
						category: "info",
						text: adviceMessage,
					},
				],
			};
		},
		JS_RESTRICTED_GLOBALS: (globalName) => ({
			category: "lint/js/restrictedGlobals",
			message: markup`The use of the existing global variable <emphasis>${globalName}</emphasis> is not allowed. Use local variable instead.`,
		}),
		JS_SORT_EXPORT_SPECIFIERS: {
			category: "lint/js/sortImportExportSpecifiers",
			message: `Specifiers of the export declaration should be sorted alphabetically.`,
		},
		JS_SORT_IMPORT_SPECIFIERS: {
			category: "lint/js/sortImportExportSpecifiers",
			message: `Specifiers of the import declaration should be sorted alphabetically.`,
		},
		PENDING_FIXES: (
			relativeFilename: string,
			original: string,
			formatted: string,
		) => ({
			category: "lint/pendingFixes",
			message: "Pending formatting and recommended autofixes",
			advice: [
				{
					type: "diff",
					diff: stringDiff(original, formatted),
				},
				({
					type: "action",
					command: "lint",
					shortcut: "f",
					instruction: "To apply fixes and formatting run",
					noun: "Apply fixes and format",
					args: [relativeFilename],
					commandFlags: {
						save: true,
					},
				} as DiagnosticAdviceAction),
				({
					type: "action",
					hidden: true,
					command: "lint",
					shortcut: "o",
					instruction: "To format this file without any fixes run",
					noun: "Only format",
					args: [relativeFilename],
					commandFlags: {
						format: true,
					},
				} as DiagnosticAdviceAction),
			],
		}),
		TS_NO_EXPLICIT_ANY: {
			category: "lint/ts/noExplicitAny",
			message: "Unexpected any. Specify a different type.",
		},
	},
	PROJECT_MANAGER: {
		NO_VCS: (rootConfigLocation: undefined | DiagnosticLocation) => ({
			category: "projectManager/vscMissing",
			message: "Can't find any version control for this project",
			advice: rootConfigLocation === undefined
				? [
						{
							type: "log",
							category: "info",
							text: "Version control root was set to the project root as it was not configured. To configure a different folder run",
						},
						{
							type: "command",
							command: "rome config set-directory vcs.root DIRECTORY_HERE",
						},
					]
				: [
						{
							type: "log",
							category: "info",
							text: "Version control root was set here",
						},
						{
							type: "frame",
							location: rootConfigLocation,
						},
					],
		}),
		DUPLICATE_PACKAGE: (packageName: string, existing: string) => ({
			category: "projectManager/nameCollision",
			message: markup`Duplicate package name <emphasis>${packageName}</emphasis>`,
			advice: [
				{
					type: "log",
					category: "info",
					text: markup`Defined already by <filelink target="${existing}" />`,
				},
			],
		}),
		NOT_FOUND: {
			category: "projectManager/missing",
			message: `Couldn't find a project`,
			advice: [
				{
					type: "log",
					category: "info",
					text: "Run <command>rome init</command> in this folder to initialize a project",
				},
			],
		},
		INCORRECT_CONFIG_FILENAME: (validFilenames: Array<string>) => ({
			category: "projectManager/incorrectConfigFilename",
			message: markup`Invalid rome config filename, <emphasis>${validFilenames.join(
				" or ",
			)}</emphasis> are the only valid filename`,
		}),
	},
	FORMAT: {
		DISABLED: {
			category: "format/disabled",
			message: "Format is disabled for this project",
			// TODO advice and better error message
		},
	},
	// @romejs/js-compiler
	COMPILER: {
		CLASSES_UNSUPPORTED: {
			category: "compile/classes",
			message: "The classes transform doesn't know how to transform this",
		},
		JSX_NOT_XML: {
			category: "compile/jsx",
			message: "JSX is not XML",
		},
	},
	// @romejs/string-escape
	STRING_ESCAPE: {
		NOT_ENOUGH_CODE_POINTS: "Not enough code point digits",
		INVALID_STRING_CHARACTER: "Invalid string character (U+0000 to U+001F)",
		INVALID_HEX_DIGIT_FOR_ESCAPE: "Invalid hex digit for unicode escape",
	},
	ANALYZE_DEPENDENCIES: {
		CJS_EXPORT_IN_ES: {
			category: "analyzeDependencies/cjsExportInES",
			message: "You cannot use CommonJS exports in an ES module",
		},
	},
	// @romejs/string-markup
	STRING_MARKUP: {
		UNCLOSED_STRING: "Unclosed string",
		EXPECTED_CLOSING_TAG_NAME: "Expected closing tag name",
		UNKNOWN_START: "Unknown child start",
		EXPECTED_ATTRIBUTE_NAME: "Expected attribute name",
		INCORRECT_CLOSING_TAG_NAME: (expected: string, got: string) => ({
			message: markup`Expected to close ${expected} but found ${got}`,
		}),
		UNCLOSED_TAG: (tagName: string, openLocation: DiagnosticLocation) => ({
			message: markup`Unclosed ${tagName} tag`,
			advice: [
				{type: "log", category: "info", text: "Tag started here"},
				{
					type: "frame",
					location: openLocation,
				},
			],
		}),
		INVALID_ATTRIBUTE_NAME_FOR_TAG: (
			tagName: string,
			attributeName: string,
			validAttributes: Array<string>,
		) => ({
			message: markup`<emphasis>${attributeName}</emphasis> is not a valid attribute name for <emphasis>${tagName}</emphasis>`,
			advice: buildSuggestionAdvice(attributeName, validAttributes),
		}),
		UNKNOWN_TAG_NAME: (tagName: string) => ({
			message: markup`Unknown tag name <emphasis>${tagName}</emphasis>`,
		}),
		RESTRICTED_CHILD: (
			tagName: string,
			allowedParents: Array<string>,
			gotParentName: string = "none",
		) => ({
			message: markup`The tag <emphasis>${tagName}</emphasis> should only appear as a child of ${orJoin(
				addEmphasis(allowedParents),
			)} not <emphasis>${gotParentName}</emphasis>`,
		}),
		RESTRICTED_PARENT: (
			tagName: string,
			allowedChildren: Array<string>,
			gotChildName: string,
		) => ({
			message: markup`The tag <emphasis>${tagName}</emphasis> should only contain the tags ${orJoin(
				addEmphasis(allowedChildren),
			)} not <emphasis>${gotChildName}</emphasis>`,
		}),
		RESTRICTED_PARENT_TEXT: (tagName: string) => ({
			message: markup`The tag <emphasis>${tagName}</emphasis> should not contain any text`,
		}),
	},
	// @romejs/path-match
	PATH_MATCH: {
		INVALID_PATTERN_SEGMENT_PART: "Invalid pattern segment part",
		INVALID_PATH_SEGMENT: "Invalid path segment",
	},
	TESTS: {
		CANCELLED: {
			category: "tests/cancelled",
			message: "Test was cancelled",
		},
		UNDECLARED: {
			message: "No tests declared in this file",
			category: "tests/noneDeclared",
		},
		LOGS: (advice: DiagnosticAdvice) => ({
			message: "Test file produced console logs",
			category: "tests/logs",
			advice: [
				...advice,
				{
					type: "log",
					category: "info",
					text: "Only visible when this test file contains failures",
				},
			],
		}),
	},
	SUPPRESSIONS: {
		UNUSED: (suppression: DiagnosticSuppression) => {
			let description = "";
			if (suppression.startLine === suppression.endLine) {
				description = `line ${suppression.startLine}`;
			} else {
				description += `lines ${suppression.startLine} to ${suppression.endLine}`;
			}

			return {
				message: "Unused suppression. Did not hide any errors.",
				category: "suppressions/unused",
				advice: [
					{
						type: "log",
						category: "info",
						text: `This suppression should hide <emphasis>${description}</emphasis>`,
					},
				],
			};
		},
		MISSING_SPACE: {
			category: "suppressions/missingSpace",
			message: "Missing space between prefix and suppression categories",
		},
		MISSING_TARGET: {
			category: "suppressions/missingTarget",
			message: "We could not find a target for this suppression",
		},
		DUPLICATE: (category: string) => ({
			category: "suppressions/duplicate",
			message: markup`Duplicate suppression category <emphasis>${category}</emphasis>`,
		}),
	},
	SNAPSHOTS: {
		MISSING_NEWLINE_AFTER_CODE_BLOCK: "Newline required after code block",
		MISSING_NEWLINE_BEFORE_CODE_BLOCK: "Newline required before code block end",
		UNCLOSED_CODE_BLOCK: "Unclosed code block",
		EXPECTED_CODE_BLOCK_AFTER_HEADING: "Expected a code block after this heading",
		REDUNDANT: {
			category: "tests/snapshots/redundant",
			message: "Snapshot should not exist",
		},
		MISSING: {
			category: "tests/snapshots/missing",
			message: "Snapshot does not exist",
		},
		INCORRECT: (expected: string, got: string) => ({
			category: "tests/snapshots/incorrect",
			message: "Snapshots do not match",
			advice: [
				{
					type: "diff",
					diff: stringDiff(expected, got),
				},
			],
		}),
		INLINE_COLLISION: {
			category: "tests/snapshots/inlineCollision",
			message: "Trying to update this inline snapshot multiple times",
			advice: [
				{
					type: "log",
					category: "info",
					text: "<emphasis>t.inlineSnapshot</emphasis> can only be called once. Did you call it in a loop?",
				},
			],
		},
		INLINE_MISSING_RECEIVED: {
			category: "tests/snapshots/inlineMissingReceived",
			message: "This inline snapshot call does not have a received argument",
		},
		INLINE_FROZEN: {
			category: "tests/snapshots/frozen",
			message: "Inline snapshot cannot be updated as snapshots are frozen",
		},
		FROZEN: {
			category: "tests/snapshots/frozen",
			message: "Snapshot cannot be updated as snapshots are frozen",
		},
		INLINE_BAD_MATCH: {
			category: "tests/snapshots/incorrect",
			message: "Inline snapshots do not match",
		},
	},
	BUNDLER: {
		TOP_LEVEL_AWAIT_IN_LEGACY: {
			category: "bundler/topLevelAwait",
			message: "This module contains a top level await which isn't supported in wrapper mode",
		},
		DETECTED_CYCLE: (
			localName: string,
			target: string,
			culprit: string,
			path: Array<string>,
		) => {
			function formatPart(part: string, index?: number): string {
				const tagged = `<filelink target="${part}" />`;
				if (part === culprit) {
					return `<highlight i="0" legend>${tagged}</highlight>`;
				} else if (part === target) {
					return `<highlight i="1" legend>${tagged}</highlight>`;
				} else if (index === 0) {
					return `${tagged} <inverse>ENTRY</inverse>`;
				} else {
					return tagged;
				}
			}

			return {
				category: "bundler/moduleCycle",
				message: `The variable <emphasis>${localName}</emphasis> won't be initialized yet`,
				advice: [
					{
						type: "log",
						category: "info",
						text: "This is because the module it belongs to wont be executed yet. This is due to a circular dependency creating a module cycle.",
					},
					{
						type: "log",
						category: "info",
						text: `The likely cause is the file ${formatPart(culprit)} that was required by ${formatPart(
							target,
						)} which created a circular dependency:`,
					},
					{
						type: "list",
						reverse: true,
						ordered: true,
						list: path.map(formatPart),
					},
				],
			};
		},
	},
	RESOLVER: {
		NOT_FOUND: (
			responseType: ResolverQueryResponseNotFound["type"],
			source: string,
			location: DiagnosticLocation,
		) => {
			let messagePrefix = "";
			let category: DiagnosticCategory = "resolver/notFound";

			switch (responseType) {
				case "UNSUPPORTED": {
					messagePrefix = `Unsupported`;
					category = "resolver/unsupported";
					break;
				}
				case "MISSING": {
					messagePrefix = `Cannot find`;
					break;
				}
				case "FETCH_ERROR": {
					messagePrefix = "Failed to fetch";
					category = "resolver/fetchFailed";
					break;
				}
			}

			return {
				message: messagePrefix +
				markup` <emphasis>${source}</emphasis> from <filelink emphasis target="${location.filename}" />`,
				category,
			};
		},
		IMPORT_TYPE_MISMATCH: (
			exportName: string,
			source: string,
			importedAsKing: string,
			actualKind: string,
			exportLoc: undefined | SourceLocation,
		) => ({
			category: "resolver/importTypeMismatch",
			message: `The export <emphasis>${exportName}</emphasis> in <filelink emphasis target="${source}" /> was incorrectly imported as a <emphasis>${importedAsKing}</emphasis> when it's actually a <emphasis>${actualKind}</emphasis>`,
			advice: exportLoc && [
				{
					type: "log",
					category: "info",
					text: `Export was defined here in <filelink emphasis target="${exportLoc.filename}" />`,
				},
				{
					type: "frame",
					location: exportLoc,
				},
			],
		}),
		UNKNOWN_EXPORT: (
			name: string,
			source: string,
			exportedNames: Array<string>,
			formatExportedName: (
				name: string,
			) => {
				location: undefined | DiagnosticLocation;
				source: undefined | string;
			},
		) => ({
			message: `Couldn't find export <emphasis>${name}</emphasis> in <filelink emphasis target="${source}" />`,
			category: "resolver/unknownExport",
			advice: exportedNames.length === 0
				? [
						{
							type: "log",
							category: "info",
							text: "This file doesn't have any exports",
						},
					]
				: buildSuggestionAdvice(
						name,
						exportedNames,
						{
							formatItem: (name) => {
								const {location, source} = formatExportedName(name);

								if (location !== undefined) {
									if (location.start === undefined) {
										name = markup`<filelink target="${location.filename}">${name}</filelink>`;
									} else {
										name = markup`<filelink target="${location.filename}" line="${location.start.line}" column="${location.start.column}">${name}</filelink>`;
									}
								}

								if (source !== undefined) {
									name += markup` <dim>(from <filelink target="${source}" />)</dim>`;
								}

								return name;
							},
						},
					),
		}),
		UNKNOWN_EXPORT_POSSIBLE_UNEXPORTED_LOCAL: (
			name: string,
			source: string,
			location: SourceLocation,
		) => ({
			message: markup`Couldn't find export <emphasis>${name}</emphasis> in <filelink emphasis target="${source}" />`,
			category: "resolver/unknownExport",
			advice: [
				{
					type: "log",
					category: "info",
					text: markup`However we found a matching local variable in <filelink emphasis target="${location.filename}" />. Did you forget to export it?`,
				},
				{
					type: "frame",
					location,
				},
			],
		}),
	},
	SPDX: {
		UNKNOWN_LICENSE: (id: string, knownLicenses: Array<string>) => ({
			message: markup`Unknown SPDX license <emphasis>${id}</emphasis>`,
			advice: buildSuggestionAdvice(id, knownLicenses),
		}),
		VALID_LICENSE_WITH_MISSING_DASH: (possibleCorrectLicense: string) => ({
			message: `Missing dash between SPDX license name and version`,
			advice: [
				{
					type: "log",
					category: "info",
					text: `Did you mean <emphasis>${possibleCorrectLicense}</emphasis>?`,
				},
			],
		}),
		WITH_RIGHT_LICENSE_ONLY: "Only a license id can be on the right side of a WITH",
		OPERATOR_NOT_BETWEEN_EXPRESSION: "Can only use AND/OR in between an expression",
		PLUS_NOT_AFTER_LICENSE: "A plus can only come after a license id",
		UNOPENED_PAREN: "Nothing open to close",
	},
	// @romejs/js-parser
	JS_PARSER: {
		UNTERMINATED_BLOCK_COMMENT: "Unterminated comment",
		UNTERMINATED_JSX_STRING: "Unterminated string constant",
		INVALID_UNICODE_ESCAPE: "Invalid Unicode escape",
		EXPECTED_UNICODE_ESCAPE: "Expecting Unicode escape sequence \\uXXXX",
		BAD_HEX_ESCAPE: "Bad character escape sequence",
		OCTAL_IN_STRICT_MODE: "Octal literal in strict mode",
		UNTERMINATED_TEMPLATE: "Unterminated template",
		UNTERMINATED_STRING: "Unterminated string constant",
		OUT_OF_BOUND_CODE_POINT: "Code point out of bounds",
		IDENTIFIER_AFTER_NUMBER: "Identifier directly after number",
		OCTAL_BIGINT: "A bigint can't be an octal",
		DECIMAL_BIGINT: "A bigint can't have a decimal",
		INVALID_NUMBER: "Invalid number",
		LEGACY_OCTAL_IN_STRICT_MODE: "Legacy octal literals are not allowed in strict mode",
		INVALID_INT_TOKEN: "Invalid or unexpected int token",
		UNICODE_ESCAPE_IN_REGEX_FLAGS: "Regular expression flags can't contain unicode escapes",
		UNTERMINATED_REGEX: "Unterminated regular expression",
		DANGLING_BACKSLASH_IN_REGEX: "Dangling backslash in a regular expression",
		EXPECTED_RELATIONAL_OPERATOR: "Expected relational operator",
		UNEXPECTED_SPACE: "Unexpected space",
		EXPECTED_SEMI_OR_LINE_TERMINATOR: "Expected a semicolon or a line terminator",
		GET_SET_CLASS_CONSTRUCTOR: "Constructor can't have get/set modifier",
		ASYNC_CLASS_CONSTRUCTOR: "Constructor cannot be async",
		GENERATOR_CLASS_CONSTRUCTOR: "Constructor cannot be a generator",
		DUPLICATE_CLASS_CONSTRUCTOR: "Duplicate constructor in the same class",
		UNKNOWN_CLASS_PROPERTY_START: "Unknown class property start",
		CLASS_STATIC_PROTOTYPE_PROPERTY: "Classes may not have static property named prototype",
		CLASS_PRIVATE_FIELD_NAMED_CONSTRUCTOR: "Classes may not have a private field named '#constructor'",
		CLASS_PROPERTY_NAME_CONSTRUCTOR: "Classes may not have a non-static field named 'constructor'",
		PROTO_PROP_REDEFINITION: "Redefinition of __proto__ property",
		MISSING_CONDITIONAL_SEPARATOR: "Missing conditional expression consequent separator",
		WRAP_EXPONENTIATION: "Illegal expression. Wrap left hand side or entire exponentiation in parentheses.",
		DELETE_LOCAL_VARIABLE_IN_STRICT: "Deleting local variable in strict mode",
		DELETE_PRIVATE_FIELD: "Deleting a private field is not allowed",
		TAGGED_TEMPLATE_IN_OPTIONAL_CHAIN: "Tagged Template Literals are not allowed in optionalChain",
		YIELD_NAME_IN_GENERATOR: "Can not use 'yield' as identifier inside a generator",
		AWAIT_NAME_IN_ASYNC: "Can not use 'await' as identifier inside an async function",
		EMPTY_PARENTHESIZED_EXPRESSION: "Parenthesized expression didnt contain anything",
		AWAIT_IN_ASYNC_PARAMS: "await is not allowed in async function parameters",
		YIELD_IN_GENERATOR_PARAMS: "yield is not allowed in generator parameters",
		FLOW_TYPE_CAST_IN_TS: "Flow type cast expressions aren't allowed in TypeScript",
		PARENTHESIZED_FUNCTION_PARAMS: "Function parameters can't be parenthesized",
		NEW_WITH_TYPESCRIPT_TYPE_ARGUMENTS_NO_PARENS: "In TypeScript, a new expression with type arguments must have parens",
		INVALID_TEMPLATE_ESCAPE: "Invalid escape sequence in template",
		EXPECTED_IDENTIFIER: "Expected an identifier",
		IMPORT_EXACT_ARGUMENTS: "import() requires exactly one argument",
		IMPORT_TRAILING_COMMA: "Trailing comma is disallowed inside import(...) arguments",
		IMPORT_SPREAD: "Spread is not allowed in import()",
		IMPORT_NEW_CALLEE: "Cannot use new with import(...)",
		SUPER_OUTSIDE_METHOD: "super is only allowed in object methods and classes",
		INVALID_SUPER_SUFFIX: "Invalid super suffix operator",
		AWAIT_OUTSIDE_ASYNC: "Can't use await outside of an async function",
		AWAIT_STAR: "await* has been removed from the async functions proposal. Use Promise.all() instead.",
		NEW_TARGET_OUTSIDE_CLASS: "new.target can only be used in functions or class properties",
		MULTIPLE_DESTRUCTURING_RESTS: "Cannot have multiple rest elements when destructuring",
		TRAILING_COMMA_AFTER_REST: "A trailing comma is not permitted after the rest element",
		GETTER_WITH_PARAMS: "getter should have no parameters",
		SETTER_WITH_REST: "setter function argument must not be a rest parameter",
		SETTER_NOT_ONE_PARAM: "setter should have exactly one param",
		ASYNC_GETTER_SETTER: "An object setter/getter can't be async",
		GENERATOR_GETTER_SETTER: "An object setter/getter can't be a generator",
		ARGUMENTS_IN_CLASS_FIELD: "'arguments' is not allowed in class field initializer",
		NON_SIMPLE_PARAM_IN_EXPLICIT_STRICT_FUNCTION: "Non-simple parameter in strict mode",
		STRICT_DIRECTIVE_IN_NON_SIMPLE_PARAMS: "Illegal 'use strict' directive in function with non-simple parameter list",
		OBJECT_PROPERTY_WITH_TYPE_PARAMETERS: "Object property cannot have type parameters",
		ILLEGAL_VARIANCE: "Variance is not allowed here",
		OBJECT_METHOD_IN_PATTERN: "Object methods aren't allowed in object patterns",
		IMPORT_META_OUTSIDE_MODULE: `import.meta may only appear in a module`,
		EXPECTED_ARROW_AFTER_ASYNC_TYPE_PARAMS: "Expected arrow because we are a possible async arrow and type annotated parameters were present",
		INVALID_OBJECT_PATTERN_PROP: "Invalid property node for object pattern",
		ASYNC_OBJECT_METHOD_LINE_BREAK: "There shouldn't be any newlines between async and the rest of the function",
		SPACE_BETWEEN_PRIVATE_HASH: "Unexpected space between # and identifier",
		CONFUSING_CALL_ARGUMENT: "Function parameter type annotation? Possibly forgot curlies around an object. Possibly forgot async keyword.",
		EXPECTED_ARROW_AFTER_TYPE_PARAMS: "Expected an arrow function after this type parameter declaration",
		REQUIRED_CLASS_NAME: "Class name is required",
		JSX_ELEM_TYPE_ARGUMENTS_OUTSIDE_TS: "JSX element type arguments are only allowed in TS",
		UNWRAPPED_ADJACENT_JHX: `Adjacent JSX elements must be wrapped in an enclosing tag. Did you want a JSX fragment <>...</>?`,
		CONFUSED_OR: "Unexpected ||, did you mean just |?",
		INVALID_ASSIGNMENT_TARGET: "Not a valid assignment target",
		IMPORT_KIND_SPECIFIER_ON_IMPORT_DECLARATION_WITH_KIND: "The `type` and `typeof` keywords on named imports can only be used on regular `import` statements. It cannot be used with `import type` or `import typeof` statements",
		DESTRUCTURING_IN_IMPORT: "ES2015 named imports do not destructure. Use another statement for destructuring after the import.",
		IMPORT_TYPE_STAR: "import * is not allowed",
		IMPORT_MISSING_SOURCE: "import missing a source",
		EXPORT_TYPE_NAMESPACE: "Can't have a type export namespacer specifier",
		EXPORT_MISSING_FROM: "Expected `from` for an export node",
		EXPORT_FROM_NOT_STRING: "Export from only allows strings",
		BINDING_MEMBER_EXPRESSION: "Binding member expression",
		INVALID_OBJECT_PATTERN_PROPERTY: "Not a valid assignment object pattern property",
		OBJECT_PATTERN_CANNOT_CONTAIN_METHODS: "Object pattern cannot contains methods",
		INVALID_ASSIGNMENT_PATTERN_OPERATOR: "Only '=' operator can be used for specifying default value.",
		INVALID_OBJECT_REST_ARGUMENT: "Invalid rest operator's argument",
		INVALID_EXPORT_DEFAULT: "Only expressions, functions or classes are allowed as the `default` export.",
		INVALID_EXPORT_DECLARATION: "Invalid export declaration",
		DESTRUCTURING_REST_ELEMENT_NOT_LAST: `The rest element has to be the last element when destructuring`,
		REST_INVALID_ARGUMENT: "Invalid rest operator's argument",
		EXPORT_ASYNC_NO_FUNCTION_KEYWORD: "Started with `export async` so we expected to receive an async function but no function keyword was found",
		TYPE_CAST_WITHOUT_ANNOTATION: "Type cast expression has no type annotation. Did you mean for this to be a function parameter?",
		TYPE_CAST_CANNOT_BE_OPTIONAL: "Type cast expressions cannot be optional. Did you mean for this to be a function parameter?",
		TYPE_CAST_EXPECTED_PARENS: "The type cast expression is expected to be wrapped with parentheses",
		INVALID_ASYNC_ARROW_WITH_TYPE_PARAMS: "Invalid async arrow with type parameters",
		TYPE_NUMERIC_LITERAL_PLUS: "Numeric literal type annotations cannot stand with a +, omit it instead",
		TYPE_NUMERIC_LITERAL_EXPECTED: `Unexpected token, expected "number"`,
		JSX_INVALID_ATTRIBUTE_VALUE: "JSX attribute value should be either an expression or a quoted JSX text",
		JSX_UNCLOSED_SELF_CLOSING_TAG: "Unclosed JSX element open",
		JSX_UNCLOSED_CLOSING_TAG: "Unclosed JSX element close",
		JSX_EMPTY_ATTRIBUTE_VALUE: "JSX attribute cannot be an empty expression",
		JSX_UNKNOWN_IDENTIFIER_TOKEN: "Unknown JSX identifier token",
		TS_IMPORT_ARG_NOT_STRING: "Argument in a type import must be a string literal",
		TS_CONSTANT_NOT_LITERAL: "Only literal values are allowed as a constant type",
		TS_INVALID_SIGNATURE_BINDING_NODE: "Invalid node in signature binding list",
		TS_REQUIRED_FOLLOWS_OPTIONAL: "A required element cannot follow an optional element.",
		TS_TEMPLATE_LITERAL_WITH_SUBSTITUION: "Template literal types cannot have any substitution",
		TS_UNKNOWN_NON_ARRAY_START: "Unknown TS non array type start",
		TS_INVALID_READONLY_MODIFIER: "'readonly' type modifier is only permitted on array and tuple literal types.",
		TS_EXTERNAL_MODULE_REFERENCE_ARG_NOT_STRING: "TypeScript require() must have a single string argument",
		TS_UNKNOWN_DECLARE_START: "Unknown TypeScript declare start",
		TS_UNEXPECTED_CAST_IN_PARAMETER_POSITION: "Unexpected type cast in parameter position",
		TS_DISABLED_BUT_ACCESSIBILITY_OR_READONLY: "Accessibility and readonly syntax found but TS is not enabled",
		TS_PARAMETER_PROPERTY_BINDING_PATTERN: "A parameter property may not be declared using a binding pattern.",
		TYPE_ANNOTATION_AFTER_ASSIGNMENT: "Type annotations must come before default assignments, e.g. instead of `age = 25: number` use `age: number = 25`",
		TYPE_BINDING_PARAMETER_OPTIONAL: "A binding pattern parameter cannot be optional in an implementation signature.",
		ILLEGAL_FUNCTION_IN_STRICT: "In strict mode code, functions can only be declared at top level or inside a block",
		ILLEGAL_FUNCTION_IN_NON_STRICT: "In non-strict mode code, functions can only be declared at top level, inside a block, or as the body of an if statement",
		ILLEGAL_GENERATOR_DEFINITION: "Generators can only be declared at the top level or inside a block",
		ILLEGAL_ASYNC_DEFINITION: "Async functions can only be declared at the top level or inside a block",
		LEXICAL_DECLARATION_IN_SINGLE_STATEMENT_CONTEXT: "Lexical declaration cannot appear in a single-statement context",
		IMPORT_EXPORT_MUST_TOP_LEVEL: "'import' and 'export' may only appear at the top level",
		REGULAR_FOR_AWAIT: "Can't have an await on a regular for loop",
		RETURN_OUTSIDE_FUNCTION: "'return' outside of function",
		MULTIPLE_DEFAULT_CASE: "Multiple default clauses",
		SWITCH_STATEMENT_OUTSIDE_CASE: "Statement outside of a case or default block",
		NEWLINE_AFTER_THROW: "Illegal newline after throw",
		TRY_MISSING_FINALLY_OR_CATCH: "Missing catch or finally clause",
		INVALID_LABEL_DECLARATION: "Invalid labeled declaration",
		WITH_IN_STRICT: "'with' in strict mode",
		OCTAL_IN_STRICT: "Octal literal in strict mode",
		FOR_IN_OF_WITH_INITIALIZER: "Loop variable declaration may not have an initializer",
		CONST_WITHOUT_INITIALIZER: "A constant must have an initializer",
		COMPLEX_BINDING_WITHOUT_INITIALIZER: "Complex binding patterns require an initialization value",
		ACCESSOR_WITH_TYPE_PARAMS: "An accessor cannot have type parameters",
		UNEXPECTED_SPREAD: "Unexpected spread",
		DUPLICATE_LABEL: (label: string, loc: undefined | SourceLocation) => ({
			message: markup`Label <emphasis>${label}</emphasis> is already declared`,
			advice: buildDuplicateLocationAdvice([loc]),
		}),
		UNKNOWN_LABEL: (label: undefined | string) => ({
			message: label === undefined
				? "No loop label found"
				: markup`Unknown label <emphasis>${label}</emphasis>`,
		}),
		IMPORT_EXPORT_IN_SCRIPT: (manifestPath: string) => ({
			message: `<emphasis>import</emphasis> and <emphasis>export</emphasis> can only appear in a module`,
			advice: [
				// TODO this advice is pointless if you have syntax extensions enabled
				{
					type: "log",
					category: "info",
					text: "Change the extension to <emphasis>.mjs</emphasis> to turn this file into a module",
				},
				{
					type: "log",
					category: "info",
					text: `Add <emphasis>"type": "module"</emphasis> to your <filelink emphasis target="${manifestPath}" />`,
				},
			],
		}),
		SUPER_CALL_OUTSIDE_CONSTRUCTOR: {
			message: "super() is only valid inside a class constructor of a subclass",
			advice: [
				{
					type: "log",
					category: "info",
					text: "Maybe a typo in the method name ('constructor') or not extending another class?",
				},
			],
		},
		JSX_DISABLED: {
			message: "JSX syntax isn't enabled",
			advice: [
				{
					type: "log",
					category: "info",
					text: "Are you using <emphasis>TypeScript</emphasis>? Change the file extension to <emphasis>.tsx</emphasis>",
				},
				{
					type: "log",
					category: "info",
					text: "Are you using <emphasis>Flow</emphasis>? Add a <emphasis>@flow</emphasis> comment annotation to the top of the file",
				},
				{
					type: "log",
					category: "info",
					text: "Not using either? Change the file extension to <emphasis>.jsx</emphasis>",
				},
				// TODO you can also add `@jsx whatever` at the top of a file
			],
		},
		JSX_IN_TS_EXTENSION: {
			message: "JSX isn't allowed in regular TypeScript files",
			advice: [
				{
					type: "log",
					category: "info",
					text: "Change the file extension to <emphasis>.tsx</emphasis> to enable JSX support",
				},
			],
		},
		INVALID_PARENTEHSIZED_LVAL: (patternType: undefined | "object" | "array") => ({
			message: "Invalid parenthesized binding",
			advice: patternType === "object"
				? [
						{
							type: "log",
							category: "info",
							text: "Did you use `({a}) = 0` instead of `({a} = 0)`?",
						},
					]
				: patternType === "array"
					? [
							{
								type: "log",
								category: "info",
								text: "Did you use `([a]) = 0` instead of `([a] = 0)`?",
							},
						]
					: [],
		}),
		EXPECTED_COMMA_SEPARATOR: (context: string) => ({
			message: `Expected a comma to separate items in ${context}`,
		}),
		INVALID_LEFT_HAND_SIDE: (context: string) => ({
			message: `Invalid left-hand side in ${context}`,
		}),
		TS_EMPTY_LIST: (descriptor: string) => ({
			message: `${descriptor} list cannot be empty`,
		}),
		JSX_EXPECTED_CLOSING_TAG: (name: string, openingLoc: SourceLocation) => ({
			message: `Expected a corresponding JSX closing tag for <emphasis>${name}</emphasis>`,
			advice: buildJSXOpeningAdvice(name, openingLoc),
		}),
		JSX_EXPECTED_CLOSING_FRAGMENT_TAG: (
			name: string,
			openingLoc: SourceLocation,
		) => ({
			message: "Expected JSX closing fragment tag",
			advice: buildJSXOpeningAdvice(name, openingLoc),
		}),
		JSX_UNKNOWN_CHILD_START: (name: string, openingLoc: SourceLocation) => ({
			message: "Unknown JSX children start",
			advice: buildJSXOpeningAdvice(name, openingLoc),
		}),
		JSX_UNCLOSED_ELEMENT: (name: string, openingLoc: SourceLocation) => ({
			message: "Unclosed JSX element",
			advice: buildJSXOpeningAdvice(name, openingLoc),
		}),
		TS_REQUIRED: (label: string) => ({
			message: `A ${label} is only valid inside of a TypeScript file`,
			advice: [
				{
					type: "log",
					category: "info",
					text: "To enable <emphasis>TypeScript</emphasis> support, the file extension should end in <emphasis>.ts</emphasis> or <emphasis>.tsx</emphasis>",
				},
			],
		}),
		DUPLICATE_EXPORT: (name: string, existing: SourceLocation) => ({
			message: name === "default"
				? "Only one default export allowed per module."
				: `\`${name}\` has already been exported. Exported identifiers must be unique.`,
			advice: buildDuplicateLocationAdvice([existing]),
		}),
		NEW_IN_OPTIONAL_CHAIN: (responsiblePointer?: DiagnosticLocation) => ({
			message: "constructors in/after an Optional Chain are not allowed",
			advice: responsiblePointer && [
				{
					type: "log",
					category: "info",
					text: "Optional chain member responsible",
				},
				{
					type: "frame",
					location: responsiblePointer,
				},
			],
		}),
		UNKNOWN_EXPRESSION_ATOM_START: (context: string) => ({
			message: `Unknown start to an ${context}`,
		}),
		INVALID_META_PROPERTY: (metaName: string, propertyName: string) => ({
			message: `The only valid meta property for ${metaName} is ${metaName}.${propertyName}`,
		}),
		ARGUMENT_CLASH_IN_STRICT: (name: string, loc: undefined | SourceLocation) => ({
			message: markup`Argument <emphasis>${name}</emphasis> name clash in strict mode`,
			advice: buildDuplicateLocationAdvice([loc]),
		}),
		RESERVED_WORD: (word: string) => ({
			message: `${word} is a reserved word`,
		}),
		UNEXPECTED_KEYWORD: (keyword: string) => ({
			message: `Unexpected keyword ${keyword}`,
		}),
		UNEXPECTED_TOKEN: (
			expected: undefined | string,
			possibleShiftMistake: boolean,
		) => ({
			message: expected === undefined
				? "Unexpected token"
				: `Unexpected token, expected ${expected}`,
			advice: possibleShiftMistake
				? [
						{
							type: "log",
							category: "info",
							text: `Did you accidently hold shift?`,
						},
					]
				: [],
		}),
		EXPECTED_CLOSING: (name: string, char: string, location: DiagnosticLocation) => ({
			message: `Unclosed ${name}`,
			advice: [
				{
					type: "log",
					category: "info",
					text: `We expected to find the closing character <emphasis>${char}</emphasis> here`,
				},
				{
					type: "frame",
					location,
				},
			],
		}),
		EXPECTED_KEYWORD: (keyword: string) => ({
			message: markup`Expected keyword ${keyword}`,
		}),
		ESCAPE_SEQUENCE_IN_WORD: (word: string) => ({
			message: markup`${word} can't contain a unicode escape`,
		}),
		EXPECTED_ENABLE_SYNTAX: (syntaxName: string) => ({
			message: markup`Expected ${syntaxName} syntax to be enabled`,
		}),
		UNEXPECTED_HASH: (exclamationFollowed: boolean) => ({
			message: "Unexpected character #",
			advice: exclamationFollowed
				? [
						{
							type: "log",
							category: "info",
							text: "Did you want to write a hashbang? A hashbang can only be the first thing in a file.",
						},
					]
				: [],
		}),
		UNEXPECTED_UNICODE_CHARACTER: (
			char: string,
			unicodeName: string,
			equivalentChar: string,
			equivalentName: string,
		) => ({
			message: markup`Unexpected Unicode character '<emphasis>${char}</emphasis>' (<emphasis>${unicodeName}</emphasis>)`,
			advice: [
				{
					type: "log",
					category: "info",
					text: markup`Did you mean '<emphasis>${equivalentChar}</emphasis>' (<emphasis>${equivalentName}</emphasis>)? Both characters look the same, but are not.`,
				},
			],
		}),
		EXPECTED_NUMBER_IN_RADIX: (radix: number) => ({
			message: `Expected number in radix ${String(radix)}`,
		}),
		INVALID_IDENTIFIER_NAME: (name: string) => ({
			message: `Invalid identifier ${name}`,
		}),
		ESCAPE_SEQUENCE_IN_KEYWORD: (keyword: string) => ({
			message: `Escape sequence in keyword ${keyword}`,
		}),
	},
	// @romejs/js-analysis
	TYPE_CHECK: {
		NOT_CALLABLE: {
			category: "typeCheck/uncallable",
			message: `This type isn't callable`,
		},
		INCOMPATIBILITY: (upper: string, originLoc: undefined | SourceLocation) => ({
			category: "typeCheck/incompatible",
			message: "Type incompatibility found",
			advice: [
				{
					type: "log",
					category: "error",
					text: `This type is incompatible with expected type of`,
				},
				originLoc === undefined
					? {
							type: "log",
							category: "info",
							text: upper,
						}
					: {
							type: "frame",
							location: {
								...originLoc,
								marker: upper,
							},
						},
			],
		}),
		UNKNOWN_IMPORT: (
			importedName: string,
			source: string,
			possibleNames: Array<string>,
		) => ({
			category: "typeCheck/unknownImport",
			message: `Unknown import '${importedName}' in '${source}'`,
			advice: buildSuggestionAdvice(importedName, possibleNames),
		}),
		UNKNOWN_PROP: (key: string, possibleNames: Array<string>) => ({
			message: markup`Property ${key} not found in`,
			category: "typeCheck/unknownProperty",
			advice: buildSuggestionAdvice(key, possibleNames),
		}),
		UNDECLARED_VARIABLE: (name: string, possibleNames: Array<string>) => ({
			category: "typeCheck/undeclaredVariable",
			message: markup`Undeclared variable ${name}`,
			advice: buildSuggestionAdvice(name, possibleNames),
		}),
		NOT_EXHAUSTIVE: (only: string, target: string) => ({
			category: "typeCheck/notExhaustive",
			//message += `but allows ${this.extraenous.map(type => this.utils.humanize(type)).join(' | ')}`;
			message: `Expected only a ${only} but got ${target}`,
		}),
		MISSING_CONDITION: (missing: Array<string>) => ({
			category: "typeCheck/missingCondition",
			message: `Missing the conditions ${missing.join(", ")}`,
		}),
	},
	// @romejs/consume
	CONSUME: {
		SET_PROPERTY_NON_OBJECT: "Attempted to set a property on a non-object",
		EXPECTED_JSON_VALUE: "Expected a JSON value",
		EXPECTED_OBJECT: "Expected object",
		EXPECTED_ARRAY: "Expected array",
		EXPECTED_DATE: "Expected a date",
		EXPECTED_BOOLEAN: "Expected a boolean",
		EXPECTED_STRING: "Expected a string",
		EXPECTED_BIGINT: "Expected a bigint",
		EXPECTED_NUMBER: "Expected a number",
		EXPECTED_URL: "Expected a URL",
		EXPECTED_VALID_NUMBER: "Expected valid number",
		EXPECTED_ABSOLUTE_PATH: "Expected an absolute file path",
		EXPECTED_RELATIVE_PATH: "Expected a relative file path",
		EXPECTED_EXPLICIT_RELATIVE_PATH: "Expected an explicit relative file path. This is one that starts with <emphasis>./</emphasis> or <emphasis>../</emphasis>",
		INVALID: "Invalid value",
		EXPECTED_NUMBER_BETWEEN: (min: UnknownNumber, max: UnknownNumber) => ({
			message: `Expected number between ${min} and ${max}`,
		}),
		EXPECTED_NUMBER_HIGHER: (num: UnknownNumber) => ({
			message: `Expected number higher than ${num}`,
		}),
		EXPECTED_NUMBER_LOWER: (num: UnknownNumber) => ({
			message: `Expected number lower than ${num}`,
		}),
		INVALID_STRING_SET_VALUE: (value: string, validValues: Array<string>) => ({
			message: markup`Invalid value <emphasis>${value}</emphasis>`,
			advice: [
				{
					type: "log",
					category: "info",
					text: "Possible values are",
				},
				{
					type: "list",
					list: validValues.map((str) => escapeMarkup(str)),
				},
			],
		}),
		UNUSED_PROPERTY: (key: string, type: string, knownProperties: Array<string>) => ({
			message: markup`Unknown <emphasis>${key}</emphasis> ${type}`,
			advice: buildSuggestionAdvice(
				key,
				knownProperties,
				{
					ignoreCase: true,
				},
			),
		}),
	},
	// @romejs/codec-js-manifest
	MANIFEST: {
		TOO_MANY_HASH_PARTS: "Too many hashes",
		MISSING_HOSTED_GIT_USER: "Missing user",
		MISSING_HOSTED_GIT_REPO: "Missing repo",
		TOO_MANY_HOSTED_GIT_PARTS: "Expected only 2 parts",
		EMPTY_NPM_PATTERN: "Missing rest of npm dependency pattern",
		TOO_MANY_NPM_PARTS: "Too many @ signs",
		STRING_BIN_WITHOUT_NAME: "A string bin is only allowed if the manifest has a name property",
		MISSING_REPO_URL: "Missing repo URL",
		MIXED_EXPORTS_PATHS: "Cannot mix a root conditional export with relative paths",
		NAME_EXCEEDS: `cannot exceed 214 characters`,
		INVALID_NAME_START: `cannot start with a dot or underscore`,
		ORG_WITH_NO_PACKAGE_NAME: `contains an org but no package name`,
		ORG_TOO_MANY_PARTS: `contains too many name separators`,
		REDUNDANT_ORG_NAME_START: "Redundant <emphasis>@</emphasis> in org name",
		INVALID_NAME_CHAR: (char: string) => ({
			message: markup`The character <emphasis>${char}</emphasis> isn't allowed`,
		}),
		INCORRECT_CASING: (typoKey: string, correctKey: string) => ({
			message: `${typoKey} has incorrect casing, should be ${correctKey}`,
		}),
		INCORRECT_CAMEL_CASING: (typoKey: string, correctKey: string) => ({
			message: `${typoKey} isn't correctly camel cased when it should be ${correctKey}`,
		}),
		TYPO: (typoKey: string, correctKey: string) => ({
			message: `${typoKey} is a typo of ${correctKey}`,
		}),
	},
	// @romejs/project
	PROJECT_CONFIG: {
		BOOLEAN_CATEGORY: (enabled: boolean) => ({
			message: `Expected an object here but got a boolean`,
			advice: [
				{
					type: "log",
					category: "info",
					text: `You likely wanted \`{"enabled": ${String(enabled)}}\` instead`,
				},
			],
		}),
		RECURSIVE_CONFIG: "Recursive config",
	},
});<|MERGE_RESOLUTION|>--- conflicted
+++ resolved
@@ -292,11 +292,10 @@
 	},
 	// @romejs/js-compiler
 	LINT: {
-<<<<<<< HEAD
 		REACT_NO_REDUNDANT_SHOULD_COMPONENT_UPDATE: {
 			category: "lint/react/noRedundantShouldComponentUpdate",
 			message: "Do not implement <emphasis>shouldComponentUpdate</emphasis> when extending <emphasis>React.PureComponent</emphasis>.",
-=======
+    },
 		REACT_NO_UNSAFE: (oldMethod: string, newMethod: string, details: string) => ({
 			category: "lint/react/noUnsafe",
 			message: `<emphasis>${oldMethod}</emphasis> is unsafe for use in async rendering. Update the component to use ${newMethod} instead. ${details}`,
@@ -310,7 +309,6 @@
 			message: `Use an explicit <emphasis>type</emphasis> prop on <emphasis>${escapeMarkup(
 				"<button>",
 			)}</emphasis> elements.`,
->>>>>>> 5e3f1090
 		},
 		JSX_A11Y_TABINDEX_NO_POSITIVE: {
 			category: "lint/jsx-a11y/tabindexNoPositive",
