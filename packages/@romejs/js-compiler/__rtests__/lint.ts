--- conflicted
+++ resolved
@@ -220,7 +220,38 @@
   ]);
 });
 
-<<<<<<< HEAD
+test('disallow var', async t => {
+  const res = await testLint(
+    'var foobar;\nfoobar',
+    LINT_ENABLED_FORMAT_DISABLED_CONFIG,
+  );
+  t.snapshot(res);
+
+  // Redundant because of the snapshot above, but this is what we actually care about
+  t.looksLike(res.diagnostics, [
+    {
+      category: 'lint/disallowVar',
+      filename: 'unknown',
+      language: 'js',
+      message:
+        'Variable declarations using `var` are disallowed, use `let` or `const` instead.',
+      mtime: undefined,
+      sourceType: 'module',
+      origins: [{category: 'lint'}],
+      end: {
+        column: 11,
+        index: 11,
+        line: 1,
+      },
+      start: {
+        column: 0,
+        index: 0,
+        line: 1,
+      },
+    },
+  ]);
+});
+
 test('no shadow restrcited names', async t => {
   const getNoShadowDiagnostics = (result: LintResult) =>
     result.diagnostics.filter(
@@ -258,38 +289,4 @@
   const noShadowDiagnostics = getNoShadowDiagnostics(invalid);
 
   t.is(noShadowDiagnostics.length, 6);
-
-  t.snapshot(noShadowDiagnostics);
-=======
-test('disallow var', async t => {
-  const res = await testLint(
-    'var foobar;\nfoobar',
-    LINT_ENABLED_FORMAT_DISABLED_CONFIG,
-  );
-  t.snapshot(res);
-
-  // Redundant because of the snapshot above, but this is what we actually care about
-  t.looksLike(res.diagnostics, [
-    {
-      category: 'lint/disallowVar',
-      filename: 'unknown',
-      language: 'js',
-      message:
-        'Variable declarations using `var` are disallowed, use `let` or `const` instead.',
-      mtime: undefined,
-      sourceType: 'module',
-      origins: [{category: 'lint'}],
-      end: {
-        column: 11,
-        index: 11,
-        line: 1,
-      },
-      start: {
-        column: 0,
-        index: 0,
-        line: 1,
-      },
-    },
-  ]);
->>>>>>> 720e1dce
 });