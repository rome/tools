--- conflicted
+++ resolved
@@ -79,7 +79,6 @@
   ]);
 });
 
-<<<<<<< HEAD
 test('unsafe negation', async t => {
   const res = await testLint(
     `!1 in [1,2]`,
@@ -87,7 +86,8 @@
   );
 
   t.snapshot(res);
-=======
+});
+
 test('no async promise executor', async t => {
   const validTestCases = [
     'new Promise(() => {})',
@@ -111,7 +111,6 @@
       await testLint(invalidTestCase, LINT_ENABLED_FORMAT_DISABLED_CONFIG),
     );
   }
->>>>>>> 67d3ba77
 });
 
 test('format disabled in project config should not regenerate the file', async t => {
