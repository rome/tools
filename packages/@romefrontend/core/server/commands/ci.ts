--- conflicted
+++ resolved
@@ -27,18 +27,11 @@
 		};
 	},
 	async callback(req: ServerRequest, flags: Flags): Promise<void> {
-<<<<<<< HEAD
-		await chainCommands(
-=======
-		const {reporter} = req;
-
 		req.updateRequestFlags({
 			verboseDiagnostics: true,
 		});
-
-		reporter.heading("Running lint");
-		await runChildCommand(
->>>>>>> c4c5c8a7
+		
+		await chainCommands(
 			req,
 			[
 				{
