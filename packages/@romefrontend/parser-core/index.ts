/**
 * Copyright (c) Facebook, Inc. and its affiliates.
 *
 * This source code is licensed under the MIT license found in the
 * LICENSE file in the root directory of this source tree.
 */

import {
	BaseTokens,
	ComplexToken,
	EOFToken,
	NodeBase,
	Position,
	SOFToken,
	SimpleToken,
	SourceLocation,
	TokenBase,
	TokensShape,
	ValueToken,
} from "./types";
import {
	Diagnostic,
	DiagnosticCategory,
	DiagnosticDescription,
	DiagnosticFilter,
	DiagnosticLocation,
	Diagnostics,
	DiagnosticsError,
	DiagnosticsProcessor,
	catchDiagnosticsSync,
	createSingleDiagnosticError,
	descriptions,
} from "@romefrontend/diagnostics";
import {
	Number0,
	Number1,
	ob1Add,
	ob1Coerce0,
	ob1Get0,
	ob1Inc,
	ob1Number0,
	ob1Number1,
	ob1Sub,
} from "@romefrontend/ob1";
import {UnknownFilePath, createUnknownFilePath} from "@romefrontend/path";
import {
	Class,
	OptionalProps,
	RequiredProps,
} from "@romefrontend/typescript-helpers";
import {removeCarriageReturn} from "@romefrontend/string-utils";
import {AnyComment, AnyNode, RootBase} from "@romefrontend/ast";
import {attachComments} from "./comments";
import CommentsConsumer from "@romefrontend/js-parser/CommentsConsumer";

export * from "./types";

export type ParserOptions = {
	inlineDiagnosticsSource?: boolean;
	retainCarriageReturn?: boolean;
	path?: string | UnknownFilePath;
	mtime?: number;
	input?: string;
	sourceText?: string;
	offsetPosition?: Position;
};

export type ParserOptionsWithRequiredPath = Omit<ParserOptions, "path"> & {
	path: NonNullable<ParserOptions["path"]>;
};

export type ParserUnexpectedOptions = {
	description?: OptionalProps<DiagnosticDescription, "category">;
	loc?: SourceLocation;
	start?: Position;
	end?: Position;
	token?: TokenBase;
	index?: Number0;
	startIndex?: Number0;
	endIndex?: Number0;
	location?: DiagnosticLocation;
};

export type TokenValues<Tokens extends TokensShape> =
	| Tokens[keyof Tokens]
	| BaseTokens[keyof BaseTokens];

export function tryParseWithOptionalOffsetPosition<
	Opts extends ParserOptions,
	Ret
>(
	parserOpts: Opts,
	opts: {
		getOffsetPosition: () => Position;
		parse: (opts: Opts) => Ret;
	},
): Ret {
	const {value} = catchDiagnosticsSync(() => {
		return opts.parse(parserOpts);
	});

	if (value === undefined) {
		// Diagnostics must be present
		opts.parse({
			...parserOpts,
			offsetPosition: opts.getOffsetPosition(),
		});
		throw new Error("Expected error");
	} else {
		return value;
	}
}

const SOF_TOKEN: SOFToken = {
	type: "SOF",
	start: ob1Number0,
	end: ob1Number0,
};

type ParserSnapshot<Tokens extends TokensShape, State> = {
	nextTokenIndex: Number0;
	currentToken: TokenValues<Tokens>;
	prevToken: TokenValues<Tokens>;
	state: State;
};

function normalizeInput(opts: ParserOptions): string {
	const {input} = opts;

	if (input === undefined) {
		return "";
	} else if (opts.retainCarriageReturn) {
		return input;
	} else {
		return removeCarriageReturn(input);
	}
}

export type ParserCoreState = {
	comments: Array<AnyComment>;
	trailingComments: Array<AnyComment>;
	leadingComments: Array<AnyComment>;
	commentStack: Array<AnyNode>;
	commentPreviousNode: undefined | AnyNode;
	diagnostics: Diagnostics;
	diagnosticFilters: Array<DiagnosticFilter>;
	corrupt: boolean;
};

export type AnyParserCore = ParserCore<TokensShape, ParserCoreState>;

export class ParserCore<
	Tokens extends TokensShape,
	State extends ParserCoreState = ParserCoreState
> {
	constructor(
		opts: ParserOptions,
		diagnosticCategory: DiagnosticCategory,
		initialState: Omit<State, keyof ParserCoreState>,
	) {
		const {
			path,
			mtime,
			offsetPosition,
			sourceText,
			inlineDiagnosticsSource = false,
		} = opts;

		// Input information
		this.path = path === undefined ? undefined : createUnknownFilePath(path);
		this.filename = this.path === undefined ? undefined : this.path.join();
		this.shouldInlineDiagnosticsSource = inlineDiagnosticsSource;
		this.mtime = mtime;
		this.input = normalizeInput(opts);
		this.sourceText = sourceText === undefined ? this.input : sourceText;
		this.length = ob1Coerce0(this.input.length);

		this.eofToken = {
			type: "EOF",
			start: ob1Coerce0(this.input.length),
			end: ob1Coerce0(this.input.length),
		};

		// Parser/tokenizer state
		this.offsetPosition = offsetPosition;
		this.diagnosticCategory = diagnosticCategory;
		this.tokenizing = false;
		this.currLine =
			offsetPosition === undefined ? ob1Number1 : offsetPosition.line;
		this.currColumn =
			offsetPosition === undefined ? ob1Number0 : offsetPosition.column;
		this.nextTokenIndex = ob1Number0;
		this.currentToken = SOF_TOKEN;
		this.prevToken = SOF_TOKEN;
		this.ignoreWhitespaceTokens = false;
		this.comments = new CommentsConsumer();

		this.indexTracker = new PositionTracker(
			this.input,
			offsetPosition,
			this.getPosition.bind(this),
		);

		// @ts-ignore
		this.state = {
			...initialState,
			...ParserCore.createInitialState(),
		};
	}

	comments: CommentsConsumer;
	indexTracker: PositionTracker;
	offsetPosition: undefined | Position;
	diagnosticCategory: DiagnosticCategory;
	tokenizing: boolean;
	nextTokenIndex: Number0;
	state: State;
	prevToken: TokenValues<Tokens>;
	currentToken: TokenValues<Tokens>;
	eofToken: EOFToken;
	ignoreWhitespaceTokens: boolean;

	path: undefined | UnknownFilePath;
	filename: undefined | string;
	shouldInlineDiagnosticsSource: boolean;
	mtime: undefined | number;
	input: string;
	sourceText: string;
	length: Number0;
	currLine: Number1;
	currColumn: Number0;

	static createInitialState(): ParserCoreState {
		return {
			corrupt: false,
			trailingComments: [],
			leadingComments: [],
			commentStack: [],
			comments: [],
			commentPreviousNode: undefined,
			diagnostics: [],
			diagnosticFilters: [],
		};
	}

	getPathAssert(): UnknownFilePath {
		const {path} = this;
		if (path === undefined) {
			throw new Error("Path expected but none was passed to this Parser");
		} else {
			return path;
		}
	}

	getFilenameAssert(): string {
		const {filename} = this;
		if (filename === undefined) {
			throw new Error("Filename expected but none was passed to this Parser");
		} else {
			return filename;
		}
	}

	// Run the tokenizer over all tokens
	tokenizeAll(): Array<TokenValues<Tokens>> {
		const tokens: Array<TokenValues<Tokens>> = [];

		const {diagnostics} = catchDiagnosticsSync(() => {
			while (true) {
				tokens.push(this.getToken());
				if (this.matchToken("EOF")) {
					break;
				}

				this.nextToken();
			}
		});

		if (diagnostics !== undefined) {
			tokens.push({
				type: "Invalid",
				start: this.nextTokenIndex,
				end: this.length,
			});
		}

		return tokens;
	}

	// Tokenize method that must be implemented by subclasses
	tokenize(index: Number0): undefined | TokenValues<Tokens> {
		throw new Error("Unimplemented");
	}

	// Alternate tokenize method to allow that allows the use of state
	tokenizeWithState(
		index: Number0,
		state: State,
	):
		| undefined
		| {
				token: TokenValues<Tokens>;
				state: State;
			} {
		const token = this.tokenize(index);
		if (token !== undefined) {
			return {token, state};
		} else {
			return undefined;
		}
	}

	_tokenizeWithState(
		index: Number0,
		state: State,
	):
		| undefined
		| {
				token: TokenValues<Tokens>;
				state: State;
			} {
		if (this.ignoreWhitespaceTokens) {
			switch (this.getInputCharOnly(index)) {
				case " ":
				case "\t":
				case "\r":
				case "\n":
					return this.lookahead(ob1Inc(index));
			}
		}

		return this.tokenizeWithState(index, state);
	}

	// Get the current token
	getToken(): TokenValues<Tokens> {
		const {currentToken} = this;
		if (currentToken === SOF_TOKEN) {
			return this.nextToken();
		} else {
			return currentToken;
		}
	}

	getPrevToken(): TokenValues<Tokens> {
		return this.prevToken;
	}

	save(): ParserSnapshot<Tokens, State> {
		return {
			nextTokenIndex: this.nextTokenIndex,
			currentToken: this.currentToken,
			prevToken: this.prevToken,
			state: this.state,
		};
	}

	restore(snapshot: ParserSnapshot<Tokens, State>) {
		this.nextTokenIndex = snapshot.nextTokenIndex;
		this.currentToken = snapshot.currentToken;
		this.prevToken = snapshot.prevToken;
		this.state = snapshot.state;
	}

	// Advance to the next token, returning the new one
	nextToken(): TokenValues<Tokens> {
		if (this.isEOF(this.nextTokenIndex)) {
			this.currentToken = this.eofToken;
			return this.eofToken;
		}

		if (this.tokenizing) {
			throw new Error("Can't call nextToken while tokenizing");
		}

		const prevToken = this.currentToken;
		const {token: nextToken, state} = this.lookahead();

		if (nextToken.end === prevToken.end) {
			throw new Error(
				`tokenize() returned a token with the same position as the last - Previous token: ${JSON.stringify(
					prevToken,
				)}; Next token: ${JSON.stringify(nextToken)}; Input: ${this.input.slice(
					0,
					100,
				)}`,
			);
		}

		const {line, column} = this.getPositionFromIndex(nextToken.start);
		this.currLine = line;
		this.currColumn = column;

		this.nextTokenIndex = nextToken.end;
		this.prevToken = prevToken;
		this.currentToken = nextToken;
		this.state = state;
		return nextToken;
	}

	// Get the position of the current token
	getPosition(): Position {
		const index = this.currentToken.start;

		const cached = this.indexTracker.cachedPositions.get(index);
		if (cached !== undefined) {
			return cached;
		}

		const pos: Position = {
			index: this.indexTracker.addOffset(index),
			line: this.currLine,
			column: this.currColumn,
		};
		this.indexTracker.cachedPositions.set(index, pos);
		return pos;
	}

	// Get the end position of the current token
	getLastEndPosition(): Position {
		return this.getPositionFromIndex(this.prevToken.end);
	}

	// Return the token that's after this current token without advancing to it
	lookaheadToken(index?: Number0): TokenValues<Tokens> {
		return this.lookahead(index).token;
	}

	// Return the token and state that's after the current token without advancing to it
	lookahead(
		index: Number0 = this.nextTokenIndex,
	): {
		token: TokenValues<Tokens>;
		state: State;
	} {
		if (this.isEOF(index)) {
			return {token: this.eofToken, state: this.state};
		}

		// Set the next token index, in the case of a lookahead we'll set it back later
		const prevNextTokenIndex = this.nextTokenIndex;
		this.nextTokenIndex = index;

		// Indicate that we're currently tokenizing to catch some weird recursive tokenizing errors
		const wasTokenizing = this.tokenizing;
		this.tokenizing = true;

		// Tokenize and do some validation
		const nextToken = this._tokenizeWithState(index, this.state);
		if (nextToken === undefined) {
			throw this.unexpected({
				start: this.getPositionFromIndex(index),
			});
		}

		// Reset to old values
		this.tokenizing = wasTokenizing;
		this.nextTokenIndex = prevNextTokenIndex;

		return nextToken;
	}

	getPositionFromIndex(index: Number0): Position {
		return this.indexTracker.getPositionFromIndex(index);
	}

	createDiagnostic(opts: ParserUnexpectedOptions = {}): Diagnostic {
		const {currentToken} = this;
		let {description} = opts;
		const location = this.getDiagnosticLocation(opts);
		const {start} = location;

		// Normalize message, we need to be defensive here because it could have been called while tokenizing the first token
		if (description === undefined) {
			if (currentToken !== undefined && start.index === currentToken.start) {
				description = descriptions.PARSER_CORE.UNEXPECTED(currentToken.type);
			} else {
				if (this.isEOF(start.index)) {
					description = descriptions.PARSER_CORE.UNEXPECTED_EOF;
				} else {
					const char = this.input[ob1Get0(start.index)];
					description = descriptions.PARSER_CORE.UNEXPECTED_CHARACTER(char);
				}
			}
		}

		const descriptionWithCategory: DiagnosticDescription = {
			...description,
			category: description.category === undefined
				? this.diagnosticCategory
				: description.category,
		};

		return {
			description: descriptionWithCategory,
			location,
		};
	}

	// Return an error to indicate a parser error, this must be thrown at the callsite for refinement
	unexpected(opts: ParserUnexpectedOptions = {}): DiagnosticsError {
		return createSingleDiagnosticError(this.createDiagnostic(opts));
	}

	unexpectedDiagnostic(opts: ParserUnexpectedOptions = {}) {
		this.state.diagnostics.push(this.createDiagnostic(opts));
	}

	getDiagnosticLocation(
		opts: Omit<ParserUnexpectedOptions, "description"> = {},
	): RequiredProps<DiagnosticLocation, "start" | "end"> {
		let {start, end, token} = opts;

		if (opts.index !== undefined) {
			start = this.getPositionFromIndex(opts.index);
			end = start;
		}

		if (opts.startIndex !== undefined) {
			start = this.getPositionFromIndex(opts.startIndex);
		}

		if (opts.endIndex !== undefined) {
			end = this.getPositionFromIndex(opts.endIndex);
		}

		if (opts.location !== undefined) {
			start = opts.location.start;
			end = opts.location.end;
		}

		if (token !== undefined) {
			start = this.getPositionFromIndex(token.start);
			end = this.getPositionFromIndex(token.end);
		}

		if (start === undefined && end === undefined && opts.loc !== undefined) {
			start = opts.loc.start;
			end = opts.loc.end;
		}

		// If we weren't given a start then default to the provided end, or the current token start
		if (start === undefined && end === undefined) {
			start = this.getPosition();
			end = this.getLastEndPosition();
		}

		if (start === undefined && end !== undefined) {
			start = end;
		}

		if (start !== undefined && end === undefined) {
			end = start;
		}

		if (start === undefined || end === undefined) {
<<<<<<< HEAD
			throw new Error(
				"Conditions above should have eliminated this possibility",
			);
=======
			throw new Error("This condition should have been refined");
>>>>>>> 9514d6cd
		}

		let sourceText;
		if (this.path === undefined || this.shouldInlineDiagnosticsSource) {
			sourceText = this.sourceText;
		}

		return {
			sourceText,
			mtime: this.mtime,
			start,
			end,
			filename: this.filename,
		};
	}

	//# Token utility methods
	assertNoSpace(): void {
		if (this.currentToken.start !== this.prevToken.end) {
			throw this.unexpected({
				description: descriptions.PARSER_CORE.EXPECTED_SPACE,
			});
		}
	}

	// If the current token is the specified type then return the next token, otherwise return null
	eatToken(type: keyof Tokens): undefined | TokenValues<Tokens> {
		if (this.matchToken(type)) {
			return this.nextToken();
		} else {
			return undefined;
		}
	}

	didEatToken(type: keyof Tokens): boolean {
		return this.eatToken(type) !== undefined;
	}

	// Check if we're at the end of the input
	isEOF(index: Number0): boolean {
		return ob1Get0(index) >= this.input.length;
	}

	// Check if the current token matches the input type
	matchToken(type: keyof Tokens): boolean {
		return this.getToken().type === type;
	}

	// Get the current token and assert that it's of the specified type, the token stream will also be advanced
	expectToken<Type extends keyof Tokens>(
		type: Type,
		_metadata?: DiagnosticDescription,
	): Tokens[Type] {
		const token = this.getToken();
		if (token.type === type) {
			this.nextToken();
			// @ts-ignore
			return token;
		} else {
			throw this.unexpected({
				description: _metadata === undefined
					? descriptions.PARSER_CORE.EXPECTED_TOKEN(
							token.type,
							(type as string),
						)
					: _metadata,
			});
		}
	}

	getInputRange(
		start: Number0,
		count: number,
		startOffset?: number,
	): [string, Number0] {
		// Allow passing in an `offset` to avoid callsites having to do `ob1Add` themselves
		const startIndex = ob1Get0(
			startOffset === undefined ? start : ob1Add(start, startOffset),
		);
		const endIndex = Math.min(startIndex + count, this.input.length - 1);
		return [this.input.slice(startIndex, endIndex), ob1Coerce0(endIndex + 1)];
	}

	getInputCharOnly(index: Number0, offset?: number): string {
		return this.getInputChar(index, offset)[0];
	}

	getInputChar(index: Number0, offset?: number): [string, Number0] {
		const {input} = this;

		// Allow passing in an `offset` to avoid callsites having to do `ob1Add` themselves
		const i = ob1Get0(offset === undefined ? index : ob1Add(index, offset));

		const end = ob1Coerce0(i + 1);

		// Allow an overflow since we call this method to check for trailing characters
		if (i >= input.length || i < 0) {
			return ["", end];
		}

		return [input[i], end];
	}

	// Read from the input starting at the specified index, until the callback returns false
	readInputFrom(
		index: Number0,
		callback?: (char: string, index: Number0, input: string) => boolean,
	): [string, Number0, boolean] {
		const {input} = this;
		let value = "";

		while (true) {
			if (ob1Get0(index) >= input.length) {
				return [value, index, true];
			}

			if (
				callback === undefined ||
				callback(input[ob1Get0(index)], index, input)
			) {
				value += input[ob1Get0(index)];
				index = ob1Inc(index);
			} else {
				break;
			}
		}

		return [value, index, false];
	}

	// Get the string between the specified range
	getRawInput(start: Number0, end: Number0): string {
		return this.input.slice(ob1Get0(start), ob1Get0(end));
	}

	getLoc(node: undefined | NodeBase): SourceLocation {
		if (node === undefined || node.loc === undefined) {
			throw new Error("Tried to fetch node loc start but none found");
		} else {
			return node.loc;
		}
	}

	//# Token finalization

	finishToken<Type extends string>(
		type: Type,
		end: Number0 = ob1Inc(this.nextTokenIndex),
	): SimpleToken<Type> {
		return {
			type,
			start: this.nextTokenIndex,
			end,
		};
	}

	finishValueToken<Type extends string, Value>(
		type: Type,
		value: Value,
		end: Number0 = ob1Inc(this.nextTokenIndex),
	): ValueToken<Type, Value> {
		return {
			type,
			value,
			start: this.nextTokenIndex,
			end,
		};
	}

	finishComplexToken<Type extends string, Data>(
		type: Type,
		data: Data,
		end: Number0 = ob1Inc(this.nextTokenIndex),
	): ComplexToken<Type, Data> {
		return {
			type,
			...data,
			start: this.nextTokenIndex,
			end,
		};
	}

	//# SourceLocation finalization

	finishLocFromToken(token: TokenBase): SourceLocation {
		return this.finishLocAt(
			this.getPositionFromIndex(token.start),
			this.getPositionFromIndex(token.end),
		);
	}

	finishLoc(start: Position): SourceLocation {
		return this.finishLocAt(start, this.getLastEndPosition());
	}

	finishLocAt(start: Position, end: Position): SourceLocation {
		return {
			filename: this.filename,
			start,
			end,
		};
	}

	//# Node finalization

	finalizeNode<T extends AnyNode>(node: T): T {
		// @ts-ignore
		attachComments(this, node);
		return node;
	}

	// Sometimes we want to pretend we're in different locations to consume the comments of other nodes
	finishNodeWithStarts<T extends AnyNode>(starts: Array<Position>, node: T): T {
		for (const start of starts) {
			node = this.finishNode(start, node);
		}
		return node;
	}

	finishNode<T extends AnyNode>(
		start: Position,
		node: T,
	): T & {
		loc: SourceLocation;
	} {
		return this.finishNodeAt(start, this.getLastEndPosition(), node);
	}

	finishNodeAt<T extends AnyNode>(
		start: Position,
		end: Position,
		node: T,
	): T & {
		loc: SourceLocation;
	} {
		// Maybe mutating `node` is better...?
		const newNode: T & {
			loc: SourceLocation;
		} = {
			...node,
			loc: this.finishLocAt(start, end),
		};
		return this.finalizeNode(newNode);
	}

	finishRoot<T extends object>(node: T): T & RootBase {
		return {
			...node,
			corrupt: this.state.corrupt,
			mtime: this.mtime,
			diagnostics: this.getDiagnostics(),
			filename: this.getFilenameAssert(),
			comments: this.state.comments,
		};
	}

	finalize(): void {
		if (!this.eatToken("EOF")) {
			throw this.unexpected({
				description: descriptions.PARSER_CORE.EXPECTED_EOF,
			});
		}
	}

	//# Diagnostics

	getDiagnostics(): Diagnostics {
		const collector = new DiagnosticsProcessor({
			origins: [
				{
					category: this.diagnosticCategory,
				},
			],
			//unique: ['start.line'],
		});

		for (const filter of this.state.diagnosticFilters) {
			collector.addFilter(filter);
		}

		// TODO remove any trailing "eof" diagnostic
		return collector.addDiagnostics(this.state.diagnostics).slice(0, 1);
	}

	addDiagnostic(diag: Diagnostic) {
		this.state.diagnostics.push(diag);
	}

	addDiagnosticFilter(diag: DiagnosticFilter) {
		this.state.diagnosticFilters.push(diag);
	}

	addCompleteDiagnostic(diags: Diagnostics) {
		this.state.diagnostics = [...this.state.diagnostics, ...diags];
	}

	//# Comments

	registerComment(comment: AnyComment) {
		this.state.comments.push(comment);
		this.state.trailingComments.push(comment);
		this.state.leadingComments.push(comment);
	}
}

export class ParserWithRequiredPath<
	Tokens extends TokensShape,
	State extends ParserCoreState = ParserCoreState
> extends ParserCore<Tokens, State> {
	constructor(
		opts: ParserOptionsWithRequiredPath,
		diagnosticCategory: DiagnosticCategory,
		initialState: Omit<State, keyof ParserCoreState>,
	) {
		super(opts, diagnosticCategory, initialState);
		this.filename = this.getFilenameAssert();
		this.path = this.getPathAssert();
	}

	path: UnknownFilePath;
	filename: string;
}

type GetPosition = () => Position;

export class PositionTracker {
	constructor(
		input: string,
		offsetPosition: Position = {
			line: ob1Number1,
			column: ob1Number0,
			index: ob1Number0,
		},
		getPosition?: GetPosition,
	) {
		this.getPosition = getPosition;
		this.input = input;
		this.offsetPosition = offsetPosition;
		this.latestPosition = offsetPosition;
		this.cachedPositions = new Map();
	}

	input: string;
	latestPosition: Position;
	offsetPosition: Position;
	cachedPositions: Map<Number0, Position>;
	getPosition: undefined | GetPosition;

	addOffset(index: Number0): Number0 {
		return ob1Add(index, this.offsetPosition.index);
	}

	removeOffset(index: Number0): Number0 {
		return ob1Sub(index, this.offsetPosition.index);
	}

	getPositionFromIndex(index: Number0): Position {
		const cached = this.cachedPositions.get(index);
		if (cached !== undefined) {
			return cached;
		}

		let line: Number1 = ob1Number1;
		let column: Number0 = ob1Number0;
		let indexSearchWithoutOffset: number = 0;

		const indexWithOffset = this.addOffset(index);

		// Reuse existing line information if possible
		const {latestPosition} = this;
		const currPosition =
			this.getPosition === undefined ? undefined : this.getPosition();
		if (
			currPosition !== undefined &&
			currPosition.index > latestPosition.index &&
			currPosition.index < indexWithOffset
		) {
			line = currPosition.line;
			column = currPosition.column;
			indexSearchWithoutOffset = ob1Get0(this.removeOffset(currPosition.index));
		} else if (latestPosition.index < indexWithOffset) {
			line = latestPosition.line;
			column = latestPosition.column;
			indexSearchWithoutOffset = ob1Get0(
				this.removeOffset(latestPosition.index),
			);
		}

		// Read the rest of the input until we hit the index
		for (let i = indexSearchWithoutOffset; i < ob1Get0(index); i++) {
			const char = this.input[i];

			if (char === "\n") {
				line = ob1Inc(line);
				column = ob1Number0;
			} else {
				column = ob1Inc(column);
			}
		}

		const pos: Position = {
			index: indexWithOffset,
			line,
			column,
		};

		if (latestPosition === undefined || pos.index > latestPosition.index) {
			this.latestPosition = pos;
		}

		this.cachedPositions.set(index, pos);
		return pos;
	}
}

//# Helpers methods for basic token parsing
export function isDigit(char: undefined | string): boolean {
	return char !== undefined && /[0-9]/.test(char);
}

export function isAlpha(char: undefined | string): boolean {
	return char !== undefined && /[A-Za-z]/.test(char);
}

export function isHexDigit(char: undefined | string): boolean {
	return char !== undefined && /[0-9A-Fa-f]/.test(char);
}

export function isESIdentifierChar(char: undefined | string): boolean {
	return char !== undefined && /[A-F0-9a-z_$]/.test(char);
}

export function isESIdentifierStart(char: undefined | string): boolean {
	return char !== undefined && /[A-Fa-z_$]/.test(char);
}

export function readUntilLineBreak(char: string): boolean {
	return char !== "\n";
}

// Lazy initialize a ParserCore subclass... Circular dependencies are wild and necessitate this as ParserCore may not be available
export function createParser<T, Args extends Array<unknown>>(
	callback: (
		parser: typeof ParserCore,
		parserRequiredPath: typeof ParserWithRequiredPath,
	) => Class<T, Args>,
): (...args: Args) => T {
	let klass: undefined | Class<T, Args>;

	return (...args: Args) => {
		if (klass === undefined) {
			klass = callback(ParserCore, ParserWithRequiredPath);
		}

		return new klass(...args);
	};
}

// Utility methods for dealing with nodes
export function extractSourceLocationRangeFromNodes(
	nodes: Array<{
		loc?: SourceLocation;
	}>,
): undefined | SourceLocation {
	if (nodes.length === 0) {
		return undefined;
	}

	let filename: undefined | string = undefined;
	let start: undefined | Position = undefined;
	let end: undefined | Position = undefined;

	for (const node of nodes) {
		const {loc} = node;
		if (loc === undefined) {
			continue;
		}

		if (start === undefined || loc.start.index < start.index) {
			start = loc.start;
		}

		if (end === undefined || loc.end.index > end.index) {
			end = loc.end;
		}

		if (filename === undefined) {
			filename = loc.filename;
		} else if (filename !== loc.filename) {
			throw new Error(
				`Mixed filenames in node, expected ${filename} but got ${loc.filename}`,
			);
		}
	}

	if (start === undefined || end === undefined) {
		return undefined;
	}

	return {
		filename,
		start,
		end,
	};
}<|MERGE_RESOLUTION|>--- conflicted
+++ resolved
@@ -554,13 +554,7 @@
 		}
 
 		if (start === undefined || end === undefined) {
-<<<<<<< HEAD
-			throw new Error(
-				"Conditions above should have eliminated this possibility",
-			);
-=======
 			throw new Error("This condition should have been refined");
->>>>>>> 9514d6cd
 		}
 
 		let sourceText;
