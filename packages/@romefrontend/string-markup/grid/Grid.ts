--- conflicted
+++ resolved
@@ -277,19 +277,14 @@
 		}
 	}
 
-<<<<<<< HEAD
-	getUnformattedLines(): Array<string> {
-		return this.lines.map(({columns}) => {
-			return columns.join("").trimRight();
-=======
 	getTrimmedLines(trimColumns: boolean = true): Array<GridLine> {
 		// Remove trailing spaces
 		let lines = this.lines;
-
+	
 		if (trimColumns) {
 			lines = lines.map((line) => {
 				let {columns} = line;
-
+	
 				if (columns[columns.length - 1] === " ") {
 					columns = [...columns];
 					while (columns[columns.length - 1] === " ") {
@@ -297,29 +292,25 @@
 					}
 					return {...line, columns};
 				}
-
+	
 				return line;
 			});
 		} else {
 			lines = [...this.lines];
 		}
-
+	
 		// Remove empty columns
 		// Explicit newlines will have at least one column with an empty field
 		while (lines.length > 0 && lines[lines.length - 1].columns.length === 0) {
 			lines.pop();
 		}
-
+	
 		return lines;
 	}
 
-	getUnformattedLines(): MarkupLines {
-		return this.getTrimmedLines().map(({columns}) => {
-			return {
-				width: columns.length,
-				line: columns.join(""),
-			};
->>>>>>> a2b24c5a
+	getUnformattedLines(): Array<string> {
+		return this.lines.map(({columns}) => {
+			return columns.join("").trimRight();
 		});
 	}
 
@@ -331,13 +322,7 @@
 	): Array<string> {
 		const lines: Array<string> = [];
 
-<<<<<<< HEAD
-		for (const {ranges, columns} of this.lines) {
-=======
 		for (const {ranges, columns} of this.getTrimmedLines()) {
-			let content = columns.join("");
-
->>>>>>> a2b24c5a
 			// Sort ranges from last to first
 			const sortedRanges = ranges.sort((a, b) => b.end - a.end);
 
@@ -383,17 +368,9 @@
 	getFormattedAnsiLines(): Array<string> {
 		return this.getFormattedLines({
 			normalizeText: (text) => text,
-<<<<<<< HEAD
 			formatTag: (tag, inner) => {
-				return ansiFormatText(tag, inner, this.markupOptions, this.features);
+				return ansiFormatText(tag, inner, this.options, this.features);
 			},
-=======
-			formatTag: (tag, inner) =>
-				ansiFormatText(tag, inner, this.options, this.features)
-			,
-
-			wrapRange: (inner) => formatAnsi.reset(inner),
->>>>>>> a2b24c5a
 		});
 	}
 
@@ -813,23 +790,10 @@
 		);
 	}
 
-<<<<<<< HEAD
-	drawView(
-		{children, attributes}: TagNode,
-		ancestry: Ancestry,
-		shrinkViewport: number = 0,
-	) {
-		// We allow markup in the linePrefix tag... Not sure how else we can support it.
-		// NB: This assumes that the line prefix is only 1 height, maybe we could have some validation
-		const linePrefix = this.parse(
-			attributes.get("linePrefix").asString(""),
-			attributes.get("linePrefix").getDiagnosticLocation("inner-value").start,
-=======
 	parseAttribute(attributes: TagAttributes, key: string): Children {
 		return this.parse(
 			attributes.get(key).asStringOrVoid(),
 			attributes.get(key).getDiagnosticLocation("inner-value").start,
->>>>>>> a2b24c5a
 		);
 	}
 
@@ -874,15 +838,6 @@
 					break;
 				}
 
-<<<<<<< HEAD
-		// Calculate size of view
-		let columns = this.getSubColumns(this.cursor.column);
-		if (columns !== undefined) {
-			columns -= shrinkViewport;
-		}
-
-		const pointer: MarkupPointer = {
-=======
 				case "pointer": {
 					linePrefixPointer = child;
 					prefixes.push(child);
@@ -947,7 +902,6 @@
 
 	getViewPointer({attributes, children}: TagNode): MarkupPointer {
 		return {
->>>>>>> a2b24c5a
 			char: this.parse(
 				attributes.get("char").asString(""),
 				attributes.get("char").getDiagnosticLocation("inner-value").start,
@@ -959,7 +913,7 @@
 		};
 	}
 
-	drawView(tag: TagNode, ancestry: Ancestry) {
+	drawView(tag: TagNode, ancestry: Ancestry, shrinkViewport: number = 0) {
 		const tags = extractViewTags(tag);
 		const {children} = tags;
 		const {attributes} = tag;
@@ -968,9 +922,14 @@
 			tags.pointer === undefined ? undefined : this.getViewPointer(tags.pointer);
 		const linePrefixes = this.getViewLinePrefixes(tags.linePrefixes, ancestry);
 		const startCursor = this.getCursor();
-		const columns = this.getSubColumns(
+		
+		// Calculate size of view
+		let columns = this.getSubColumns(
 			ob1Add(startCursor.column, linePrefixes?.width || 0),
 		);
+		if (columns !== undefined) {
+			columns -= shrinkViewport;
+		}
 
 		if (linePrefixes !== undefined) {
 			if (linePrefixes.first !== undefined) {
