/**
 * Copyright (c) Facebook, Inc. and its affiliates.
 *
 * This source code is licensed under the MIT license found in the
 * LICENSE file in the root directory of this source tree.
 */

import {Reporter, ReporterTableField} from "@romefrontend/cli-reporter";
import {serializeCLIFlags} from "./serializeCLIFlags";
import {
	ConsumePath,
	ConsumePropertyDefinition,
	ConsumeSourceLocationRequestTarget,
	Consumer,
	consume,
} from "@romefrontend/consume";
import {
	dedent,
	naturalCompare,
	toCamelCase,
	toKebabCase,
} from "@romefrontend/string-utils";
import {createUnknownFilePath} from "@romefrontend/path";
import {Dict} from "@romefrontend/typescript-helpers";
import {markup} from "@romefrontend/string-markup";
import {
	Diagnostic,
	DiagnosticsError,
	descriptions,
} from "@romefrontend/diagnostics";
import {JSONObject} from "@romefrontend/codec-json";

export type Examples = Array<{
	description: string;
	command: string;
}>;

type FlagsConsumer = {
	flags: Consumer;
	defaultFlags: Dict<FlagValue>;
	rawFlags: Dict<FlagValue>;
};

type CommandOptions<T extends JSONObject> = {
	name: string;
	category?: string;
	description?: string;
	usage?: string;
	examples?: Examples;
	ignoreFlags?: Array<string>;
	defineFlags?: (consumer: Consumer) => T;
	callback: (flags: T) => void | Promise<void>;
};

type AnyCommandOptions = CommandOptions<JSONObject>;

type ArgDeclaration = {
	definition: ConsumePropertyDefinition;
	name: string;
	command: undefined | string;
};

type DefinedCommand = {
	flags: JSONObject;
	command: AnyCommandOptions;
};

export type ParserOptions<T> = {
	examples?: Examples;
	programName: string;
	usage?: string;
	description?: string;
	version?: string;
	ignoreFlags?: Array<string>;
	noProcessExit?: boolean;
	commandRequired?: boolean;
	commandSuggestions?: Dict<{
		commandName: string;
		description: string;
	}>;
	defineFlags: (consumer: Consumer) => T;
};

function splitCommandName(cmd: string): Array<string> {
	return cmd.split(" ");
}

// Whether we can display this value in help
function isDisplayableHelpValue(value: unknown): value is string | number {
	return typeof value === "string" || typeof value === "number";
}

type _FlagValue = undefined | number | string | boolean;

export type FlagValue = _FlagValue | Array<_FlagValue>;

type SupportedAutocompleteShells = "bash" | "fish";

export default class Parser<T> {
	constructor(
		reporter: Reporter,
		opts: ParserOptions<T>,
		rawArgs: Array<string>,
	) {
		this.reporter = reporter;
		this.opts = opts;

		this.shorthandFlags = new Set();
		this.incorrectCaseFlags = new Set();
		this.declaredFlags = new Map();
		this.defaultFlags = new Map();
		this.flags = new Map();
		this.args = [];

		// These are used to track where we should insert an argument for a boolean flag value
		this.flagToArgIndex = new Map();
		this.flagToArgOffset = 0;

		this.consumeRawArgs(rawArgs);

		this.commands = new Map();
		this.ranCommand = undefined;
		this.currentCommand = undefined;
	}

	reporter: Reporter;
	opts: ParserOptions<T>;
	incorrectCaseFlags: Set<string>;
	shorthandFlags: Set<string>;
	flags: Map<string, FlagValue>;
	defaultFlags: Map<string, unknown>;
	declaredFlags: Map<string, ArgDeclaration>;
	flagToArgIndex: Map<string, number>;
	flagToArgOffset: number;
	currentCommand: undefined | string;
	ranCommand: undefined | AnyCommandOptions;
	commands: Map<string, AnyCommandOptions>;
	args: Array<string>;

	looksLikeFlag(flag: undefined | string): boolean {
		return flag?.[0] === "-";
	}

	toCamelCase(name: string): string {
		const camelName = toCamelCase(name);

		// Don't allow passing in straight camelcased names
		if (toKebabCase(name) !== name) {
			this.incorrectCaseFlags.add(name);
		}

		return camelName;
	}

	setFlag(key: string, value: string | boolean) {
		let newValue: FlagValue = value;
		const existing = this.flags.get(key);
		if (existing !== undefined) {
			if (Array.isArray(existing)) {
				newValue = [...existing, value];
			} else {
				newValue = [existing, value];
			}
		}
		this.flags.set(key, newValue);
	}

	consumeRawArgs(rawArgs: Array<string>) {
		while (rawArgs.length > 0) {
			const arg: string = String(rawArgs.shift());

			if (arg === "--") {
				// We consider a -- by itself to halt parsing of args, the rest of the remaining args are added to _
				this.args = this.args.concat(rawArgs);
				break;
			} else if (arg[0] === "-") {
				// Clean the argument by stripping off the dashes
				const name = arg[1] === "-" ? arg.slice(2) : arg.slice(1);

				// Flags beginning with no- are always false
				if (name.startsWith("no-")) {
					const camelName = this.toCamelCase(name.slice(3));
					this.setFlag(camelName, false);
					continue;
				}

				// Allow for arguments to be passed as --foo=bar
				const equalsIndex = name.indexOf("=");
				if (equalsIndex !== -1) {
					const cleanName = this.toCamelCase(name.slice(0, equalsIndex));
					const value = name.slice(equalsIndex + 1);
					this.setFlag(cleanName, value);
					continue;
				}

				const camelName = this.toCamelCase(name);

				// If the next argument is a flag or we're at the end of the args then just set it to `true`
				if (rawArgs.length === 0 || this.looksLikeFlag(rawArgs[0])) {
					this.setFlag(camelName, true);
				} else {
					// Otherwise, take that value
					this.setFlag(camelName, String(rawArgs.shift()));
				}

				this.flagToArgIndex.set(camelName, this.args.length);

				if (arg[0] === "-" && arg[1] !== "-") {
					this.shorthandFlags.add(camelName);
				}
			} else {
				// Not a flag and hasn't been consumed already by a previous arg so it must be a file
				this.args.push(arg);
			}
		}
	}

	getFlagsConsumer(): FlagsConsumer {
		const defaultFlags: Dict<FlagValue> = {};

		const flags: Dict<FlagValue> = {};
		for (const [key, value] of this.flags) {
			flags[toCamelCase(key)] = value;
		}

		const consumer = consume({
			filePath: createUnknownFilePath("argv"),
			value: flags,
			onDefinition: (def, valueConsumer) => {
				const key = def.objectPath.join(".");

				// Detect root object
				if (key === "") {
					return;
				}

				const value = flags[key];

				// Allow omitting a string flag value
				if (def.type === "string" && value === true) {
					valueConsumer.setValue("");
				}

				this.declareArgument({
					name: key,
					command: this.currentCommand,
					definition: def,
				});
				defaultFlags[key] = (def.default as FlagValue);

				// We've parsed arguments like `--foo bar` as `{foo: 'bar}`
				// However, --foo may be a boolean flag, so `bar` needs to be correctly added to args
				if (
					def.type === "boolean" &&
					value !== true &&
					value !== false &&
					value !== undefined
				) {
					const argIndex = this.flagToArgIndex.get(key);
					if (argIndex === undefined) {
						throw new Error("No arg index. Should always exist.");
					}

					// Insert the argument at the correct place
					this.args.splice(argIndex + this.flagToArgOffset, 0, String(value));

					// Increase offset to correct subsequent insertions
					this.flagToArgOffset++;

					//
					valueConsumer.setValue(true);
				}
			},
			context: {
				category: "flags/invalid",
				normalizeKey: (key) => {
					return this.incorrectCaseFlags.has(key) ? key : toKebabCase(key);
				},
				getOriginalValue: (keys: ConsumePath) => {
					return flags[keys[0]];
				},
				getDiagnosticLocation: (
					keys: ConsumePath,
					target: ConsumeSourceLocationRequestTarget,
				) => {
					return serializeCLIFlags(
						{
							programName: this.opts.programName,
							commandName: this.currentCommand,
							args: this.args,
							defaultFlags,
							flags,
							incorrectCaseFlags: this.incorrectCaseFlags,
							shorthandFlags: this.shorthandFlags,
						},
						{
							type: "flag",
							key: String(keys[0]),
							target,
						},
					);
				},
			},
		});

		return {flags: consumer, defaultFlags, rawFlags: flags};
	}

	hasArg(name: string): boolean {
		return this.flags.has(name) && this.flags.get(name) !== undefined;
	}

	declareArgument(decl: ArgDeclaration) {
		// Commands may have colliding flags, this is only a problem in help mode, so make it unique
		const key =
			decl.command === undefined ? decl.name : `${decl.command}.${decl.name}`;

		// Ensure it hasn't been declared more than once
		if (this.declaredFlags.has(key)) {
			throw new Error(`Already declared argument ${key}`);
		}

		// Declare argument
		this.declaredFlags.set(key, decl);
		this.defaultFlags.set(key, decl.definition.default);
	}

	getInterface(): ParserInterface<T> {
		return new ParserInterface(this);
	}

	async maybeDefineCommandFlags(
		command: AnyCommandOptions,
		consumer: Consumer,
	): Promise<undefined | JSONObject> {
		// A command name could be made of multiple strings
		const commandParts = splitCommandName(command.name);
		for (let i = 0; i < commandParts.length; i++) {
			if (commandParts[i] !== this.args[i]) {
				return;
			}
		}

		// Remove command name from arguments
		this.args = this.args.slice(commandParts.length);
		return await this.defineCommandFlags(command, consumer);
	}

	checkBadFlags(consumer: Consumer, definedCommand: undefined | DefinedCommand) {
		// Ignore flags from command and root parser options
		const ignoreFlags: Array<string> = [
			...((definedCommand !== undefined && definedCommand.command.ignoreFlags) || []),
			...(this.opts.ignoreFlags || []),
		];
		for (const key of ignoreFlags) {
			this.shorthandFlags.delete(key);
			this.incorrectCaseFlags.delete(key);
			consumer.markUsedProperty(key);
		}

		for (const shorthandName of this.shorthandFlags) {
			consumer.get(shorthandName).unexpected(
				descriptions.FLAGS.UNSUPPORTED_SHORTHANDS,
			);
		}

		for (const incorrectName of this.incorrectCaseFlags) {
			consumer.get(incorrectName).unexpected(
				descriptions.FLAGS.INCORRECT_CASED_FLAG(incorrectName),
			);
		}

		consumer.enforceUsedProperties("flag", false);
	}

	async init(): Promise<T> {
		const flagsConsumer = this.getFlagsConsumer();
		const {flags} = flagsConsumer;

		// Show help for --version
		const version = this.opts.version;
		if (version !== undefined) {
			const shouldDisplayVersion = flags.get(
				"version",
				{
					description: "Show the version",
				},
			).asBoolean(false);
			if (shouldDisplayVersion) {
				this.reporter.logAll(version);
				this.exit(0);
			}
		}

		// i could add a flag for dev-rome itself
		// i could take the input command name from the flag
		const generateAutocomplete: undefined | SupportedAutocompleteShells = flags.get(
			"generateAutocomplete",
			{
				description: "Generate a shell autocomplete",
				inputName: "shell",
			},
		).asStringSetOrVoid(["fish", "bash"]);
		if (generateAutocomplete !== undefined) {
			await this.generateAutocomplete(generateAutocomplete);
			this.exit(0);
		}

		// Show help for --help
		const shouldShowHelp = flags.get(
			"help",
			{
				description: "Show this help screen",
			},
		).asBoolean(false);

		let definedCommand: undefined | DefinedCommand;

		const rootFlags = await flags.bufferDiagnostics(async (consumer) => {
			const rootFlags = this.opts.defineFlags(consumer);

			for (const [key, command] of this.commands) {
				const definedFlags = await this.maybeDefineCommandFlags(
					command,
					consumer,
				);
				if (definedFlags !== undefined) {
					this.currentCommand = key;
					definedCommand = {flags: definedFlags, command};
					break;
				}
			}

			if (!shouldShowHelp) {
				this.checkBadFlags(consumer, definedCommand);
			}

			this.currentCommand = undefined;

			if (this.opts.commandRequired && !shouldShowHelp) {
				this.commandRequired(definedCommand !== undefined, flagsConsumer);
			}

			return rootFlags;
		});

		// Show help for --help
		if (shouldShowHelp) {
			await this.showHelp(
				definedCommand === undefined ? undefined : definedCommand.command,
			);
			this.exit(1);
		}

		if (definedCommand !== undefined) {
			this.ranCommand = definedCommand.command;
			await definedCommand.command.callback(definedCommand.flags);
		}

		return rootFlags;
	}

	buildOptionsHelp(keys: Array<string>): Array<Array<ReporterTableField>> {
		const optionOutput: Array<{
			argName: string;
			arg: string;
			description: string;
		}> = [];
		let argColumnLength: number = 0;

		// Build up options, we need to do this to line up the columns correctly
		for (const key of keys) {
			const decl = this.declaredFlags.get(key)!;

			const {definition: def} = decl;
			const {metadata} = def;
			let argName = decl.name;
			let argCol = toKebabCase(decl.name);

			// For booleans that default to `true`, show the --no- version as that'll be what users should use
			if (def.type === "boolean" && def.default === true) {
				argCol = `--no-${argCol}`;
				argName = `no-${argName}`;
			} else {
				argCol = `--${argCol}`;
			}

			// Add input specifier unless a boolean
			if (def.type !== "boolean") {
				let {inputName} = metadata;

				if (inputName === undefined) {
					if (def.type === "number") {
						inputName = "num";
					} else {
						inputName = "input";
					}
				}

				argCol += ` <${inputName}>`;
			}

			// Set arg col length if we'll be longer
			if (argColumnLength < argCol.length) {
				argColumnLength = argCol.length;
			}

			let descCol: string =
				metadata.description === undefined
					? "no description found"
					: metadata.description;

			const {default: defaultValue} = def;
			if (defaultValue !== undefined && isDisplayableHelpValue(defaultValue)) {
				descCol += ` (default: ${JSON.stringify(defaultValue)})`;
			}

			if (def.type === "string" && def.allowedValues !== undefined) {
				const displayAllowedValues = def.allowedValues.filter((item) =>
					isDisplayableHelpValue(item)
				);
				if (displayAllowedValues !== undefined) {
					descCol += ` (values: ${displayAllowedValues.join("|")})`;
				}
			}

			optionOutput.push({
				argName,
				arg: markup`<color fg="brightBlack">${argCol}</color>`,
				description: descCol,
			});
		}

		// Sort options by argument name
		optionOutput.sort((a, b) => naturalCompare(a.argName, b.argName));

		// Build table rows
		return optionOutput.map((opt) => [
			{align: "right", value: opt.arg},
			opt.description,
		]);
	}

	showUsageHelp(
		description?: string,
		usage: string = "[flags]",
		prefix?: string,
	) {
		const {reporter} = this;
		const {programName} = this.opts;

		reporter.section(
<<<<<<< HEAD
			"Usage",
=======
			`<emphasis>Usage</emphasis>`,
>>>>>>> 9514d6cd
			() => {
				if (description !== undefined) {
					reporter.logAll(description);
					reporter.br(true);
				}

				const commandParts = [programName];
				if (prefix !== undefined) {
					commandParts.push(prefix);
				}
				commandParts.push(usage);

				const command = commandParts.join(" ");
				reporter.command(command);
			},
		);
	}

	showFocusedCommandHelp(command: AnyCommandOptions) {
		const {reporter} = this;
		const {name, usage, description, examples} = command;

		reporter.br(true);
		this.showUsageHelp(description, usage, name);
		this.showHelpExamples(examples, name);

		// Find arguments that belong to this command
		const argKeys = [];
		for (const [key, decl] of this.declaredFlags) {
			if (decl.command === name) {
				argKeys.push(key);
			}
		}

		const optRows = this.buildOptionsHelp(argKeys);
		if (optRows.length > 0) {
			reporter.section(
				"Command Flags",
				() => {
					reporter.table([], optRows);
				},
			);
		}

		reporter.section(
			"Global Flags",
			() => {
				reporter.info("To view global flags run");
				reporter.command("rome --help");
			},
		);
	}

	showGlobalFlags() {
		const {reporter} = this;
		reporter.section(
			"Global Flags",
			() => {
				// Show options not attached to any commands
				const lonerArgKeys = [];
				for (const [key, decl] of this.declaredFlags) {
					if (decl.command === undefined) {
						lonerArgKeys.push(key);
					}
				}

				reporter.table([], this.buildOptionsHelp(lonerArgKeys));
			},
		);
	}

	async generateAutocomplete(shell: SupportedAutocompleteShells) {
		const {reporter} = this;

		// Execute all command defineFlags. Only one is usually ran when the arguments match the command name.
		// But to generate autocomplete we want all the flags to be declared for all commands.

		const {flags} = this.getFlagsConsumer();
		for (const command of this.commands.values()) {
			// capture() will cause diagnostics to be suppressed
			const {consumer} = flags.capture();
			await this.defineCommandFlags(command, consumer);
		}

		const {programName} = this.opts;

		switch (shell) {
			case "bash": {
				reporter.logAllRaw(this.genBashCompletions(programName));
				break;
			}
			case "fish": {
				reporter.logAllRaw(this.genFishCompletions(programName));
				break;
			}
		}
	}

	genFishCompletions(prg: string): string {
		let script = "";
		const scriptPre = `complete -c ${prg}`;

		// add rome
		script += `${scriptPre} -f\n`;

		// add command completions
		for (let [subcmd, meta] of this.commands.entries()) {
			script += `${scriptPre} -n '__fish_use_subcommand' -a '${subcmd}' -d '${meta.description}'\n`;
		}

		// add flag completions
		for (let meta of this.declaredFlags.values()) {
			const subcmdCond =
				meta.command === undefined
					? ""
					: `-n '__fish_seen_subcommand_from ${meta.command}'`;
			script += `${scriptPre} ${subcmdCond} -l '${meta.name}'\n`;
		}

		return script;
	}

	genBashCompletions(prg: string): string {
		let romeCmds = "";
		let commandFuncs = "";
		let globalFlags = "";
		let cmdFlagMap = new Map();

		for (let subcmd of this.commands.keys()) {
			romeCmds += `${subcmd} `;
		}

		for (let meta of this.declaredFlags.values()) {
			if (meta.command === undefined) {
				globalFlags += `--${meta.name} `;
			} else {
				if (cmdFlagMap.has(meta.command)) {
					cmdFlagMap.set(
						meta.command,
						`${cmdFlagMap.get(meta.command)} --${meta.name}`,
					);
				} else {
					cmdFlagMap.set(meta.command, `--${meta.name}`);
				}
			}
		}

		for (let [cmd, flags] of cmdFlagMap.entries()) {
			commandFuncs += `
      __${prg}_${cmd}()
      {
        cmds="";
        local_flags="${flags}"
      }
      `;
		}

		let romeFunc = `
      __${prg}()
      {
          cmds="${romeCmds}"
          local_flags="";
      }
    `;

		let mainScript = `
      #!/usr/bin/env bash
      global_flags="${globalFlags}"

      # initial state
      cmds=""
      local_flags=""
      
      __is_flag()
      {
        case $1 in
          -*) echo "true"
        esac
      }
      
      __${prg}_gen_completions()
      {
        local suggestions func flags index
         
        index="$((\${#COMP_WORDS[@]} - 1))"
      
        flags="$global_flags $local_flags"
      
        func="_"
      
        for ((i=0; i < index; i++))
        do
          leaf=$(echo \${COMP_WORDS[$i]} | grep -o '[^/]*$')
          if [[ ! $(__is_flag $leaf) ]]; then
            func="\${func}_\${leaf}"
          fi
        done
          
        $func 2> /dev/null
      
        if [[ $(__is_flag \${COMP_WORDS[$index]}) ]]; then
          suggestions=$flags 
        else
          suggestions=$cmds
        fi

        COMPREPLY=($(compgen -W "$suggestions" -- "\${COMP_WORDS[$index]}"))
      }
    `;

		return dedent`
      ${mainScript}
      ${commandFuncs}
      ${romeFunc}
      complete -F __${prg}_gen_completions ${prg}
    `;
	}

	async showHelp(command: undefined | AnyCommandOptions = this.ranCommand) {
		if (command !== undefined) {
			this.showFocusedCommandHelp(command);
			return;
		}

		const {reporter} = this;
		const {description, usage, examples, programName} = this.opts;

		this.showUsageHelp(description, usage);
		this.showGlobalFlags();

		// Sort commands into their appropriate categories for output
		const commandsByCategory: Map<undefined | string, Array<AnyCommandOptions>> = new Map();
		const categoryNames: Set<string | undefined> = new Set();
		for (const [name, command] of this.commands) {
			if (name[0] === "_") {
				continue;
			}

			const {category} = command;
			let commandsForCategory = commandsByCategory.get(category);
			if (commandsForCategory === undefined) {
				commandsForCategory = [];
				commandsByCategory.set(category, commandsForCategory);
			}
			commandsForCategory.push(command);
			categoryNames.add(category);
		}

		reporter.section(
			"Commands",
			() => {
				const sortedCategoryNames: Array<string | undefined> = Array.from(
					categoryNames,
				).sort();

				// Always make sure categoryless commands are displayed first
				if (sortedCategoryNames.includes(undefined)) {
					sortedCategoryNames.splice(sortedCategoryNames.indexOf(undefined), 1);
					sortedCategoryNames.unshift(undefined);
				}

				for (const category of sortedCategoryNames) {
					const commands = commandsByCategory.get(category)!;

					if (category !== undefined) {
						reporter.logAll(`<emphasis>${category} Commands</emphasis>`);
					}

					// Sort by name
					commands.sort((a, b) => a.name.localeCompare(b.name));

					reporter.list(
						commands.map((cmd) => {
							return `<emphasis>${cmd.name}</emphasis> ${cmd.description ===
							undefined
								? ""
								: cmd.description}`;
						}),
					);
					reporter.br();
				}

				reporter.info("To view help for a specific command run");
				reporter.command(`${programName} command_name --help`);
			},
		);

		this.showHelpExamples(examples);
	}

	showHelpExamples(examples?: Examples, prefix?: string) {
		const {programName} = this.opts;
		const {reporter} = this;

		if (examples === undefined || examples.length === 0) {
			return;
		}

		reporter.section(
			"Examples",
			() => {
				for (const {description, command} of examples) {
					const commandParts = [];
					if (programName !== undefined) {
						commandParts.push(programName);
					}
					if (prefix !== undefined) {
						commandParts.push(prefix);
					}
					commandParts.push(command);

					const builtCommand = commandParts.join(" ");

					reporter.br();
					if (description !== undefined) {
						reporter.logAll(description);
					}
					reporter.command(builtCommand);
				}
			},
		);
	}

	commandRequired(
		foundCommand: boolean,
		{defaultFlags, rawFlags}: FlagsConsumer,
	) {
		if (foundCommand) {
			return;
		}

		const {programName, commandSuggestions} = this.opts;
		let {args} = this;
		let commandName = args.join(" ");
		let description = descriptions.FLAGS.COMMAND_REQUIRED(
			programName,
			commandName,
			Array.from(this.commands.keys()),
		);

		// If we were provided with a list of command suggestions, try and find one
		if (commandSuggestions !== undefined) {
			for (let i = 0; i < args.length; i++) {
				const possibleCommandName = args.slice(0, i + 1).join(" ");
				const suggestion = commandSuggestions[possibleCommandName];
				if (suggestion !== undefined) {
					commandName = possibleCommandName;
					args = args.slice(i + 1);
					description = descriptions.FLAGS.UNKNOWN_COMMAND_SUGGESTED(
						commandName,
						suggestion.commandName,
						suggestion.description,
						serializeCLIFlags(
							{
								programName,
								commandName: suggestion.commandName,
								args,
								defaultFlags,
								flags: rawFlags,
								incorrectCaseFlags: this.incorrectCaseFlags,
								shorthandFlags: this.shorthandFlags,
							},
							{
								type: "none",
							},
						).sourceText,
					);
					break;
				}
			}
		}

		const diag: Diagnostic = {
			description,
			location: serializeCLIFlags(
				{
					programName,
					commandName,
					args,
					defaultFlags,
					flags: rawFlags,
					incorrectCaseFlags: this.incorrectCaseFlags,
					shorthandFlags: this.shorthandFlags,
				},
				{
					type: "command",
				},
			),
		};

		throw new DiagnosticsError("Unknown command", [diag]);
	}

	addCommand(opts: AnyCommandOptions) {
		if (this.currentCommand !== undefined) {
			throw new Error("Nested commands aren't allowed");
		}

		this.commands.set(opts.name, opts);
	}

	async defineCommandFlags(
		command: AnyCommandOptions,
		consumer: Consumer,
	): Promise<JSONObject> {
		this.currentCommand = command.name;

		let flags: JSONObject = {};
		if (command.defineFlags !== undefined) {
			flags = command.defineFlags(consumer);
		}

		this.currentCommand = undefined;

		return flags;
	}

	exit(code: number) {
		if (!this.opts.noProcessExit) {
			process.exit(code);
		}
	}
}

export class ParserInterface<T> {
	constructor(parser: Parser<T>) {
		this.parser = parser;
	}

	parser: Parser<T>;

	init(): Promise<T> {
		return this.parser.init();
	}

	showHelp(): Promise<void> {
		return this.parser.showHelp();
	}

	getArgs(): Array<string> {
		return this.parser.args;
	}

	command(opts: AnyCommandOptions) {
		this.parser.addCommand(opts);
	}
}<|MERGE_RESOLUTION|>--- conflicted
+++ resolved
@@ -550,11 +550,7 @@
 		const {programName} = this.opts;
 
 		reporter.section(
-<<<<<<< HEAD
 			"Usage",
-=======
-			`<emphasis>Usage</emphasis>`,
->>>>>>> 9514d6cd
 			() => {
 				if (description !== undefined) {
 					reporter.logAll(description);
