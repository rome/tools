--- conflicted
+++ resolved
@@ -31,24 +31,6 @@
         with:
           command: fmt
           args: --all --verbose -- --check
-<<<<<<< HEAD
-=======
-  format-js:
-    name: Format JS Files
-    runs-on: ubuntu-latest
-    steps:
-      - name: Install Rome
-        uses: rome/setup-rome@v0.1
-        with:
-          version: preview
-
-      - name: Checkout repository
-        uses: actions/checkout@v3
-
-      - name: Run Rome Format
-        run: rome format --ci editors website
-
->>>>>>> 32b8a0e7
 
   lint:
     name: Lint Rust Files
