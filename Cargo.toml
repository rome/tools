[workspace]
# Use the newer version of the cargo resolver
# https://doc.rust-lang.org/cargo/reference/resolver.html#resolver-versions
members = [
  "crates/*",
  "xtask/bench",
  "xtask/codegen",
  "xtask/coverage",
  "xtask/lintdoc",
  "xtask/libs_bench",
  "xtask/contributors",
]
resolver = "2"

[workspace.package]
authors    = ["Rome Tools Developers and Contributors"]
edition    = "2021"
homepage   = "https://rome.tools"
license    = "MIT"
repository = "https://github.com/rome/tools"

[profile.release-with-debug]
debug    = true
inherits = "release"

[workspace.dependencies]
# Internal crates
rome_analyze                = { path = "./crates/rome_analyze" }
rome_aria                   = { path = "./crates/rome_aria" }
rome_aria_metadata          = { path = "./crates/rome_aria_metadata" }
rome_cli                    = { path = "./crates/rome_cli" }
rome_console                = { version = "0.0.1", path = "./crates/rome_console" }
rome_control_flow           = { path = "./crates/rome_control_flow" }
rome_css_factory            = { path = "./crates/rome_css_factory" }
rome_css_parser             = { path = "./crates/rome_css_parser" }
rome_css_syntax             = { path = "./crates/rome_css_syntax" }
rome_deserialize            = { version = "0.0.0", path = "./crates/rome_deserialize" }
rome_diagnostics            = { version = "0.0.1", path = "./crates/rome_diagnostics" }
rome_diagnostics_categories = { version = "0.0.1", path = "./crates/rome_diagnostics_categories" }
rome_diagnostics_macros     = { version = "0.0.1", path = "./crates/rome_diagnostics_macros" }
rome_flags                  = { path = "./crates/rome_flags" }
rome_formatter              = { version = "0.0.1", path = "./crates/rome_formatter" }
rome_formatter_test         = { path = "./crates/rome_formatter_test" }
rome_fs                     = { path = "./crates/rome_fs" }
rome_js_analyze             = { path = "./crates/rome_js_analyze" }
rome_js_factory             = { version = "0.0.2", path = "./crates/rome_js_factory" }
rome_js_formatter           = { path = "./crates/rome_js_formatter" }
rome_js_parser              = { path = "./crates/rome_js_parser" }
rome_js_semantic            = { path = "./crates/rome_js_semantic" }
rome_js_syntax              = { version = "0.0.2", path = "./crates/rome_js_syntax" }
rome_js_unicode_table       = { version = "0.0.1", path = "./crates/rome_js_unicode_table" }
rome_json_analyze           = { path = "./crates/rome_json_analyze" }
rome_json_factory           = { version = "0.0.1", path = "./crates/rome_json_factory" }
rome_json_formatter         = { path = "./crates/rome_json_formatter" }
rome_json_parser            = { path = "./crates/rome_json_parser" }
rome_json_syntax            = { version = "0.0.1", path = "./crates/rome_json_syntax" }
rome_lsp                    = { path = "./crates/rome_lsp" }
rome_markup                 = { version = "0.0.1", path = "./crates/rome_markup" }
rome_migrate                = { path = "./crates/rome_migrate" }
rome_parser                 = { version = "0.0.1", path = "./crates/rome_parser" }
rome_rowan                  = { version = "0.0.1", path = "./crates/rome_rowan" }
rome_service                = { path = "./crates/rome_service" }
rome_text_edit              = { version = "0.0.1", path = "./crates/rome_text_edit" }
rome_text_size              = { version = "0.0.1", path = "./crates/rome_text_size" }
tests_macros                = { path = "./crates/tests_macros" }

# Crates needed in the workspace
bitflags          = "2.3.1"
bpaf              = { version = "0.9.1", features = ["derive"] }
countme           = "3.0.1"
dashmap           = "5.4.0"
indexmap          = "1.9.3"
insta             = "1.29.0"
lazy_static       = "1.4.0"
quickcheck        = "1.0.3"
quickcheck_macros = "1.0.0"
<<<<<<< HEAD
quote             = { version = "1.0.28" }
rustc-hash        = "1.1.0"
schemars          = { version = "0.8.12" }
serde             = { version = "1.0.163", features = ["derive"], default-features = false }
serde_json        = "1.0.96"
smallvec          = { version = "1.10.0", features = ["union", "const_new"] }
tracing           = { version = "0.1.37", default-features = false, features = ["std"] }
=======
quickcheck  		  = "1.0.3"
bitflags    		  = "2.3.1"
bpaf        		  = { version = "0.9.2", features = ["derive"] }
countme     		  = "3.0.1"
dashmap     			= "5.4.0"
indexmap    			= "1.9.3"
insta       			= "1.29.0"
lazy_static 			= "1.4.0"
quote       			= { version = "1.0.28" }
rustc-hash  			= "1.1.0"
schemars    			= { version = "0.8.12" }
serde       			= { version = "1.0.163", features = ["derive"], default-features = false }
serde_json  			= "1.0.96"
smallvec    			= { version = "1.10.0", features = ["union", "const_new"] }
tracing     			= { version = "0.1.37", default-features = false, features = ["std"] }
>>>>>>> 13494528
# pinning to version 1.18 to avoid multiple versions of windows-sys as dependency
tokio = { version = "~1.18.5" }


[profile.dev.package.rome_wasm]
debug     = true
opt-level = "s"

[profile.test.package.rome_wasm]
debug     = true
opt-level = "s"

[profile.release.package.rome_wasm]
debug     = false
opt-level = 3<|MERGE_RESOLUTION|>--- conflicted
+++ resolved
@@ -31,9 +31,6 @@
 rome_cli                    = { path = "./crates/rome_cli" }
 rome_console                = { version = "0.0.1", path = "./crates/rome_console" }
 rome_control_flow           = { path = "./crates/rome_control_flow" }
-rome_css_factory            = { path = "./crates/rome_css_factory" }
-rome_css_parser             = { path = "./crates/rome_css_parser" }
-rome_css_syntax             = { path = "./crates/rome_css_syntax" }
 rome_deserialize            = { version = "0.0.0", path = "./crates/rome_deserialize" }
 rome_diagnostics            = { version = "0.0.1", path = "./crates/rome_diagnostics" }
 rome_diagnostics_categories = { version = "0.0.1", path = "./crates/rome_diagnostics_categories" }
@@ -54,6 +51,9 @@
 rome_json_formatter         = { path = "./crates/rome_json_formatter" }
 rome_json_parser            = { path = "./crates/rome_json_parser" }
 rome_json_syntax            = { version = "0.0.1", path = "./crates/rome_json_syntax" }
+rome_css_factory            = { path = "./crates/rome_css_factory" }
+rome_css_parser             = { path = "./crates/rome_css_parser" }
+rome_css_syntax             = { path = "./crates/rome_css_syntax" }
 rome_lsp                    = { path = "./crates/rome_lsp" }
 rome_markup                 = { version = "0.0.1", path = "./crates/rome_markup" }
 rome_migrate                = { path = "./crates/rome_migrate" }
@@ -65,24 +65,7 @@
 tests_macros                = { path = "./crates/tests_macros" }
 
 # Crates needed in the workspace
-bitflags          = "2.3.1"
-bpaf              = { version = "0.9.1", features = ["derive"] }
-countme           = "3.0.1"
-dashmap           = "5.4.0"
-indexmap          = "1.9.3"
-insta             = "1.29.0"
-lazy_static       = "1.4.0"
-quickcheck        = "1.0.3"
 quickcheck_macros = "1.0.0"
-<<<<<<< HEAD
-quote             = { version = "1.0.28" }
-rustc-hash        = "1.1.0"
-schemars          = { version = "0.8.12" }
-serde             = { version = "1.0.163", features = ["derive"], default-features = false }
-serde_json        = "1.0.96"
-smallvec          = { version = "1.10.0", features = ["union", "const_new"] }
-tracing           = { version = "0.1.37", default-features = false, features = ["std"] }
-=======
 quickcheck  		  = "1.0.3"
 bitflags    		  = "2.3.1"
 bpaf        		  = { version = "0.9.2", features = ["derive"] }
@@ -98,9 +81,8 @@
 serde_json  			= "1.0.96"
 smallvec    			= { version = "1.10.0", features = ["union", "const_new"] }
 tracing     			= { version = "0.1.37", default-features = false, features = ["std"] }
->>>>>>> 13494528
 # pinning to version 1.18 to avoid multiple versions of windows-sys as dependency
-tokio = { version = "~1.18.5" }
+tokio 						= { version = "~1.18.5" }
 
 
 [profile.dev.package.rome_wasm]
