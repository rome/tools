// Generated file, do not edit by hand, see `xtask/codegen`
import type { Transport } from "./transport";
export interface SupportsFeatureParams {
	feature: FeatureName;
	path: RomePath;
}
export type FeatureName = "Format" | "Lint";
export interface RomePath {
	id: FileId;
	path: string;
}
/**
 * An id that points into a file database.
 */
export type FileId = number;
export interface SupportsFeatureResult {
	reason?: UnsupportedReason;
}
export type UnsupportedReason =
	| "Ignored"
	| "FeatureNotEnabled"
	| "FileNotSupported";
export interface UpdateSettingsParams {
	configuration: Configuration;
}
/**
 * The configuration that is contained inside the file `rome.json`
 */
export interface Configuration {
	/**
	 * The configuration of the filesystem
	 */
	files?: FilesConfiguration;
	/**
	 * The configuration of the formatter
	 */
	formatter?: FormatterConfiguration;
	/**
	 * Specific configuration for the JavaScript language
	 */
	javascript?: JavascriptConfiguration;
	/**
	 * The configuration for the linter
	 */
	linter?: LinterConfiguration;
}
/**
 * The configuration of the filesystem
 */
export interface FilesConfiguration {
	/**
	 * A list of Unix shell style patterns. Rome tools will ignore files/folders that will match these patterns.
	 */
	ignore?: string[];
	/**
	 * The maximum allowed size for source code files in bytes. Files above this limit will be ignored for performance reason. Defaults to 1 MiB
	 */
	maxSize?: number;
}
export interface FormatterConfiguration {
	enabled?: boolean;
	/**
	 * Stores whether formatting should be allowed to proceed if a given file has syntax errors
	 */
	formatWithErrors?: boolean;
	/**
	 * A list of Unix shell style patterns. The formatter will ignore files/folders that will match these patterns.
	 */
	ignore?: string[];
	/**
	 * The size of the indentation, 2 by default
	 */
	indentSize?: number;
	/**
	 * The indent style.
	 */
	indentStyle?: PlainIndentStyle;
	/**
	 * What's the max width of a line. Defaults to 80.
	 */
	lineWidth?: LineWidth;
}
export interface JavascriptConfiguration {
	formatter?: JavascriptFormatter;
	/**
	* A list of global bindings that should be ignored by the analyzers

If defined here, they should not emit diagnostics. 
	 */
	globals?: string[];
}
export interface LinterConfiguration {
	/**
	 * if `false`, it disables the feature and the linter won't be executed. `true` by default
	 */
	enabled?: boolean;
	/**
	 * A list of Unix shell style patterns. The formatter will ignore files/folders that will match these patterns.
	 */
	ignore?: string[];
	/**
	 * List of rules
	 */
	rules?: Rules;
}
export type PlainIndentStyle = "tab" | "space";
/**
	* Validated value for the `line_width` formatter options

The allowed range of values is 1..=320 
	 */
export type LineWidth = number;
export interface JavascriptFormatter {
	/**
	 * When properties in objects are quoted. Defaults to asNeeded.
	 */
	quoteProperties?: QuoteProperties;
	/**
	 * The style for quotes. Defaults to double.
	 */
	quoteStyle?: QuoteStyle;
	/**
	 * Whether the formatter prints semicolons for all statements or only in for statements where it is necessary because of ASI.
	 */
	semicolons?: Semicolons;
	/**
	 * Print trailing commas wherever possible in multi-line comma-separated syntactic structures. Defaults to "all".
	 */
	trailingComma?: TrailingComma;
}
export interface Rules {
	a11y?: A11y;
	complexity?: Complexity;
	correctness?: Correctness;
	nursery?: Nursery;
	/**
	 * It enables the lint rules recommended by Rome. `true` by default.
	 */
	recommended?: boolean;
	security?: Security;
	style?: Style;
}
export type QuoteProperties = "asNeeded" | "preserve";
export type QuoteStyle = "double" | "single";
export type Semicolons = "always" | "asNeeded";
export type TrailingComma = "all" | "es5" | "none";
/**
 * A list of rules that belong to this group
 */
export interface A11y {
	noAutofocus?: RuleConfiguration;
	noPositiveTabindex?: RuleConfiguration;
	/**
	 * It enables the recommended rules for this group
	 */
	recommended?: boolean;
	useAltText?: RuleConfiguration;
	useAnchorContent?: RuleConfiguration;
	useBlankTarget?: RuleConfiguration;
	useButtonType?: RuleConfiguration;
	useKeyWithClickEvents?: RuleConfiguration;
	useKeyWithMouseEvents?: RuleConfiguration;
	useValidAnchor?: RuleConfiguration;
}
/**
 * A list of rules that belong to this group
 */
export interface Complexity {
	noExtraBooleanCast?: RuleConfiguration;
	/**
	 * It enables the recommended rules for this group
	 */
	recommended?: boolean;
	useSimplifiedLogicExpression?: RuleConfiguration;
}
/**
 * A list of rules that belong to this group
 */
export interface Correctness {
	noArguments?: RuleConfiguration;
	noArrayIndexKey?: RuleConfiguration;
	noAsyncPromiseExecutor?: RuleConfiguration;
	noCatchAssign?: RuleConfiguration;
	noChildrenProp?: RuleConfiguration;
	noCommentText?: RuleConfiguration;
	noCompareNegZero?: RuleConfiguration;
	noDebugger?: RuleConfiguration;
	noDelete?: RuleConfiguration;
	noDoubleEquals?: RuleConfiguration;
	noDupeArgs?: RuleConfiguration;
	noEmptyPattern?: RuleConfiguration;
	noFunctionAssign?: RuleConfiguration;
	noImportAssign?: RuleConfiguration;
	noLabelVar?: RuleConfiguration;
	noMultipleSpacesInRegularExpressionLiterals?: RuleConfiguration;
	noNewSymbol?: RuleConfiguration;
	noRenderReturnValue?: RuleConfiguration;
	noRestrictedGlobals?: RuleConfiguration;
	noShadowRestrictedNames?: RuleConfiguration;
	noSparseArray?: RuleConfiguration;
	noUndeclaredVariables?: RuleConfiguration;
	noUnnecessaryContinue?: RuleConfiguration;
	noUnreachable?: RuleConfiguration;
	noUnsafeNegation?: RuleConfiguration;
	noUnusedVariables?: RuleConfiguration;
	noUselessFragments?: RuleConfiguration;
	noVoidElementsWithChildren?: RuleConfiguration;
	/**
	 * It enables the recommended rules for this group
	 */
	recommended?: boolean;
	useSingleCaseStatement?: RuleConfiguration;
	useValidTypeof?: RuleConfiguration;
	useWhile?: RuleConfiguration;
}
/**
 * A list of rules that belong to this group
 */
export interface Nursery {
	noBannedTypes?: RuleConfiguration;
	noConditionalAssignment?: RuleConfiguration;
	noConstAssign?: RuleConfiguration;
	noDupeKeys?: RuleConfiguration;
	noExplicitAny?: RuleConfiguration;
	noInvalidConstructorSuper?: RuleConfiguration;
<<<<<<< HEAD
	noPrecisionLoss?: RuleConfiguration;
=======
	noUnsafeFinally?: RuleConfiguration;
>>>>>>> 9f0ba142
	/**
	 * It enables the recommended rules for this group
	 */
	recommended?: boolean;
	useCamelCase?: RuleConfiguration;
	useConst?: RuleConfiguration;
	useExhaustiveDependencies?: RuleConfiguration;
	useFlatMap?: RuleConfiguration;
	useNumericLiterals?: RuleConfiguration;
	useValidForDirection?: RuleConfiguration;
}
/**
 * A list of rules that belong to this group
 */
export interface Security {
	noDangerouslySetInnerHtml?: RuleConfiguration;
	noDangerouslySetInnerHtmlWithChildren?: RuleConfiguration;
	/**
	 * It enables the recommended rules for this group
	 */
	recommended?: boolean;
}
/**
 * A list of rules that belong to this group
 */
export interface Style {
	noImplicitBoolean?: RuleConfiguration;
	noNegationElse?: RuleConfiguration;
	noShoutyConstants?: RuleConfiguration;
	noUnusedTemplateLiteral?: RuleConfiguration;
	/**
	 * It enables the recommended rules for this group
	 */
	recommended?: boolean;
	useBlockStatements?: RuleConfiguration;
	useFragmentSyntax?: RuleConfiguration;
	useOptionalChain?: RuleConfiguration;
	useSelfClosingElements?: RuleConfiguration;
	useShorthandArrayType?: RuleConfiguration;
	useSingleVarDeclarator?: RuleConfiguration;
	useTemplate?: RuleConfiguration;
}
export type RuleConfiguration = RulePlainConfiguration | RuleWithOptions;
export type RulePlainConfiguration = "warn" | "error" | "off";
export interface RuleWithOptions {
	level: RulePlainConfiguration;
	options: any;
}
export interface OpenFileParams {
	content: string;
	language_hint?: Language;
	path: RomePath;
	version: number;
}
/**
 * Supported languages by Rome
 */
export type Language =
	| "JavaScript"
	| "JavaScriptReact"
	| "TypeScript"
	| "TypeScriptReact"
	| "Json"
	| "Unknown";
export interface ChangeFileParams {
	content: string;
	path: RomePath;
	version: number;
}
export interface CloseFileParams {
	path: RomePath;
}
export interface GetSyntaxTreeParams {
	path: RomePath;
}
export interface GetSyntaxTreeResult {
	ast: string;
	cst: string;
}
export interface GetControlFlowGraphParams {
	cursor: TextSize;
	path: RomePath;
}
export type TextSize = number;
export interface GetFormatterIRParams {
	path: RomePath;
}
export interface PullDiagnosticsParams {
	categories: RuleCategories;
	max_diagnostics: number;
	path: RomePath;
}
export type RuleCategories = RuleCategory[];
export type RuleCategory = "Syntax" | "Lint" | "Action";
export interface PullDiagnosticsResult {
	diagnostics: Diagnostic[];
	errors: number;
	skipped_diagnostics: number;
}
/**
 * Serializable representation for a [Diagnostic](super::Diagnostic).
 */
export interface Diagnostic {
	advices: Advices;
	category?: Category;
	description: string;
	location?: Location;
	message: MarkupBuf;
	severity: Severity;
	source?: Diagnostic;
	tags: DiagnosticTags;
	verbose_advices: Advices;
}
/**
 * Implementation of [Visitor] collecting serializable [Advice] into a vector.
 */
export interface Advices {
	advices: Advice[];
}
export type Category =
	| "lint/correctness/noArguments"
	| "lint/correctness/noAsyncPromiseExecutor"
	| "lint/correctness/noCatchAssign"
	| "lint/correctness/noCommentText"
	| "lint/correctness/noCompareNegZero"
	| "lint/correctness/noDelete"
	| "lint/correctness/noDoubleEquals"
	| "lint/correctness/noDupeArgs"
	| "lint/correctness/noEmptyPattern"
	| "lint/correctness/noFunctionAssign"
	| "lint/correctness/noImportAssign"
	| "lint/correctness/noLabelVar"
	| "lint/correctness/noMultipleSpacesInRegularExpressionLiterals"
	| "lint/correctness/noShadowRestrictedNames"
	| "lint/correctness/noSparseArray"
	| "lint/correctness/noUnnecessaryContinue"
	| "lint/correctness/noUnsafeNegation"
	| "lint/correctness/useSingleCaseStatement"
	| "lint/correctness/useWhile"
	| "lint/correctness/noNewSymbol"
	| "lint/correctness/noUselessFragments"
	| "lint/correctness/noUnusedVariables"
	| "lint/correctness/noUnreachable"
	| "lint/correctness/noRestrictedGlobals"
	| "lint/correctness/noUndeclaredVariables"
	| "lint/correctness/useValidTypeof"
	| "lint/correctness/noVoidElementsWithChildren"
	| "lint/correctness/noArrayIndexKey"
	| "lint/correctness/noChildrenProp"
	| "lint/correctness/noRenderReturnValue"
	| "lint/correctness/noDebugger"
	| "lint/style/noNegationElse"
	| "lint/style/noShoutyConstants"
	| "lint/style/useSelfClosingElements"
	| "lint/style/useShorthandArrayType"
	| "lint/style/useFragmentSyntax"
	| "lint/style/useTemplate"
	| "lint/style/useSingleVarDeclarator"
	| "lint/style/useOptionalChain"
	| "lint/style/useBlockStatements"
	| "lint/style/noImplicitBoolean"
	| "lint/style/noUnusedTemplateLiteral"
	| "lint/complexity/useSimplifiedLogicExpression"
	| "lint/complexity/noExtraBooleanCast"
	| "lint/a11y/noAutofocus"
	| "lint/a11y/noPositiveTabindex"
	| "lint/a11y/useKeyWithMouseEvents"
	| "lint/a11y/useAnchorContent"
	| "lint/a11y/useBlankTarget"
	| "lint/a11y/useValidAnchor"
	| "lint/a11y/useKeyWithClickEvents"
	| "lint/a11y/useButtonType"
	| "lint/a11y/useAltText"
	| "lint/security/noDangerouslySetInnerHtml"
	| "lint/security/noDangerouslySetInnerHtmlWithChildren"
	| "lint/nursery/noBannedTypes"
	| "lint/nursery/noConditionalAssignment"
	| "lint/nursery/noConstAssign"
	| "lint/nursery/noDupeKeys"
	| "lint/nursery/noExplicitAny"
	| "lint/nursery/noInvalidConstructorSuper"
<<<<<<< HEAD
	| "lint/nursery/noPrecisionLoss"
=======
	| "lint/nursery/noUnsafeFinally"
>>>>>>> 9f0ba142
	| "lint/nursery/useCamelCase"
	| "lint/nursery/useConst"
	| "lint/nursery/useExhaustiveDependencies"
	| "lint/nursery/useFlatMap"
	| "lint/nursery/useNumericLiterals"
	| "lint/nursery/useValidForDirection"
	| "files/missingHandler"
	| "format"
	| "internalError/io"
	| "internalError/fs"
	| "internalError/panic"
	| "lint"
	| "parse"
	| "parse/noSuperWithoutExtends"
	| "suppressions/unknownGroup"
	| "suppressions/unknownRule"
	| "suppressions/unused"
	| "args/fileNotFound"
	| "flags/invalid"
	| "semanticTests";
export interface Location {
	path: Resource_for_String;
	source_code?: string;
	span?: TextRange;
}
export type MarkupBuf = MarkupNodeBuf[];
/**
 * The severity to associate to a diagnostic.
 */
export type Severity = "Fatal" | "Error" | "Warning" | "Information" | "Hint";
export type DiagnosticTags = DiagnosticTag[];
/**
	* Serializable representation of a [Diagnostic](super::Diagnostic) advice

See the [Visitor] trait for additional documentation on all the supported advice types. 
	 */
export type Advice =
	| { Log: [LogCategory, MarkupBuf] }
	| { List: MarkupBuf[] }
	| { Frame: Location }
	| { Diff: TextEdit }
	| { Backtrace: [MarkupBuf, Backtrace] }
	| { Command: string }
	| { Group: [MarkupBuf, Advices] };
/**
 * Represents the resource a diagnostic is associated with.
 */
export type Resource_for_String =
	| "Argv"
	| "Memory"
	| { File: FilePath_for_String };
export type TextRange = [TextSize, TextSize];
export interface MarkupNodeBuf {
	content: string;
	elements: MarkupElement[];
}
/**
 * Internal enum used to automatically generate bit offsets for [DiagnosticTags] and help with the implementation of `serde` and `schemars` for tags.
 */
export type DiagnosticTag =
	| "Fixable"
	| "Internal"
	| "UnnecessaryCode"
	| "DeprecatedCode";
/**
 * The category for a log advice, defines how the message should be presented to the user.
 */
export type LogCategory = "None" | "Info" | "Warn" | "Error";
export interface TextEdit {
	dictionary: string;
	ops: CompressedOp[];
}
export type Backtrace = BacktraceFrame[];
/**
 * Represents the path of a file on the filesystem.
 */
export type FilePath_for_String =
	| { Path: string }
	| { FileId: FileId }
	| { PathAndId: { file_id: FileId; path: string } };
/**
 * Enumeration of all the supported markup elements
 */
export type MarkupElement =
	| "Emphasis"
	| "Dim"
	| "Italic"
	| "Underline"
	| "Error"
	| "Success"
	| "Warn"
	| "Info"
	| "Inverse"
	| { Hyperlink: { href: string } };
export type CompressedOp =
	| { DiffOp: DiffOp }
	| { EqualLines: { line_count: number } };
/**
 * Serializable representation of a backtrace frame.
 */
export interface BacktraceFrame {
	ip: number;
	symbols: BacktraceSymbol[];
}
export type DiffOp =
	| { Equal: { range: TextRange } }
	| { Insert: { range: TextRange } }
	| { Delete: { range: TextRange } };
/**
 * Serializable representation of a backtrace frame symbol.
 */
export interface BacktraceSymbol {
	colno?: number;
	filename?: string;
	lineno?: number;
	name?: string;
}
export interface PullActionsParams {
	path: RomePath;
	range: TextRange;
}
export interface PullActionsResult {
	actions: CodeAction[];
}
export interface CodeAction {
	category: ActionCategory;
	group_name: string;
	rule_name: string;
	suggestion: CodeSuggestion;
}
/**
	* The category of a code action, this type maps directly to the [CodeActionKind] type in the Language Server Protocol specification

[CodeActionKind]: https://microsoft.github.io/language-server-protocol/specifications/lsp/3.17/specification/#codeActionKind 
	 */
export type ActionCategory =
	| "QuickFix"
	| { Refactor: RefactorKind }
	| { Source: SourceActionKind }
	| { Other: string };
/**
 * A Suggestion that is provided by rslint, and can be reported to the user, and can be automatically applied if it has the right [`Applicability`].
 */
export interface CodeSuggestion {
	applicability: Applicability;
	labels: TextRange[];
	msg: MarkupBuf;
	/**
	 * If the `FileId` is `None`, it's in the same file as his parent.
	 */
	span: FileSpan;
	suggestion: TextEdit;
}
/**
 * The sub-category of a refactor code action
 */
export type RefactorKind =
	| "None"
	| "Extract"
	| "Inline"
	| "Rewrite"
	| { Other: string };
/**
 * The sub-category of a source code action
 */
export type SourceActionKind =
	| "None"
	| "FixAll"
	| "OrganizeImports"
	| { Other: string };
/**
 * Indicates how a tool should manage this suggestion.
 */
export type Applicability = "Always" | "MaybeIncorrect";
/**
 * A range that is indexed in a specific file.
 */
export interface FileSpan {
	file: FileId;
	range: TextRange;
}
export interface FormatFileParams {
	path: RomePath;
}
export interface Printed {
	code: string;
	range?: TextRange;
	sourcemap: SourceMarker[];
	verbatim_ranges: TextRange[];
}
/**
 * Lightweight sourcemap marker between source and output tokens
 */
export interface SourceMarker {
	/**
	 * Position of the marker in the output code
	 */
	dest: TextSize;
	/**
	 * Position of the marker in the original source
	 */
	source: TextSize;
}
export interface FormatRangeParams {
	path: RomePath;
	range: TextRange;
}
export interface FormatOnTypeParams {
	offset: TextSize;
	path: RomePath;
}
export interface FixFileParams {
	fix_file_mode: FixFileMode;
	path: RomePath;
}
/**
 * Which fixes should be applied during the analyzing phase
 */
export type FixFileMode = "SafeFixes" | "SafeAndSuggestedFixes";
export interface FixFileResult {
	/**
	 * List of all the code actions applied to the file
	 */
	actions: FixAction[];
	/**
	 * New source code for the file with all fixes applied
	 */
	code: string;
	/**
	 * number of skipped suggested fixes
	 */
	skipped_suggested_fixes: number;
}
export interface FixAction {
	group_name: string;
	/**
	 * Source range at which this action was applied
	 */
	range: TextRange;
	/**
	 * Name of the rule that emitted this code action
	 */
	rule_name: string;
}
export interface RenameParams {
	new_name: string;
	path: RomePath;
	symbol_at: TextSize;
}
export interface RenameResult {
	/**
	 * List of text edit operations to apply on the source code
	 */
	indels: TextEdit;
	/**
	 * Range of source code modified by this rename operation
	 */
	range: TextRange;
}
export interface Workspace {
	supportsFeature(
		params: SupportsFeatureParams,
	): Promise<SupportsFeatureResult>;
	updateSettings(params: UpdateSettingsParams): Promise<void>;
	openFile(params: OpenFileParams): Promise<void>;
	changeFile(params: ChangeFileParams): Promise<void>;
	closeFile(params: CloseFileParams): Promise<void>;
	getSyntaxTree(params: GetSyntaxTreeParams): Promise<GetSyntaxTreeResult>;
	getControlFlowGraph(params: GetControlFlowGraphParams): Promise<string>;
	getFormatterIr(params: GetFormatterIRParams): Promise<string>;
	pullDiagnostics(
		params: PullDiagnosticsParams,
	): Promise<PullDiagnosticsResult>;
	pullActions(params: PullActionsParams): Promise<PullActionsResult>;
	formatFile(params: FormatFileParams): Promise<Printed>;
	formatRange(params: FormatRangeParams): Promise<Printed>;
	formatOnType(params: FormatOnTypeParams): Promise<Printed>;
	fixFile(params: FixFileParams): Promise<FixFileResult>;
	rename(params: RenameParams): Promise<RenameResult>;
	destroy(): void;
}
export function createWorkspace(transport: Transport): Workspace {
	return {
		supportsFeature(params) {
			return transport.request("rome/supports_feature", params);
		},
		updateSettings(params) {
			return transport.request("rome/update_settings", params);
		},
		openFile(params) {
			return transport.request("rome/open_file", params);
		},
		changeFile(params) {
			return transport.request("rome/change_file", params);
		},
		closeFile(params) {
			return transport.request("rome/close_file", params);
		},
		getSyntaxTree(params) {
			return transport.request("rome/get_syntax_tree", params);
		},
		getControlFlowGraph(params) {
			return transport.request("rome/get_control_flow_graph", params);
		},
		getFormatterIr(params) {
			return transport.request("rome/get_formatter_ir", params);
		},
		pullDiagnostics(params) {
			return transport.request("rome/pull_diagnostics", params);
		},
		pullActions(params) {
			return transport.request("rome/pull_actions", params);
		},
		formatFile(params) {
			return transport.request("rome/format_file", params);
		},
		formatRange(params) {
			return transport.request("rome/format_range", params);
		},
		formatOnType(params) {
			return transport.request("rome/format_on_type", params);
		},
		fixFile(params) {
			return transport.request("rome/fix_file", params);
		},
		rename(params) {
			return transport.request("rome/rename", params);
		},
		destroy() {
			transport.destroy();
		},
	};
}<|MERGE_RESOLUTION|>--- conflicted
+++ resolved
@@ -223,11 +223,8 @@
 	noDupeKeys?: RuleConfiguration;
 	noExplicitAny?: RuleConfiguration;
 	noInvalidConstructorSuper?: RuleConfiguration;
-<<<<<<< HEAD
 	noPrecisionLoss?: RuleConfiguration;
-=======
 	noUnsafeFinally?: RuleConfiguration;
->>>>>>> 9f0ba142
 	/**
 	 * It enables the recommended rules for this group
 	 */
@@ -409,11 +406,8 @@
 	| "lint/nursery/noDupeKeys"
 	| "lint/nursery/noExplicitAny"
 	| "lint/nursery/noInvalidConstructorSuper"
-<<<<<<< HEAD
 	| "lint/nursery/noPrecisionLoss"
-=======
 	| "lint/nursery/noUnsafeFinally"
->>>>>>> 9f0ba142
 	| "lint/nursery/useCamelCase"
 	| "lint/nursery/useConst"
 	| "lint/nursery/useExhaustiveDependencies"
