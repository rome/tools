// Generated file, do not edit by hand, see `xtask/codegen`
import type { Transport } from "./transport";
export interface SupportsFeatureParams {
	feature: FeatureName;
	path: RomePath;
}
export type FeatureName = "Format" | "Lint";
export interface RomePath {
	id: FileId;
	path: string;
}
/**
 * An id that points into a file database.
 */
export type FileId = number;
export interface SupportsFeatureResult {
	reason?: UnsupportedReason;
}
export type UnsupportedReason =
	| "Ignored"
	| "FeatureNotEnabled"
	| "FileNotSupported";
export interface UpdateSettingsParams {
	configuration: Configuration;
}
/**
 * The configuration that is contained inside the file `rome.json`
 */
export interface Configuration {
	/**
	 * A field for the [JSON schema](https://json-schema.org/) specification
	 */
	$schema?: string;
	/**
	 * The configuration of the filesystem
	 */
	files?: FilesConfiguration;
	/**
	 * The configuration of the formatter
	 */
	formatter?: FormatterConfiguration;
	/**
	 * Specific configuration for the JavaScript language
	 */
	javascript?: JavascriptConfiguration;
	/**
	 * The configuration for the linter
	 */
	linter?: LinterConfiguration;
}
/**
 * The configuration of the filesystem
 */
export interface FilesConfiguration {
	/**
	 * A list of Unix shell style patterns. Rome tools will ignore files/folders that will match these patterns.
	 */
	ignore?: string[];
	/**
	 * The maximum allowed size for source code files in bytes. Files above this limit will be ignored for performance reason. Defaults to 1 MiB
	 */
	maxSize?: number;
}
export interface FormatterConfiguration {
	enabled?: boolean;
	/**
	 * Stores whether formatting should be allowed to proceed if a given file has syntax errors
	 */
	formatWithErrors?: boolean;
	/**
	 * A list of Unix shell style patterns. The formatter will ignore files/folders that will match these patterns.
	 */
	ignore?: string[];
	/**
	 * The size of the indentation, 2 by default
	 */
	indentSize?: number;
	/**
	 * The indent style.
	 */
	indentStyle?: PlainIndentStyle;
	/**
	 * What's the max width of a line. Defaults to 80.
	 */
	lineWidth?: LineWidth;
}
export interface JavascriptConfiguration {
	formatter?: JavascriptFormatter;
	/**
	* A list of global bindings that should be ignored by the analyzers

If defined here, they should not emit diagnostics. 
	 */
	globals?: string[];
}
export interface LinterConfiguration {
	/**
	 * if `false`, it disables the feature and the linter won't be executed. `true` by default
	 */
	enabled?: boolean;
	/**
	 * A list of Unix shell style patterns. The formatter will ignore files/folders that will match these patterns.
	 */
	ignore?: string[];
	/**
	 * List of rules
	 */
	rules?: Rules;
}
export type PlainIndentStyle = "tab" | "space";
/**
	* Validated value for the `line_width` formatter options

The allowed range of values is 1..=320 
	 */
export type LineWidth = number;
export interface JavascriptFormatter {
	/**
	 * When properties in objects are quoted. Defaults to asNeeded.
	 */
	quoteProperties?: QuoteProperties;
	/**
	 * The style for quotes. Defaults to double.
	 */
	quoteStyle?: QuoteStyle;
	/**
	 * Whether the formatter prints semicolons for all statements or only in for statements where it is necessary because of ASI.
	 */
	semicolons?: Semicolons;
	/**
	 * Print trailing commas wherever possible in multi-line comma-separated syntactic structures. Defaults to "all".
	 */
	trailingComma?: TrailingComma;
}
export interface Rules {
	a11y?: A11y;
	complexity?: Complexity;
	correctness?: Correctness;
	nursery?: Nursery;
	performance?: Performance;
	/**
	 * It enables the lint rules recommended by Rome. `true` by default.
	 */
	recommended?: boolean;
	security?: Security;
	style?: Style;
	suspicious?: Suspicious;
}
export type QuoteProperties = "asNeeded" | "preserve";
export type QuoteStyle = "double" | "single";
export type Semicolons = "always" | "asNeeded";
export type TrailingComma = "all" | "es5" | "none";
/**
 * A list of rules that belong to this group
 */
export interface A11y {
	/**
	 * Avoid the autoFocus attribute
	 */
	noAutofocus?: RuleConfiguration;
	/**
	 * Disallow target="_blank" attribute without rel="noreferrer"
	 */
	noBlankTarget?: RuleConfiguration;
	/**
	 * Prevent the usage of positive integers on tabIndex property
	 */
	noPositiveTabindex?: RuleConfiguration;
	/**
	 * It enables the recommended rules for this group
	 */
	recommended?: boolean;
	/**
	 * It asserts that alternative text to images or areas, help to rely on to screen readers to understand the purpose and the context of the image.
	 */
	useAltText?: RuleConfiguration;
	/**
	 * Enforce that anchor elements have content and that the content is accessible to screen readers.
	 */
	useAnchorContent?: RuleConfiguration;
	/**
	 * Enforces the usage of the attribute type for the element button
	 */
	useButtonType?: RuleConfiguration;
	/**
	 * Enforce to have the onClick mouse event with the onKeyUp, the onKeyDown, or the onKeyPress keyboard event.
	 */
	useKeyWithClickEvents?: RuleConfiguration;
	/**
	 * Enforce that onMouseOver/onMouseOut are accompanied by onFocus/onBlur for keyboard-only users. It is important to take into account users with physical disabilities who cannot use a mouse, who use assistive technology or screenreader.
	 */
	useKeyWithMouseEvents?: RuleConfiguration;
	/**
	 * Enforce that all anchors are valid, and they are navigable elements.
	 */
	useValidAnchor?: RuleConfiguration;
}
/**
 * A list of rules that belong to this group
 */
export interface Complexity {
	/**
	 * Disallow unnecessary boolean casts
	 */
	noExtraBooleanCast?: RuleConfiguration;
	/**
	 * Disallow unclear usage of multiple space characters in regular expression literals
	 */
	noMultipleSpacesInRegularExpressionLiterals?: RuleConfiguration;
	/**
	 * Disallow unnecessary fragments
	 */
	noUselessFragments?: RuleConfiguration;
	/**
	 * It enables the recommended rules for this group
	 */
	recommended?: boolean;
	/**
	 * Promotes the use of .flatMap() when map().flat() are used together.
	 */
	useFlatMap?: RuleConfiguration;
	/**
	 * Enforce using concise optional chain instead of chained logical expressions.
	 */
	useOptionalChain?: RuleConfiguration;
	/**
	 * Discard redundant terms from logical expressions.
	 */
	useSimplifiedLogicExpression?: RuleConfiguration;
}
/**
 * A list of rules that belong to this group
 */
export interface Correctness {
	/**
	 * Prevent passing of children as props.
	 */
	noChildrenProp?: RuleConfiguration;
	/**
	 * Prevents from having const variables being re-assigned.
	 */
	noConstAssign?: RuleConfiguration;
	/**
	 * Disallows empty destructuring patterns.
	 */
	noEmptyPattern?: RuleConfiguration;
	/**
	 * Disallow new operators with the Symbol object
	 */
	noNewSymbol?: RuleConfiguration;
	/**
	 * Prevent the usage of the return value of React.render.
	 */
	noRenderReturnValue?: RuleConfiguration;
	/**
	 * Prevents the usage of variables that haven't been declared inside the document
	 */
	noUndeclaredVariables?: RuleConfiguration;
	/**
	 * Avoid using unnecessary continue.
	 */
	noUnnecessaryContinue?: RuleConfiguration;
	/**
	 * Disallow unreachable code
	 */
	noUnreachable?: RuleConfiguration;
	/**
	 * Disallow unused variables.
	 */
	noUnusedVariables?: RuleConfiguration;
	/**
	 * This rules prevents void elements (AKA self-closing elements) from having children.
	 */
	noVoidElementsWithChildren?: RuleConfiguration;
	/**
	 * It enables the recommended rules for this group
	 */
	recommended?: boolean;
	/**
	 * Enforce "for" loop update clause moving the counter in the right direction.
	 */
	useValidForDirection?: RuleConfiguration;
}
/**
 * A list of rules that belong to this group
 */
export interface Nursery {
	/**
	 * Enforce that the accessKey attribute is not used on any HTML element.
	 */
	noAccessKey?: RuleConfiguration;
	/**
	 * Disallow assignments in expressions.
	 */
	noAssignInExpressions?: RuleConfiguration;
	/**
<<<<<<< HEAD
	 * Disallow comma operator.
	 */
	noCommaOperator?: RuleConfiguration;
	/**
	 * Disallow assignment operators in conditional expressions.
=======
	 * Disallow certain types.
>>>>>>> ba48b160
	 */
	noBannedTypes?: RuleConfiguration;
	/**
	 * Disallow TypeScript const enum
	 */
	noConstEnum?: RuleConfiguration;
	/**
	 * Disallow returning a value from a constructor.
	 */
	noConstructorReturn?: RuleConfiguration;
	/**
	 * Enforces that no distracting elements are used.
	 */
	noDistractingElements?: RuleConfiguration;
	/**
	 * Prevents object literals having more than one property declaration for the same name. If an object property with the same name is defined multiple times (except when combining a getter with a setter), only the last definition makes it into the object and previous definitions are ignored, which is likely a mistake.
	 */
	noDuplicateObjectKeys?: RuleConfiguration;
	/**
	 * Disallow the declaration of empty interfaces.
	 */
	noEmptyInterface?: RuleConfiguration;
	/**
	 * Prevents the wrong usage of the non-null assertion operator (!) in TypeScript files.
	 */
	noExtraNonNullAssertion?: RuleConfiguration;
	/**
	 * Check that the scope attribute is only used on th elements.
	 */
	noHeaderScope?: RuleConfiguration;
	/**
	 * Prevents the incorrect use of super() inside classes. It also checks whether a call super() is missing from classes that extends other constructors.
	 */
	noInvalidConstructorSuper?: RuleConfiguration;
	/**
	 * Disallow non-null assertions using the ! postfix operator.
	 */
	noNonNullAssertion?: RuleConfiguration;
	/**
	 * Disallow literal numbers that lose precision
	 */
	noPrecisionLoss?: RuleConfiguration;
	/**
	 * Enforce img alt prop does not contain the word "image", "picture", or "photo".
	 */
	noRedundantAlt?: RuleConfiguration;
	/**
	 * Prevents from having redundant "use strict".
	 */
	noRedundantUseStrict?: RuleConfiguration;
	/**
	 * This rule allows you to specify global variable names that you don’t want to use in your application.
	 */
	noRestrictedGlobals?: RuleConfiguration;
	/**
	 * Disallow returning a value from a setter
	 */
	noSetterReturn?: RuleConfiguration;
	/**
	 * Disallow comparison of expressions modifying the string case with non-compliant value.
	 */
	noStringCaseMismatch?: RuleConfiguration;
	/**
	 * Disallow control flow statements in finally blocks.
	 */
	noUnsafeFinally?: RuleConfiguration;
	/**
	 * Disallow useless case in switch statements.
	 */
	noUselessSwitchCase?: RuleConfiguration;
	/**
	 * Disallow the use of var
	 */
	noVar?: RuleConfiguration;
	/**
	 * Disallow returning a value from a function with the return type 'void'
	 */
	noVoidTypeReturn?: RuleConfiguration;
	/**
	 * Disallow with statements in non-strict contexts.
	 */
	noWith?: RuleConfiguration;
	/**
	 * It enables the recommended rules for this group
	 */
	recommended?: boolean;
	/**
	 * Enforce that ARIA state and property values are valid.
	 */
	useAriaPropTypes?: RuleConfiguration;
	/**
	 * Enforce that elements with ARIA roles must have all required ARIA attributes for that role.
	 */
	useAriaPropsForRole?: RuleConfiguration;
	/**
	 * Enforce camel case naming convention.
	 */
	useCamelCase?: RuleConfiguration;
	/**
	 * Require const declarations for variables that are never reassigned after declared.
	 */
	useConst?: RuleConfiguration;
	/**
	 * Enforce default function parameters and optional parameters to be last.
	 */
	useDefaultParameterLast?: RuleConfiguration;
	/**
	 * Enforce default clauses in switch statements to be last
	 */
	useDefaultSwitchClauseLast?: RuleConfiguration;
	/**
	 * Require that each enum member value be explicitly initialized.
	 */
	useEnumInitializers?: RuleConfiguration;
	/**
	 * Enforce all dependencies are correctly specified.
	 */
	useExhaustiveDependencies?: RuleConfiguration;
	/**
	 * Disallow the use of Math.pow in favor of the ** operator.
	 */
	useExponentiationOperator?: RuleConfiguration;
	/**
	 * Enforce that all React hooks are being called from the Top Level component functions.
	 */
	useHookAtTopLevel?: RuleConfiguration;
	/**
	 * Disallow parseInt() and Number.parseInt() in favor of binary, octal, and hexadecimal literals
	 */
	useNumericLiterals?: RuleConfiguration;
}
/**
 * A list of rules that belong to this group
 */
export interface Performance {
	/**
	 * Disallow the use of the delete operator
	 */
	noDelete?: RuleConfiguration;
	/**
	 * It enables the recommended rules for this group
	 */
	recommended?: boolean;
}
/**
 * A list of rules that belong to this group
 */
export interface Security {
	/**
	 * Prevent the usage of dangerous JSX props
	 */
	noDangerouslySetInnerHtml?: RuleConfiguration;
	/**
	 * Report when a DOM element or a component uses both children and dangerouslySetInnerHTML prop.
	 */
	noDangerouslySetInnerHtmlWithChildren?: RuleConfiguration;
	/**
	 * It enables the recommended rules for this group
	 */
	recommended?: boolean;
}
/**
 * A list of rules that belong to this group
 */
export interface Style {
	/**
	 * Disallow the use of arguments
	 */
	noArguments?: RuleConfiguration;
	/**
	 * Disallow implicit true values on JSX boolean attributes
	 */
	noImplicitBoolean?: RuleConfiguration;
	/**
	 * Disallow negation in the condition of an if statement if it has an else clause
	 */
	noNegationElse?: RuleConfiguration;
	/**
	 * Disallow the use of constants which its value is the upper-case version of its name.
	 */
	noShoutyConstants?: RuleConfiguration;
	/**
	 * Disallow template literals if interpolation and special-character handling are not needed
	 */
	noUnusedTemplateLiteral?: RuleConfiguration;
	/**
	 * It enables the recommended rules for this group
	 */
	recommended?: boolean;
	/**
	 * Requires following curly brace conventions. JavaScript allows the omission of curly braces when a block contains only one statement. However, it is considered by many to be best practice to never omit curly braces around blocks, even when they are optional, because it can lead to bugs and reduces code clarity.
	 */
	useBlockStatements?: RuleConfiguration;
	/**
	 * This rule enforces the use of <>...</> over <Fragment>...</Fragment>.
	 */
	useFragmentSyntax?: RuleConfiguration;
	/**
	 * Prevent extra closing tags for components without children
	 */
	useSelfClosingElements?: RuleConfiguration;
	/**
	 * When expressing array types, this rule promotes the usage of T[] shorthand instead of Array<T>.
	 */
	useShorthandArrayType?: RuleConfiguration;
	/**
	 * Enforces case clauses have a single statement, emits a quick fix wrapping the statements in a block
	 */
	useSingleCaseStatement?: RuleConfiguration;
	/**
	 * Disallow multiple variable declarations in the same variable statement
	 */
	useSingleVarDeclarator?: RuleConfiguration;
	/**
	 * Template literals are preferred over string concatenation.
	 */
	useTemplate?: RuleConfiguration;
	/**
	 * Enforce the use of while loops instead of for loops when the initializer and update expressions are not needed
	 */
	useWhile?: RuleConfiguration;
}
/**
 * A list of rules that belong to this group
 */
export interface Suspicious {
	/**
	 * Discourage the usage of Array index in keys.
	 */
	noArrayIndexKey?: RuleConfiguration;
	/**
	 * Disallows using an async function as a Promise executor.
	 */
	noAsyncPromiseExecutor?: RuleConfiguration;
	/**
	 * Disallow reassigning exceptions in catch clauses
	 */
	noCatchAssign?: RuleConfiguration;
	/**
	 * Prevent comments from being inserted as text nodes
	 */
	noCommentText?: RuleConfiguration;
	/**
	 * Disallow comparing against -0
	 */
	noCompareNegZero?: RuleConfiguration;
	/**
	 * Disallow the use of debugger
	 */
	noDebugger?: RuleConfiguration;
	/**
	 * Require the use of === and !==
	 */
	noDoubleEquals?: RuleConfiguration;
	/**
	 * Disallow duplicate function arguments name.
	 */
	noDuplicateParameters?: RuleConfiguration;
	/**
	 * Disallow the any type usage
	 */
	noExplicitAny?: RuleConfiguration;
	/**
	 * Disallow reassigning function declarations.
	 */
	noFunctionAssign?: RuleConfiguration;
	/**
	 * Disallow assigning to imported bindings
	 */
	noImportAssign?: RuleConfiguration;
	/**
	 * Disallow labels that share a name with a variable
	 */
	noLabelVar?: RuleConfiguration;
	/**
	 * Disallow identifiers from shadowing restricted names.
	 */
	noShadowRestrictedNames?: RuleConfiguration;
	/**
	 * Disallow sparse arrays
	 */
	noSparseArray?: RuleConfiguration;
	/**
	 * Disallow using unsafe negation.
	 */
	noUnsafeNegation?: RuleConfiguration;
	/**
	 * It enables the recommended rules for this group
	 */
	recommended?: boolean;
	/**
	 * This rule verifies the result of typeof $expr unary expressions is being compared to valid values, either string literals containing valid type names or other typeof expressions
	 */
	useValidTypeof?: RuleConfiguration;
}
export type RuleConfiguration = RulePlainConfiguration | RuleWithOptions;
export type RulePlainConfiguration = "warn" | "error" | "off";
export interface RuleWithOptions {
	level: RulePlainConfiguration;
	options: any;
}
export interface OpenFileParams {
	content: string;
	language_hint?: Language;
	path: RomePath;
	version: number;
}
/**
 * Supported languages by Rome
 */
export type Language =
	| "JavaScript"
	| "JavaScriptReact"
	| "TypeScript"
	| "TypeScriptReact"
	| "Json"
	| "Unknown";
export interface ChangeFileParams {
	content: string;
	path: RomePath;
	version: number;
}
export interface CloseFileParams {
	path: RomePath;
}
export interface GetSyntaxTreeParams {
	path: RomePath;
}
export interface GetSyntaxTreeResult {
	ast: string;
	cst: string;
}
export interface GetControlFlowGraphParams {
	cursor: TextSize;
	path: RomePath;
}
export type TextSize = number;
export interface GetFormatterIRParams {
	path: RomePath;
}
export interface PullDiagnosticsParams {
	categories: RuleCategories;
	max_diagnostics: number;
	path: RomePath;
}
export type RuleCategories = RuleCategory[];
export type RuleCategory = "Syntax" | "Lint" | "Action";
export interface PullDiagnosticsResult {
	diagnostics: Diagnostic[];
	errors: number;
	skipped_diagnostics: number;
}
/**
 * Serializable representation for a [Diagnostic](super::Diagnostic).
 */
export interface Diagnostic {
	advices: Advices;
	category?: Category;
	description: string;
	location: Location;
	message: MarkupBuf;
	severity: Severity;
	source?: Diagnostic;
	tags: DiagnosticTags;
	verbose_advices: Advices;
}
/**
 * Implementation of [Visitor] collecting serializable [Advice] into a vector.
 */
export interface Advices {
	advices: Advice[];
}
export type Category =
	| "lint/a11y/noAutofocus"
	| "lint/a11y/noBlankTarget"
	| "lint/a11y/noPositiveTabindex"
	| "lint/a11y/useAltText"
	| "lint/a11y/useAnchorContent"
	| "lint/a11y/useButtonType"
	| "lint/a11y/useKeyWithClickEvents"
	| "lint/a11y/useKeyWithMouseEvents"
	| "lint/a11y/useValidAnchor"
	| "lint/complexity/noExtraBooleanCast"
	| "lint/complexity/noMultipleSpacesInRegularExpressionLiterals"
	| "lint/complexity/noUselessFragments"
	| "lint/complexity/useFlatMap"
	| "lint/complexity/useOptionalChain"
	| "lint/complexity/useSimplifiedLogicExpression"
	| "lint/correctness/noChildrenProp"
	| "lint/correctness/noConstAssign"
	| "lint/correctness/noEmptyPattern"
	| "lint/correctness/noNewSymbol"
	| "lint/correctness/noRenderReturnValue"
	| "lint/correctness/noUndeclaredVariables"
	| "lint/correctness/noUnnecessaryContinue"
	| "lint/correctness/noUnreachable"
	| "lint/correctness/noUnusedVariables"
	| "lint/correctness/noVoidElementsWithChildren"
	| "lint/correctness/useValidForDirection"
	| "lint/nursery/noAccessKey"
	| "lint/nursery/noAssignInExpressions"
	| "lint/nursery/noWith"
	| "lint/nursery/noBannedTypes"
	| "lint/nursery/noConstEnum"
	| "lint/nursery/noConstructorReturn"
	| "lint/nursery/noDistractingElements"
	| "lint/nursery/noDuplicateObjectKeys"
	| "lint/nursery/noEmptyInterface"
	| "lint/nursery/noExtraNonNullAssertion"
	| "lint/nursery/noHeaderScope"
	| "lint/nursery/noInvalidConstructorSuper"
	| "lint/nursery/noNonNullAssertion"
	| "lint/nursery/noPrecisionLoss"
	| "lint/nursery/noRedundantAlt"
	| "lint/nursery/noRedundantUseStrict"
	| "lint/nursery/noRestrictedGlobals"
	| "lint/nursery/noCommaOperator"
	| "lint/nursery/noSetterReturn"
	| "lint/nursery/noStringCaseMismatch"
	| "lint/nursery/noUnsafeFinally"
	| "lint/nursery/noUselessSwitchCase"
	| "lint/nursery/noVar"
	| "lint/nursery/noVoidTypeReturn"
	| "lint/nursery/useAriaPropsForRole"
	| "lint/nursery/useAriaPropTypes"
	| "lint/nursery/useCamelCase"
	| "lint/nursery/useConst"
	| "lint/nursery/useDefaultParameterLast"
	| "lint/nursery/useDefaultSwitchClauseLast"
	| "lint/nursery/useEnumInitializers"
	| "lint/nursery/useExhaustiveDependencies"
	| "lint/nursery/useExponentiationOperator"
	| "lint/nursery/useNumericLiterals"
	| "lint/nursery/useValidForDirection"
	| "lint/nursery/useHookAtTopLevel"
	| "lint/performance/noDelete"
	| "lint/security/noDangerouslySetInnerHtml"
	| "lint/security/noDangerouslySetInnerHtmlWithChildren"
	| "lint/style/noArguments"
	| "lint/style/noImplicitBoolean"
	| "lint/style/noNegationElse"
	| "lint/style/noShoutyConstants"
	| "lint/style/noUnusedTemplateLiteral"
	| "lint/style/useBlockStatements"
	| "lint/style/useFragmentSyntax"
	| "lint/style/useSelfClosingElements"
	| "lint/style/useShorthandArrayType"
	| "lint/style/useSingleCaseStatement"
	| "lint/style/useSingleVarDeclarator"
	| "lint/style/useTemplate"
	| "lint/style/useWhile"
	| "lint/suspicious/noArrayIndexKey"
	| "lint/suspicious/noAsyncPromiseExecutor"
	| "lint/suspicious/noCatchAssign"
	| "lint/suspicious/noCommentText"
	| "lint/suspicious/noCompareNegZero"
	| "lint/suspicious/noDebugger"
	| "lint/suspicious/noDoubleEquals"
	| "lint/suspicious/noDuplicateParameters"
	| "lint/suspicious/noExplicitAny"
	| "lint/suspicious/noFunctionAssign"
	| "lint/suspicious/noImportAssign"
	| "lint/suspicious/noLabelVar"
	| "lint/suspicious/noShadowRestrictedNames"
	| "lint/suspicious/noSparseArray"
	| "lint/suspicious/noUnsafeNegation"
	| "lint/suspicious/useValidTypeof"
	| "files/missingHandler"
	| "format"
	| "internalError/io"
	| "internalError/fs"
	| "internalError/panic"
	| "parse"
	| "parse/noSuperWithoutExtends"
	| "lint"
	| "lint/a11y"
	| "lint/complexity"
	| "lint/correctness"
	| "lint/nursery"
	| "lint/performance"
	| "lint/security"
	| "lint/style"
	| "lint/suspicious"
	| "lint/configuration"
	| "suppressions/parse"
	| "suppressions/unknownGroup"
	| "suppressions/unknownRule"
	| "suppressions/unused"
	| "suppressions/deprecatedSyntax"
	| "configuration"
	| "args/fileNotFound"
	| "flags/invalid"
	| "semanticTests";
export interface Location {
	path?: Resource_for_String;
	source_code?: string;
	span?: TextRange;
}
export type MarkupBuf = MarkupNodeBuf[];
/**
 * The severity to associate to a diagnostic.
 */
export type Severity = "Fatal" | "Error" | "Warning" | "Information" | "Hint";
export type DiagnosticTags = DiagnosticTag[];
/**
	* Serializable representation of a [Diagnostic](super::Diagnostic) advice

See the [Visitor] trait for additional documentation on all the supported advice types. 
	 */
export type Advice =
	| { Log: [LogCategory, MarkupBuf] }
	| { List: MarkupBuf[] }
	| { Frame: Location }
	| { Diff: TextEdit }
	| { Backtrace: [MarkupBuf, Backtrace] }
	| { Command: string }
	| { Group: [MarkupBuf, Advices] };
/**
 * Represents the resource a diagnostic is associated with.
 */
export type Resource_for_String =
	| "Argv"
	| "Memory"
	| { File: FilePath_for_String };
export type TextRange = [TextSize, TextSize];
export interface MarkupNodeBuf {
	content: string;
	elements: MarkupElement[];
}
/**
 * Internal enum used to automatically generate bit offsets for [DiagnosticTags] and help with the implementation of `serde` and `schemars` for tags.
 */
export type DiagnosticTag =
	| "Fixable"
	| "Internal"
	| "UnnecessaryCode"
	| "DeprecatedCode";
/**
 * The category for a log advice, defines how the message should be presented to the user.
 */
export type LogCategory = "None" | "Info" | "Warn" | "Error";
export interface TextEdit {
	dictionary: string;
	ops: CompressedOp[];
}
export type Backtrace = BacktraceFrame[];
/**
 * Represents the path of a file on the filesystem.
 */
export type FilePath_for_String =
	| { Path: string }
	| { FileId: FileId }
	| { PathAndId: { file_id: FileId; path: string } };
/**
 * Enumeration of all the supported markup elements
 */
export type MarkupElement =
	| "Emphasis"
	| "Dim"
	| "Italic"
	| "Underline"
	| "Error"
	| "Success"
	| "Warn"
	| "Info"
	| "Inverse"
	| { Hyperlink: { href: string } };
export type CompressedOp =
	| { DiffOp: DiffOp }
	| { EqualLines: { line_count: number } };
/**
 * Serializable representation of a backtrace frame.
 */
export interface BacktraceFrame {
	ip: number;
	symbols: BacktraceSymbol[];
}
export type DiffOp =
	| { Equal: { range: TextRange } }
	| { Insert: { range: TextRange } }
	| { Delete: { range: TextRange } };
/**
 * Serializable representation of a backtrace frame symbol.
 */
export interface BacktraceSymbol {
	colno?: number;
	filename?: string;
	lineno?: number;
	name?: string;
}
export interface PullActionsParams {
	path: RomePath;
	range: TextRange;
}
export interface PullActionsResult {
	actions: CodeAction[];
}
export interface CodeAction {
	category: ActionCategory;
	rule_name?: [string, string];
	suggestion: CodeSuggestion;
}
/**
	* The category of a code action, this type maps directly to the [CodeActionKind] type in the Language Server Protocol specification

[CodeActionKind]: https://microsoft.github.io/language-server-protocol/specifications/lsp/3.17/specification/#codeActionKind 
	 */
export type ActionCategory =
	| "QuickFix"
	| { Refactor: RefactorKind }
	| { Source: SourceActionKind }
	| { Other: string };
/**
 * A Suggestion that is provided by Rome's linter, and can be reported to the user, and can be automatically applied if it has the right [`Applicability`].
 */
export interface CodeSuggestion {
	applicability: Applicability;
	labels: TextRange[];
	msg: MarkupBuf;
	/**
	 * If the `FileId` is `None`, it's in the same file as his parent.
	 */
	span: FileSpan;
	suggestion: TextEdit;
}
/**
 * The sub-category of a refactor code action
 */
export type RefactorKind =
	| "None"
	| "Extract"
	| "Inline"
	| "Rewrite"
	| { Other: string };
/**
 * The sub-category of a source code action
 */
export type SourceActionKind =
	| "None"
	| "FixAll"
	| "OrganizeImports"
	| { Other: string };
/**
 * Indicates how a tool should manage this suggestion.
 */
export type Applicability = "Always" | "MaybeIncorrect";
/**
 * A range that is indexed in a specific file.
 */
export interface FileSpan {
	file: FileId;
	range: TextRange;
}
export interface FormatFileParams {
	path: RomePath;
}
export interface Printed {
	code: string;
	range?: TextRange;
	sourcemap: SourceMarker[];
	verbatim_ranges: TextRange[];
}
/**
 * Lightweight sourcemap marker between source and output tokens
 */
export interface SourceMarker {
	/**
	 * Position of the marker in the output code
	 */
	dest: TextSize;
	/**
	 * Position of the marker in the original source
	 */
	source: TextSize;
}
export interface FormatRangeParams {
	path: RomePath;
	range: TextRange;
}
export interface FormatOnTypeParams {
	offset: TextSize;
	path: RomePath;
}
export interface FixFileParams {
	fix_file_mode: FixFileMode;
	path: RomePath;
}
/**
 * Which fixes should be applied during the analyzing phase
 */
export type FixFileMode = "SafeFixes" | "SafeAndSuggestedFixes";
export interface FixFileResult {
	/**
	 * List of all the code actions applied to the file
	 */
	actions: FixAction[];
	/**
	 * New source code for the file with all fixes applied
	 */
	code: string;
	/**
	 * number of skipped suggested fixes
	 */
	skipped_suggested_fixes: number;
}
export interface FixAction {
	/**
	 * Source range at which this action was applied
	 */
	range: TextRange;
	/**
	 * Name of the rule group and rule that emitted this code action
	 */
	rule_name?: [string, string];
}
export interface RenameParams {
	new_name: string;
	path: RomePath;
	symbol_at: TextSize;
}
export interface RenameResult {
	/**
	 * List of text edit operations to apply on the source code
	 */
	indels: TextEdit;
	/**
	 * Range of source code modified by this rename operation
	 */
	range: TextRange;
}
export interface Workspace {
	supportsFeature(
		params: SupportsFeatureParams,
	): Promise<SupportsFeatureResult>;
	updateSettings(params: UpdateSettingsParams): Promise<void>;
	openFile(params: OpenFileParams): Promise<void>;
	changeFile(params: ChangeFileParams): Promise<void>;
	closeFile(params: CloseFileParams): Promise<void>;
	getSyntaxTree(params: GetSyntaxTreeParams): Promise<GetSyntaxTreeResult>;
	getControlFlowGraph(params: GetControlFlowGraphParams): Promise<string>;
	getFormatterIr(params: GetFormatterIRParams): Promise<string>;
	pullDiagnostics(
		params: PullDiagnosticsParams,
	): Promise<PullDiagnosticsResult>;
	pullActions(params: PullActionsParams): Promise<PullActionsResult>;
	formatFile(params: FormatFileParams): Promise<Printed>;
	formatRange(params: FormatRangeParams): Promise<Printed>;
	formatOnType(params: FormatOnTypeParams): Promise<Printed>;
	fixFile(params: FixFileParams): Promise<FixFileResult>;
	rename(params: RenameParams): Promise<RenameResult>;
	destroy(): void;
}
export function createWorkspace(transport: Transport): Workspace {
	return {
		supportsFeature(params) {
			return transport.request("rome/supports_feature", params);
		},
		updateSettings(params) {
			return transport.request("rome/update_settings", params);
		},
		openFile(params) {
			return transport.request("rome/open_file", params);
		},
		changeFile(params) {
			return transport.request("rome/change_file", params);
		},
		closeFile(params) {
			return transport.request("rome/close_file", params);
		},
		getSyntaxTree(params) {
			return transport.request("rome/get_syntax_tree", params);
		},
		getControlFlowGraph(params) {
			return transport.request("rome/get_control_flow_graph", params);
		},
		getFormatterIr(params) {
			return transport.request("rome/get_formatter_ir", params);
		},
		pullDiagnostics(params) {
			return transport.request("rome/pull_diagnostics", params);
		},
		pullActions(params) {
			return transport.request("rome/pull_actions", params);
		},
		formatFile(params) {
			return transport.request("rome/format_file", params);
		},
		formatRange(params) {
			return transport.request("rome/format_range", params);
		},
		formatOnType(params) {
			return transport.request("rome/format_on_type", params);
		},
		fixFile(params) {
			return transport.request("rome/fix_file", params);
		},
		rename(params) {
			return transport.request("rome/rename", params);
		},
		destroy() {
			transport.destroy();
		},
	};
}<|MERGE_RESOLUTION|>--- conflicted
+++ resolved
@@ -294,17 +294,13 @@
 	 */
 	noAssignInExpressions?: RuleConfiguration;
 	/**
-<<<<<<< HEAD
+	 * Disallow certain types.
+	 */
+	noBannedTypes?: RuleConfiguration;
+	/**
 	 * Disallow comma operator.
 	 */
 	noCommaOperator?: RuleConfiguration;
-	/**
-	 * Disallow assignment operators in conditional expressions.
-=======
-	 * Disallow certain types.
->>>>>>> ba48b160
-	 */
-	noBannedTypes?: RuleConfiguration;
 	/**
 	 * Disallow TypeScript const enum
 	 */
