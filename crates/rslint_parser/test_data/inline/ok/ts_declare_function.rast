--- conflicted
+++ resolved
@@ -2,134 +2,116 @@
     interpreter_token: missing (optional),
     directives: JsDirectiveList [],
     items: JsModuleItemList [
-        TsDeclareFunctionStatement {
+        TsDeclareStatement {
             declare_token: DECLARE_KW@0..8 "declare" [] [Whitespace(" ")],
-            async_token: missing (optional),
-            function_token: FUNCTION_KW@8..17 "function" [] [Whitespace(" ")],
-            id: JsIdentifierBinding {
-                name_token: IDENT@17..21 "test" [] [],
-            },
-            type_parameters: TsTypeParameters {
-                l_angle_token: L_ANGLE@21..22 "<" [] [],
-                items: TsTypeParameterList [
-                    TsTypeParameter {
-                        name: TsTypeParameterName {
-                            ident_token: IDENT@22..23 "A" [] [],
-                        },
-                        constraint: missing (optional),
-                        default: missing (optional),
+            declaration: TsDeclareFunctionStatement {
+                async_token: missing (optional),
+                function_token: FUNCTION_KW@8..17 "function" [] [Whitespace(" ")],
+                id: JsIdentifierBinding {
+                    name_token: IDENT@17..21 "test" [] [],
+                },
+                type_parameters: TsTypeParameters {
+                    l_angle_token: L_ANGLE@21..22 "<" [] [],
+                    items: TsTypeParameterList [
+                        TsTypeParameter {
+                            name: TsTypeParameterName {
+                                ident_token: IDENT@22..23 "A" [] [],
+                            },
+                            constraint: missing (optional),
+                            default: missing (optional),
+                        },
+                        COMMA@23..25 "," [] [Whitespace(" ")],
+                        TsTypeParameter {
+                            name: TsTypeParameterName {
+                                ident_token: IDENT@25..26 "B" [] [],
+                            },
+                            constraint: missing (optional),
+                            default: missing (optional),
+                        },
+                        COMMA@26..28 "," [] [Whitespace(" ")],
+                        TsTypeParameter {
+                            name: TsTypeParameterName {
+                                ident_token: IDENT@28..29 "R" [] [],
+                            },
+                            constraint: missing (optional),
+                            default: missing (optional),
+                        },
+                    ],
+                    r_angle_token: R_ANGLE@29..30 ">" [] [],
+                },
+                parameters: JsParameters {
+                    l_paren_token: L_PAREN@30..31 "(" [] [],
+                    items: JsParameterList [
+                        JsFormalParameter {
+                            binding: JsIdentifierBinding {
+                                name_token: IDENT@31..32 "a" [] [],
+                            },
+                            question_mark_token: missing (optional),
+                            type_annotation: TsTypeAnnotation {
+                                colon_token: COLON@32..34 ":" [] [Whitespace(" ")],
+                                ty: TsReferenceType {
+                                    name: JsReferenceIdentifier {
+                                        value_token: IDENT@34..35 "A" [] [],
+                                    },
+                                    type_arguments: missing (optional),
+                                },
+                            },
+                            initializer: missing (optional),
+                        },
+                        COMMA@35..37 "," [] [Whitespace(" ")],
+                        JsFormalParameter {
+                            binding: JsIdentifierBinding {
+                                name_token: IDENT@37..38 "b" [] [],
+                            },
+                            question_mark_token: missing (optional),
+                            type_annotation: TsTypeAnnotation {
+                                colon_token: COLON@38..40 ":" [] [Whitespace(" ")],
+                                ty: TsReferenceType {
+                                    name: JsReferenceIdentifier {
+                                        value_token: IDENT@40..41 "B" [] [],
+                                    },
+                                    type_arguments: missing (optional),
+                                },
+                            },
+                            initializer: missing (optional),
+                        },
+                    ],
+                    r_paren_token: R_PAREN@41..42 ")" [] [],
+                },
+                return_type_annotation: TsReturnTypeAnnotation {
+                    colon_token: COLON@42..44 ":" [] [Whitespace(" ")],
+                    ty: TsReferenceType {
+                        name: JsReferenceIdentifier {
+                            value_token: IDENT@44..45 "R" [] [],
+                        },
+                        type_arguments: missing (optional),
                     },
-                    COMMA@23..25 "," [] [Whitespace(" ")],
-                    TsTypeParameter {
-                        name: TsTypeParameterName {
-                            ident_token: IDENT@25..26 "B" [] [],
-                        },
-                        constraint: missing (optional),
-                        default: missing (optional),
-                    },
-                    COMMA@26..28 "," [] [Whitespace(" ")],
-                    TsTypeParameter {
-                        name: TsTypeParameterName {
-                            ident_token: IDENT@28..29 "R" [] [],
-                        },
-                        constraint: missing (optional),
-                        default: missing (optional),
-                    },
-                ],
-                r_angle_token: R_ANGLE@29..30 ">" [] [],
-            },
-            parameters: JsParameters {
-                l_paren_token: L_PAREN@30..31 "(" [] [],
-                items: JsParameterList [
-                    JsFormalParameter {
-                        binding: JsIdentifierBinding {
-                            name_token: IDENT@31..32 "a" [] [],
-                        },
-                        question_mark_token: missing (optional),
-                        type_annotation: TsTypeAnnotation {
-                            colon_token: COLON@32..34 ":" [] [Whitespace(" ")],
-                            ty: TsReferenceType {
-                                name: JsReferenceIdentifier {
-                                    value_token: IDENT@34..35 "A" [] [],
-                                },
-                                type_arguments: missing (optional),
-                            },
-                        },
-                        initializer: missing (optional),
-                    },
-                    COMMA@35..37 "," [] [Whitespace(" ")],
-                    JsFormalParameter {
-                        binding: JsIdentifierBinding {
-                            name_token: IDENT@37..38 "b" [] [],
-                        },
-                        question_mark_token: missing (optional),
-                        type_annotation: TsTypeAnnotation {
-                            colon_token: COLON@38..40 ":" [] [Whitespace(" ")],
-                            ty: TsReferenceType {
-                                name: JsReferenceIdentifier {
-                                    value_token: IDENT@40..41 "B" [] [],
-                                },
-                                type_arguments: missing (optional),
-                            },
-                        },
-                        initializer: missing (optional),
-                    },
-                ],
-                r_paren_token: R_PAREN@41..42 ")" [] [],
-            },
-            return_type_annotation: TsReturnTypeAnnotation {
-                colon_token: COLON@42..44 ":" [] [Whitespace(" ")],
-                ty: TsReferenceType {
-                    name: JsReferenceIdentifier {
-                        value_token: IDENT@44..45 "R" [] [],
-                    },
-                    type_arguments: missing (optional),
-                },
-            },
-            semicolon_token: SEMICOLON@45..46 ";" [] [],
+                },
+                semicolon_token: SEMICOLON@45..46 ";" [] [],
+            },
         },
-        TsDeclareFunctionStatement {
+        TsDeclareStatement {
             declare_token: DECLARE_KW@46..55 "declare" [Newline("\n")] [Whitespace(" ")],
-            async_token: missing (optional),
-            function_token: FUNCTION_KW@55..64 "function" [] [Whitespace(" ")],
-            id: JsIdentifierBinding {
-                name_token: IDENT@64..69 "test2" [] [],
-            },
-            type_parameters: missing (optional),
-            parameters: JsParameters {
-                l_paren_token: L_PAREN@69..70 "(" [] [],
-                items: JsParameterList [
-                    JsFormalParameter {
-                        binding: JsObjectBindingPattern {
-                            l_curly_token: L_CURLY@70..72 "{" [] [Whitespace(" ")],
-                            properties: JsObjectBindingPatternPropertyList [
-                                JsObjectBindingPatternShorthandProperty {
-                                    identifier: JsIdentifierBinding {
-                                        name_token: IDENT@72..74 "a" [] [Whitespace(" ")],
+            declaration: TsDeclareFunctionStatement {
+                async_token: missing (optional),
+                function_token: FUNCTION_KW@55..64 "function" [] [Whitespace(" ")],
+                id: JsIdentifierBinding {
+                    name_token: IDENT@64..69 "test2" [] [],
+                },
+                type_parameters: missing (optional),
+                parameters: JsParameters {
+                    l_paren_token: L_PAREN@69..70 "(" [] [],
+                    items: JsParameterList [
+                        JsFormalParameter {
+                            binding: JsObjectBindingPattern {
+                                l_curly_token: L_CURLY@70..72 "{" [] [Whitespace(" ")],
+                                properties: JsObjectBindingPatternPropertyList [
+                                    JsObjectBindingPatternShorthandProperty {
+                                        identifier: JsIdentifierBinding {
+                                            name_token: IDENT@72..74 "a" [] [Whitespace(" ")],
+                                        },
+                                        init: missing (optional),
                                     },
-<<<<<<< HEAD
-                                    init: missing (optional),
-                                },
-                            ],
-                            r_curly_token: R_CURLY@74..75 "}" [] [],
-                        },
-                        question_mark_token: QUESTION@75..76 "?" [] [],
-                        type_annotation: TsTypeAnnotation {
-                            colon_token: COLON@76..78 ":" [] [Whitespace(" ")],
-                            ty: TsObjectType {
-                                l_curly_token: L_CURLY@78..80 "{" [] [Whitespace(" ")],
-                                members: TsTypeMemberList [
-                                    TsPropertySignatureTypeMember {
-                                        readonly_token: missing (optional),
-                                        name: JsLiteralMemberName {
-                                            value: IDENT@80..81 "a" [] [],
-                                        },
-                                        optional_token_token: missing (optional),
-                                        type_annotation: TsTypeAnnotation {
-                                            colon_token: COLON@81..83 ":" [] [Whitespace(" ")],
-                                            ty: TsStringLiteralType {
-                                                literal_token: JS_STRING_LITERAL@83..92 "\"string\"" [] [Whitespace(" ")],
-=======
                                 ],
                                 r_curly_token: R_CURLY@74..75 "}" [] [],
                             },
@@ -150,22 +132,21 @@
                                                 ty: TsStringLiteralType {
                                                     literal_token: JS_STRING_LITERAL@83..92 "\"string\"" [] [Whitespace(" ")],
                                                 },
->>>>>>> af4df8cc
                                             },
+                                            separator_token: missing (optional),
                                         },
-                                        separator_token: missing (optional),
-                                    },
-                                ],
-                                r_curly_token: R_CURLY@92..93 "}" [] [],
-                            },
-                        },
-                        initializer: missing (optional),
-                    },
-                ],
-                r_paren_token: R_PAREN@93..94 ")" [] [],
-            },
-            return_type_annotation: missing (optional),
-            semicolon_token: missing (optional),
+                                    ],
+                                    r_curly_token: R_CURLY@92..93 "}" [] [],
+                                },
+                            },
+                            initializer: missing (optional),
+                        },
+                    ],
+                    r_paren_token: R_PAREN@93..94 ")" [] [],
+                },
+                return_type_annotation: missing (optional),
+                semicolon_token: missing (optional),
+            },
         },
         JsExpressionStatement {
             expression: JsIdentifierExpression {
@@ -204,107 +185,109 @@
   0: (empty)
   1: JS_DIRECTIVE_LIST@0..0
   2: JS_MODULE_ITEM_LIST@0..134
-    0: TS_DECLARE_FUNCTION_STATEMENT@0..46
+    0: TS_DECLARE_STATEMENT@0..46
       0: DECLARE_KW@0..8 "declare" [] [Whitespace(" ")]
-      1: (empty)
-      2: FUNCTION_KW@8..17 "function" [] [Whitespace(" ")]
-      3: JS_IDENTIFIER_BINDING@17..21
-        0: IDENT@17..21 "test" [] []
-      4: TS_TYPE_PARAMETERS@21..30
-        0: L_ANGLE@21..22 "<" [] []
-        1: TS_TYPE_PARAMETER_LIST@22..29
-          0: TS_TYPE_PARAMETER@22..23
-            0: TS_TYPE_PARAMETER_NAME@22..23
-              0: IDENT@22..23 "A" [] []
+      1: TS_DECLARE_FUNCTION_STATEMENT@8..46
+        0: (empty)
+        1: FUNCTION_KW@8..17 "function" [] [Whitespace(" ")]
+        2: JS_IDENTIFIER_BINDING@17..21
+          0: IDENT@17..21 "test" [] []
+        3: TS_TYPE_PARAMETERS@21..30
+          0: L_ANGLE@21..22 "<" [] []
+          1: TS_TYPE_PARAMETER_LIST@22..29
+            0: TS_TYPE_PARAMETER@22..23
+              0: TS_TYPE_PARAMETER_NAME@22..23
+                0: IDENT@22..23 "A" [] []
+              1: (empty)
+              2: (empty)
+            1: COMMA@23..25 "," [] [Whitespace(" ")]
+            2: TS_TYPE_PARAMETER@25..26
+              0: TS_TYPE_PARAMETER_NAME@25..26
+                0: IDENT@25..26 "B" [] []
+              1: (empty)
+              2: (empty)
+            3: COMMA@26..28 "," [] [Whitespace(" ")]
+            4: TS_TYPE_PARAMETER@28..29
+              0: TS_TYPE_PARAMETER_NAME@28..29
+                0: IDENT@28..29 "R" [] []
+              1: (empty)
+              2: (empty)
+          2: R_ANGLE@29..30 ">" [] []
+        4: JS_PARAMETERS@30..42
+          0: L_PAREN@30..31 "(" [] []
+          1: JS_PARAMETER_LIST@31..41
+            0: JS_FORMAL_PARAMETER@31..35
+              0: JS_IDENTIFIER_BINDING@31..32
+                0: IDENT@31..32 "a" [] []
+              1: (empty)
+              2: TS_TYPE_ANNOTATION@32..35
+                0: COLON@32..34 ":" [] [Whitespace(" ")]
+                1: TS_REFERENCE_TYPE@34..35
+                  0: JS_REFERENCE_IDENTIFIER@34..35
+                    0: IDENT@34..35 "A" [] []
+                  1: (empty)
+              3: (empty)
+            1: COMMA@35..37 "," [] [Whitespace(" ")]
+            2: JS_FORMAL_PARAMETER@37..41
+              0: JS_IDENTIFIER_BINDING@37..38
+                0: IDENT@37..38 "b" [] []
+              1: (empty)
+              2: TS_TYPE_ANNOTATION@38..41
+                0: COLON@38..40 ":" [] [Whitespace(" ")]
+                1: TS_REFERENCE_TYPE@40..41
+                  0: JS_REFERENCE_IDENTIFIER@40..41
+                    0: IDENT@40..41 "B" [] []
+                  1: (empty)
+              3: (empty)
+          2: R_PAREN@41..42 ")" [] []
+        5: TS_RETURN_TYPE_ANNOTATION@42..45
+          0: COLON@42..44 ":" [] [Whitespace(" ")]
+          1: TS_REFERENCE_TYPE@44..45
+            0: JS_REFERENCE_IDENTIFIER@44..45
+              0: IDENT@44..45 "R" [] []
             1: (empty)
-            2: (empty)
-          1: COMMA@23..25 "," [] [Whitespace(" ")]
-          2: TS_TYPE_PARAMETER@25..26
-            0: TS_TYPE_PARAMETER_NAME@25..26
-              0: IDENT@25..26 "B" [] []
-            1: (empty)
-            2: (empty)
-          3: COMMA@26..28 "," [] [Whitespace(" ")]
-          4: TS_TYPE_PARAMETER@28..29
-            0: TS_TYPE_PARAMETER_NAME@28..29
-              0: IDENT@28..29 "R" [] []
-            1: (empty)
-            2: (empty)
-        2: R_ANGLE@29..30 ">" [] []
-      5: JS_PARAMETERS@30..42
-        0: L_PAREN@30..31 "(" [] []
-        1: JS_PARAMETER_LIST@31..41
-          0: JS_FORMAL_PARAMETER@31..35
-            0: JS_IDENTIFIER_BINDING@31..32
-              0: IDENT@31..32 "a" [] []
-            1: (empty)
-            2: TS_TYPE_ANNOTATION@32..35
-              0: COLON@32..34 ":" [] [Whitespace(" ")]
-              1: TS_REFERENCE_TYPE@34..35
-                0: JS_REFERENCE_IDENTIFIER@34..35
-                  0: IDENT@34..35 "A" [] []
-                1: (empty)
-            3: (empty)
-          1: COMMA@35..37 "," [] [Whitespace(" ")]
-          2: JS_FORMAL_PARAMETER@37..41
-            0: JS_IDENTIFIER_BINDING@37..38
-              0: IDENT@37..38 "b" [] []
-            1: (empty)
-            2: TS_TYPE_ANNOTATION@38..41
-              0: COLON@38..40 ":" [] [Whitespace(" ")]
-              1: TS_REFERENCE_TYPE@40..41
-                0: JS_REFERENCE_IDENTIFIER@40..41
-                  0: IDENT@40..41 "B" [] []
-                1: (empty)
-            3: (empty)
-        2: R_PAREN@41..42 ")" [] []
-      6: TS_RETURN_TYPE_ANNOTATION@42..45
-        0: COLON@42..44 ":" [] [Whitespace(" ")]
-        1: TS_REFERENCE_TYPE@44..45
-          0: JS_REFERENCE_IDENTIFIER@44..45
-            0: IDENT@44..45 "R" [] []
-          1: (empty)
-      7: SEMICOLON@45..46 ";" [] []
-    1: TS_DECLARE_FUNCTION_STATEMENT@46..94
+        6: SEMICOLON@45..46 ";" [] []
+    1: TS_DECLARE_STATEMENT@46..94
       0: DECLARE_KW@46..55 "declare" [Newline("\n")] [Whitespace(" ")]
-      1: (empty)
-      2: FUNCTION_KW@55..64 "function" [] [Whitespace(" ")]
-      3: JS_IDENTIFIER_BINDING@64..69
-        0: IDENT@64..69 "test2" [] []
-      4: (empty)
-      5: JS_PARAMETERS@69..94
-        0: L_PAREN@69..70 "(" [] []
-        1: JS_PARAMETER_LIST@70..93
-          0: JS_FORMAL_PARAMETER@70..93
-            0: JS_OBJECT_BINDING_PATTERN@70..75
-              0: L_CURLY@70..72 "{" [] [Whitespace(" ")]
-              1: JS_OBJECT_BINDING_PATTERN_PROPERTY_LIST@72..74
-                0: JS_OBJECT_BINDING_PATTERN_SHORTHAND_PROPERTY@72..74
-                  0: JS_IDENTIFIER_BINDING@72..74
-                    0: IDENT@72..74 "a" [] [Whitespace(" ")]
-                  1: (empty)
-              2: R_CURLY@74..75 "}" [] []
-            1: QUESTION@75..76 "?" [] []
-            2: TS_TYPE_ANNOTATION@76..93
-              0: COLON@76..78 ":" [] [Whitespace(" ")]
-              1: TS_OBJECT_TYPE@78..93
-                0: L_CURLY@78..80 "{" [] [Whitespace(" ")]
-                1: TS_TYPE_MEMBER_LIST@80..92
-                  0: TS_PROPERTY_SIGNATURE_TYPE_MEMBER@80..92
-                    0: (empty)
-                    1: JS_LITERAL_MEMBER_NAME@80..81
-                      0: IDENT@80..81 "a" [] []
-                    2: (empty)
-                    3: TS_TYPE_ANNOTATION@81..92
-                      0: COLON@81..83 ":" [] [Whitespace(" ")]
-                      1: TS_STRING_LITERAL_TYPE@83..92
-                        0: JS_STRING_LITERAL@83..92 "\"string\"" [] [Whitespace(" ")]
-                    4: (empty)
-                2: R_CURLY@92..93 "}" [] []
-            3: (empty)
-        2: R_PAREN@93..94 ")" [] []
-      6: (empty)
-      7: (empty)
+      1: TS_DECLARE_FUNCTION_STATEMENT@55..94
+        0: (empty)
+        1: FUNCTION_KW@55..64 "function" [] [Whitespace(" ")]
+        2: JS_IDENTIFIER_BINDING@64..69
+          0: IDENT@64..69 "test2" [] []
+        3: (empty)
+        4: JS_PARAMETERS@69..94
+          0: L_PAREN@69..70 "(" [] []
+          1: JS_PARAMETER_LIST@70..93
+            0: JS_FORMAL_PARAMETER@70..93
+              0: JS_OBJECT_BINDING_PATTERN@70..75
+                0: L_CURLY@70..72 "{" [] [Whitespace(" ")]
+                1: JS_OBJECT_BINDING_PATTERN_PROPERTY_LIST@72..74
+                  0: JS_OBJECT_BINDING_PATTERN_SHORTHAND_PROPERTY@72..74
+                    0: JS_IDENTIFIER_BINDING@72..74
+                      0: IDENT@72..74 "a" [] [Whitespace(" ")]
+                    1: (empty)
+                2: R_CURLY@74..75 "}" [] []
+              1: QUESTION@75..76 "?" [] []
+              2: TS_TYPE_ANNOTATION@76..93
+                0: COLON@76..78 ":" [] [Whitespace(" ")]
+                1: TS_OBJECT_TYPE@78..93
+                  0: L_CURLY@78..80 "{" [] [Whitespace(" ")]
+                  1: TS_TYPE_MEMBER_LIST@80..92
+                    0: TS_PROPERTY_SIGNATURE_TYPE_MEMBER@80..92
+                      0: (empty)
+                      1: JS_LITERAL_MEMBER_NAME@80..81
+                        0: IDENT@80..81 "a" [] []
+                      2: (empty)
+                      3: TS_TYPE_ANNOTATION@81..92
+                        0: COLON@81..83 ":" [] [Whitespace(" ")]
+                        1: TS_STRING_LITERAL_TYPE@83..92
+                          0: JS_STRING_LITERAL@83..92 "\"string\"" [] [Whitespace(" ")]
+                      4: (empty)
+                  2: R_CURLY@92..93 "}" [] []
+              3: (empty)
+          2: R_PAREN@93..94 ")" [] []
+        5: (empty)
+        6: (empty)
     2: JS_EXPRESSION_STATEMENT@94..102
       0: JS_IDENTIFIER_EXPRESSION@94..102
         0: JS_REFERENCE_IDENTIFIER@94..102
