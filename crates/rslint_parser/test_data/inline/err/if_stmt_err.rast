--- conflicted
+++ resolved
@@ -1,90 +1,7 @@
-<<<<<<< HEAD
-JS_ROOT@0..78
-  LIST@0..0
-  LIST@0..77
-    JS_IF_STATEMENT@0..17
-      IF_KW@0..2 "if"
-      WHITESPACE@2..3 " "
-      L_PAREN@3..4 "("
-      JS_BOOLEAN_LITERAL@4..8
-        TRUE_KW@4..8 "true"
-      R_PAREN@8..9 ")"
-      WHITESPACE@9..10 " "
-      JS_ELSE_CLAUSE@10..17
-        ELSE_KW@10..14 "else"
-        WHITESPACE@14..15 " "
-        JS_BLOCK_STATEMENT@15..17
-          L_CURLY@15..16 "{"
-          LIST@16..16
-          R_CURLY@16..17 "}"
-    WHITESPACE@17..18 "\n"
-    JS_IF_STATEMENT@18..43
-      IF_KW@18..20 "if"
-      WHITESPACE@20..21 " "
-      L_PAREN@21..22 "("
-      JS_BOOLEAN_LITERAL@22..26
-        TRUE_KW@22..26 "true"
-      R_PAREN@26..27 ")"
-      WHITESPACE@27..28 " "
-      JS_ELSE_CLAUSE@28..43
-        ELSE_KW@28..32 "else"
-        WHITESPACE@32..33 "\n"
-        JS_IF_STATEMENT@33..43
-          IF_KW@33..35 "if"
-          WHITESPACE@35..36 " "
-          JS_ELSE_CLAUSE@36..43
-            ELSE_KW@36..40 "else"
-            WHITESPACE@40..41 " "
-            JS_BLOCK_STATEMENT@41..43
-              L_CURLY@41..42 "{"
-              LIST@42..42
-              R_CURLY@42..43 "}"
-    WHITESPACE@43..44 "\n"
-    JS_IF_STATEMENT@44..60
-      IF_KW@44..46 "if"
-      WHITESPACE@46..47 " "
-      L_PAREN@47..48 "("
-      R_PAREN@48..49 ")"
-      WHITESPACE@49..50 " "
-      JS_BLOCK_STATEMENT@50..52
-        L_CURLY@50..51 "{"
-        LIST@51..51
-        R_CURLY@51..52 "}"
-      WHITESPACE@52..53 " "
-      JS_ELSE_CLAUSE@53..60
-        ELSE_KW@53..57 "else"
-        WHITESPACE@57..58 " "
-        JS_BLOCK_STATEMENT@58..60
-          L_CURLY@58..59 "{"
-          LIST@59..59
-          R_CURLY@59..60 "}"
-    WHITESPACE@60..61 "\n"
-    JS_IF_STATEMENT@61..71
-      IF_KW@61..63 "if"
-      WHITESPACE@63..64 " "
-      L_PAREN@64..65 "("
-      JS_BOOLEAN_LITERAL@65..69
-        TRUE_KW@65..69 "true"
-      R_PAREN@69..70 ")"
-      JS_UNKNOWN_STATEMENT@70..71
-        R_CURLY@70..71 "}"
-    JS_UNKNOWN_STATEMENT@71..72
-      R_CURLY@71..72 "}"
-    JS_UNKNOWN_STATEMENT@72..73
-      R_CURLY@72..73 "}"
-    JS_UNKNOWN_STATEMENT@73..74
-      R_CURLY@73..74 "}"
-    WHITESPACE@74..75 " "
-    JS_BLOCK_STATEMENT@75..77
-      L_CURLY@75..76 "{"
-      LIST@76..76
-      R_CURLY@76..77 "}"
-  WHITESPACE@77..78 "\n"
-=======
-0: JS_ROOT@0..61
+0: JS_ROOT@0..78
   0: (empty)
   1: LIST@0..0
-  2: LIST@0..60
+  2: LIST@0..77
     0: JS_IF_STATEMENT@0..17
       0: IF_KW@0..3 "if" [] [Whitespace(" ")]
       1: L_PAREN@3..4 "(" [] []
@@ -129,8 +46,25 @@
           0: L_CURLY@58..59 "{" [] []
           1: LIST@59..59
           2: R_CURLY@59..60 "}" [] []
-  3: EOF@60..61 "" [Whitespace("\n")] []
->>>>>>> da8e59a2
+    3: JS_IF_STATEMENT@60..71
+      0: IF_KW@60..64 "if" [Whitespace("\n")] [Whitespace(" ")]
+      1: L_PAREN@64..65 "(" [] []
+      2: JS_BOOLEAN_LITERAL@65..69
+        0: TRUE_KW@65..69 "true" [] []
+      3: R_PAREN@69..70 ")" [] []
+      4: JS_UNKNOWN_STATEMENT@70..71
+        0: R_CURLY@70..71 "}" [] []
+    4: JS_UNKNOWN_STATEMENT@71..72
+      0: R_CURLY@71..72 "}" [] []
+    5: JS_UNKNOWN_STATEMENT@72..73
+      0: R_CURLY@72..73 "}" [] []
+    6: JS_UNKNOWN_STATEMENT@73..75
+      0: R_CURLY@73..75 "}" [] [Whitespace(" ")]
+    7: JS_BLOCK_STATEMENT@75..77
+      0: L_CURLY@75..76 "{" [] []
+      1: LIST@76..76
+      2: R_CURLY@76..77 "}" [] []
+  3: EOF@77..78 "" [Whitespace("\n")] []
 --
 error[SyntaxError]: Expected a statement or declaration, but found none
   ┌─ if_stmt_err.js:1:11
