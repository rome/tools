--- conflicted
+++ resolved
@@ -1,104 +1,3 @@
-<<<<<<< HEAD
-JS_ROOT@0..114
-  LIST@0..0
-  LIST@0..113
-    JS_FUNCTION_DECLARATION@0..13
-      FUNCTION_KW@0..8 "function"
-      JS_PARAMETER_LIST@8..10
-        L_PAREN@8..9 "("
-        LIST@9..9
-        R_PAREN@9..10 ")"
-      WHITESPACE@10..11 " "
-      JS_FUNCTION_BODY@11..13
-        L_CURLY@11..12 "{"
-        LIST@12..12
-        LIST@12..12
-        R_CURLY@12..13 "}"
-    WHITESPACE@13..14 "\n"
-    JS_FUNCTION_DECLARATION@14..41
-      FUNCTION_KW@14..22 "function"
-      WHITESPACE@22..23 " "
-      JS_PARAMETER_LIST@23..38
-        LIST@23..37
-          JS_UNKNOWN_BINDING@23..24
-            L_CURLY@23..24 "{"
-          JS_UNKNOWN_BINDING@24..25
-            R_CURLY@24..25 "}"
-          WHITESPACE@25..26 "\n"
-          ERROR@26..34
-            FUNCTION_KW@26..34 "function"
-          WHITESPACE@34..35 " "
-          JS_UNKNOWN_BINDING@35..36
-            STAR@35..36 "*"
-          ERROR@36..37
-            L_PAREN@36..37 "("
-        R_PAREN@37..38 ")"
-      WHITESPACE@38..39 " "
-      JS_FUNCTION_BODY@39..41
-        L_CURLY@39..40 "{"
-        LIST@40..40
-        LIST@40..40
-        R_CURLY@40..41 "}"
-    WHITESPACE@41..42 "\n"
-    JS_FUNCTION_DECLARATION@42..61
-      ASYNC_KW@42..47 "async"
-      WHITESPACE@47..48 " "
-      FUNCTION_KW@48..56 "function"
-      JS_PARAMETER_LIST@56..58
-        L_PAREN@56..57 "("
-        LIST@57..57
-        R_PAREN@57..58 ")"
-      WHITESPACE@58..59 " "
-      JS_FUNCTION_BODY@59..61
-        L_CURLY@59..60 "{"
-        LIST@60..60
-        LIST@60..60
-        R_CURLY@60..61 "}"
-    WHITESPACE@61..62 "\n"
-    JS_FUNCTION_DECLARATION@62..83
-      ASYNC_KW@62..67 "async"
-      WHITESPACE@67..68 " "
-      FUNCTION_KW@68..76 "function"
-      WHITESPACE@76..77 " "
-      STAR@77..78 "*"
-      JS_PARAMETER_LIST@78..80
-        L_PAREN@78..79 "("
-        LIST@79..79
-        R_PAREN@79..80 ")"
-      WHITESPACE@80..81 " "
-      JS_FUNCTION_BODY@81..83
-        L_CURLY@81..82 "{"
-        LIST@82..82
-        LIST@82..82
-        R_CURLY@82..83 "}"
-    WHITESPACE@83..84 "\n"
-    JS_FUNCTION_DECLARATION@84..102
-      FUNCTION_KW@84..92 "function"
-      WHITESPACE@92..93 " "
-      STAR@93..94 "*"
-      JS_IDENTIFIER_BINDING@94..97
-        IDENT@94..97 "foo"
-      JS_PARAMETER_LIST@97..99
-        L_PAREN@97..98 "("
-        LIST@98..98
-        R_PAREN@98..99 ")"
-      WHITESPACE@99..100 " "
-      JS_FUNCTION_BODY@100..102
-        L_CURLY@100..101 "{"
-        LIST@101..101
-        LIST@101..101
-        R_CURLY@101..102 "}"
-    WHITESPACE@102..103 "\n"
-    JS_EXPRESSION_STATEMENT@103..108
-      JS_REFERENCE_IDENTIFIER_EXPRESSION@103..108
-        IDENT@103..108 "yield"
-    WHITESPACE@108..109 " "
-    JS_EXPRESSION_STATEMENT@109..113
-      JS_REFERENCE_IDENTIFIER_EXPRESSION@109..112
-        IDENT@109..112 "foo"
-      SEMICOLON@112..113 ";"
-  WHITESPACE@113..114 "\n"
-=======
 0: JS_ROOT@0..114
   0: (empty)
   1: LIST@0..0
@@ -119,15 +18,15 @@
       1: JS_PARAMETER_LIST@23..39
         0: (empty)
         1: LIST@23..37
-          0: ERROR@23..24
+          0: JS_UNKNOWN_BINDING@23..24
             0: L_CURLY@23..24 "{" [] []
           1: (empty)
-          2: ERROR@24..25
+          2: JS_UNKNOWN_BINDING@24..25
             0: R_CURLY@24..25 "}" [] []
           3: ERROR@25..35
             0: FUNCTION_KW@25..35 "function" [Whitespace("\n")] [Whitespace(" ")]
           4: (empty)
-          5: ERROR@35..36
+          5: JS_UNKNOWN_BINDING@35..36
             0: STAR@35..36 "*" [] []
           6: ERROR@36..37
             0: L_PAREN@36..37 "(" [] []
@@ -185,7 +84,6 @@
         0: IDENT@109..112 "foo" [] []
       1: SEMICOLON@112..113 ";" [] []
   3: EOF@113..114 "" [Whitespace("\n")] []
->>>>>>> da8e59a2
 --
 error[SyntaxError]: expected a name for the function in a function declaration, but found none
   ┌─ function_decl_err.js:1:9
