--- conflicted
+++ resolved
@@ -1,95 +1,3 @@
-<<<<<<< HEAD
-JS_ROOT@0..83
-  LIST@0..0
-  LIST@0..82
-    JS_EXPRESSION_STATEMENT@0..30
-      JS_ARROW_FUNCTION_EXPRESSION@0..30
-        ASYNC_KW@0..5 "async"
-        WHITESPACE@5..6 " "
-        JS_PARAMETER_LIST@6..8
-          L_PAREN@6..7 "("
-          LIST@7..7
-          R_PAREN@7..8 ")"
-        WHITESPACE@8..9 " "
-        FAT_ARROW@9..11 "=>"
-        WHITESPACE@11..12 " "
-        JS_FUNCTION_BODY@12..30
-          L_CURLY@12..13 "{"
-          WHITESPACE@13..14 " "
-          LIST@14..14
-          LIST@14..28
-            JS_VARIABLE_DECLARATION_STATEMENT@14..28
-              JS_VARIABLE_DECLARATION@14..27
-                LET_KW@14..17 "let"
-                WHITESPACE@17..18 " "
-                LIST@18..27
-                  JS_VARIABLE_DECLARATOR@18..27
-                    SINGLE_PATTERN@18..23
-                      JS_UNKNOWN_BINDING@18..23
-                        IDENT@18..23 "await"
-                    WHITESPACE@23..24 " "
-                    JS_EQUAL_VALUE_CLAUSE@24..27
-                      EQ@24..25 "="
-                      WHITESPACE@25..26 " "
-                      JS_NUMBER_LITERAL@26..27
-                        JS_NUMBER_LITERAL_TOKEN@26..27 "5"
-              SEMICOLON@27..28 ";"
-          WHITESPACE@28..29 " "
-          R_CURLY@29..30 "}"
-    WHITESPACE@30..31 "\n"
-    JS_FUNCTION_DECLARATION@31..68
-      FUNCTION_KW@31..39 "function"
-      WHITESPACE@39..40 " "
-      STAR@40..41 "*"
-      JS_IDENTIFIER_BINDING@41..44
-        IDENT@41..44 "foo"
-      JS_PARAMETER_LIST@44..46
-        L_PAREN@44..45 "("
-        LIST@45..45
-        R_PAREN@45..46 ")"
-      WHITESPACE@46..47 " "
-      JS_FUNCTION_BODY@47..68
-        L_CURLY@47..48 "{"
-        WHITESPACE@48..52 "\n   "
-        LIST@52..52
-        LIST@52..66
-          JS_VARIABLE_DECLARATION_STATEMENT@52..66
-            JS_VARIABLE_DECLARATION@52..65
-              LET_KW@52..55 "let"
-              WHITESPACE@55..56 " "
-              LIST@56..65
-                JS_VARIABLE_DECLARATOR@56..65
-                  SINGLE_PATTERN@56..61
-                    JS_UNKNOWN_BINDING@56..61
-                      IDENT@56..61 "yield"
-                  WHITESPACE@61..62 " "
-                  JS_EQUAL_VALUE_CLAUSE@62..65
-                    EQ@62..63 "="
-                    WHITESPACE@63..64 " "
-                    JS_NUMBER_LITERAL@64..65
-                      JS_NUMBER_LITERAL_TOKEN@64..65 "5"
-            SEMICOLON@65..66 ";"
-        WHITESPACE@66..67 "\n"
-        R_CURLY@67..68 "}"
-    WHITESPACE@68..69 "\n"
-    JS_VARIABLE_DECLARATION_STATEMENT@69..82
-      JS_VARIABLE_DECLARATION@69..81
-        LET_KW@69..72 "let"
-        WHITESPACE@72..73 " "
-        LIST@73..81
-          JS_VARIABLE_DECLARATOR@73..81
-            SINGLE_PATTERN@73..77
-              JS_UNKNOWN_BINDING@73..77
-                IDENT@73..77 "eval"
-            WHITESPACE@77..78 " "
-            JS_EQUAL_VALUE_CLAUSE@78..81
-              EQ@78..79 "="
-              WHITESPACE@79..80 " "
-              JS_NUMBER_LITERAL@80..81
-                JS_NUMBER_LITERAL_TOKEN@80..81 "5"
-      SEMICOLON@81..82 ";"
-  WHITESPACE@82..83 "\n"
-=======
 0: JS_ROOT@0..83
   0: (empty)
   1: LIST@0..0
@@ -112,7 +20,7 @@
                 1: LIST@18..27
                   0: JS_VARIABLE_DECLARATOR@18..27
                     0: SINGLE_PATTERN@18..24
-                      0: NAME@18..24
+                      0: JS_UNKNOWN_BINDING@18..24
                         0: IDENT@18..24 "await" [] [Whitespace(" ")]
                     1: JS_EQUAL_VALUE_CLAUSE@24..27
                       0: EQ@24..26 "=" [] [Whitespace(" ")]
@@ -140,7 +48,7 @@
               1: LIST@56..65
                 0: JS_VARIABLE_DECLARATOR@56..65
                   0: SINGLE_PATTERN@56..62
-                    0: NAME@56..62
+                    0: JS_UNKNOWN_BINDING@56..62
                       0: IDENT@56..62 "yield" [] [Whitespace(" ")]
                   1: JS_EQUAL_VALUE_CLAUSE@62..65
                     0: EQ@62..64 "=" [] [Whitespace(" ")]
@@ -154,7 +62,7 @@
         1: LIST@73..81
           0: JS_VARIABLE_DECLARATOR@73..81
             0: SINGLE_PATTERN@73..78
-              0: NAME@73..78
+              0: JS_UNKNOWN_BINDING@73..78
                 0: IDENT@73..78 "eval" [] [Whitespace(" ")]
             1: JS_EQUAL_VALUE_CLAUSE@78..81
               0: EQ@78..80 "=" [] [Whitespace(" ")]
@@ -162,7 +70,6 @@
                 0: JS_NUMBER_LITERAL_TOKEN@80..81 "5" [] []
       1: SEMICOLON@81..82 ";" [] []
   3: EOF@82..83 "" [Whitespace("\n")] []
->>>>>>> da8e59a2
 --
 error[SyntaxError]: Illegal use of `await` as an identifier in an async context
   ┌─ binding_identifier_invalid.js:1:19
