--- conflicted
+++ resolved
@@ -1,55 +1,3 @@
-<<<<<<< HEAD
-JS_ROOT@0..28
-  LIST@0..0
-  LIST@0..27
-    JS_EXPRESSION_STATEMENT@0..6
-      JS_ARROW_FUNCTION_EXPRESSION@0..6
-        JS_PARAMETER_LIST@0..4
-          L_PAREN@0..1 "("
-          LIST@1..4
-            JS_UNKNOWN_PATTERN@1..2
-              JS_NUMBER_LITERAL_TOKEN@1..2 "5"
-            WHITESPACE@2..3 " "
-            ERROR@3..4
-              PLUS@3..4 "+"
-        WHITESPACE@4..5 " "
-        JS_NUMBER_LITERAL_TOKEN@5..6 "5"
-    JS_UNKNOWN_STATEMENT@6..7
-      R_PAREN@6..7 ")"
-    WHITESPACE@7..8 " "
-    JS_UNKNOWN_STATEMENT@8..10
-      FAT_ARROW@8..10 "=>"
-    WHITESPACE@10..11 " "
-    JS_BLOCK_STATEMENT@11..13
-      L_CURLY@11..12 "{"
-      LIST@12..12
-      R_CURLY@12..13 "}"
-    WHITESPACE@13..14 "\n"
-    JS_EXPRESSION_STATEMENT@14..19
-      JS_PARENTHESIZED_EXPRESSION@14..19
-        L_PAREN@14..15 "("
-        JS_SEQUENCE_EXPRESSION@15..19
-          JS_REFERENCE_IDENTIFIER_EXPRESSION@15..16
-            IDENT@15..16 "a"
-          COMMA@16..17 ","
-          WHITESPACE@17..18 " "
-          ERROR@18..19
-            COMMA@18..19 ","
-    JS_EXPRESSION_STATEMENT@19..20
-      JS_REFERENCE_IDENTIFIER_EXPRESSION@19..20
-        IDENT@19..20 "b"
-    JS_UNKNOWN_STATEMENT@20..21
-      R_PAREN@20..21 ")"
-    WHITESPACE@21..22 " "
-    JS_UNKNOWN_STATEMENT@22..24
-      FAT_ARROW@22..24 "=>"
-    WHITESPACE@24..25 " "
-    JS_BLOCK_STATEMENT@25..27
-      L_CURLY@25..26 "{"
-      LIST@26..26
-      R_CURLY@26..27 "}"
-  WHITESPACE@27..28 "\n"
-=======
 0: JS_ROOT@0..28
   0: (empty)
   1: LIST@0..0
@@ -59,7 +7,7 @@
         0: JS_PARAMETER_LIST@0..5
           0: L_PAREN@0..1 "(" [] []
           1: LIST@1..5
-            0: ERROR@1..3
+            0: JS_UNKNOWN_PATTERN@1..3
               0: JS_NUMBER_LITERAL_TOKEN@1..3 "5" [] [Whitespace(" ")]
             1: ERROR@3..5
               0: PLUS@3..5 "+" [] [Whitespace(" ")]
@@ -98,7 +46,6 @@
       1: LIST@26..26
       2: R_CURLY@26..27 "}" [] []
   3: EOF@27..28 "" [Whitespace("\n")] []
->>>>>>> da8e59a2
 --
 error[SyntaxError]: Expected an identifier or pattern, but found none
   ┌─ paren_or_arrow_expr_invalid_params.js:1:2
