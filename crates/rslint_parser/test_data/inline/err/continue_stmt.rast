--- conflicted
+++ resolved
@@ -56,13 +56,8 @@
 0: JS_MODULE@0..62
   0: (empty)
   1: JS_DIRECTIVE_LIST@0..0
-<<<<<<< HEAD
-  2: JS_MODULE_ITEM_LIST@0..28
+  2: JS_MODULE_ITEM_LIST@0..61
     0: JS_FUNCTION_STATEMENT@0..28
-=======
-  2: JS_MODULE_ITEM_LIST@0..61
-    0: JS_FUNCTION_DECLARATION@0..28
->>>>>>> 1cf595e7
       0: (empty)
       1: FUNCTION_KW@0..9 "function" [] [Whitespace(" ")]
       2: (empty)
