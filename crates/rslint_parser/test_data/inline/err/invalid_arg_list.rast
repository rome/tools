<<<<<<< HEAD
JS_ROOT@0..21
  LIST@0..0
  LIST@0..21
    JS_EXPRESSION_STATEMENT@0..8
      CALL_EXPR@0..7
        JS_REFERENCE_IDENTIFIER_EXPRESSION@0..3
          IDENT@0..3 "foo"
        ARG_LIST@3..7
          L_PAREN@3..4 "("
          LIST@4..7
            JS_REFERENCE_IDENTIFIER_EXPRESSION@4..5
              IDENT@4..5 "a"
            COMMA@5..6 ","
            JS_REFERENCE_IDENTIFIER_EXPRESSION@6..7
              IDENT@6..7 "b"
      SEMICOLON@7..8 ";"
    WHITESPACE@8..9 "\n"
    JS_EXPRESSION_STATEMENT@9..16
      CALL_EXPR@9..16
        JS_REFERENCE_IDENTIFIER_EXPRESSION@9..12
          IDENT@9..12 "foo"
        ARG_LIST@12..16
          L_PAREN@12..13 "("
          LIST@13..16
            JS_REFERENCE_IDENTIFIER_EXPRESSION@13..14
              IDENT@13..14 "a"
            COMMA@14..15 ","
            JS_REFERENCE_IDENTIFIER_EXPRESSION@15..16
              IDENT@15..16 "b"
    WHITESPACE@16..17 " "
    JS_VARIABLE_DECLARATION_STATEMENT@17..21
      JS_VARIABLE_DECLARATION@17..21
        VAR_KW@17..20 "var"
        WHITESPACE@20..21 "\n"
        LIST@21..21
          JS_UNKNOWN_PATTERN@21..21
=======
0: JS_ROOT@0..21
  0: (empty)
  1: LIST@0..0
  2: LIST@0..20
    0: JS_EXPRESSION_STATEMENT@0..8
      0: CALL_EXPR@0..7
        0: JS_REFERENCE_IDENTIFIER_EXPRESSION@0..3
          0: IDENT@0..3 "foo" [] []
        1: ARG_LIST@3..7
          0: L_PAREN@3..4 "(" [] []
          1: LIST@4..7
            0: JS_REFERENCE_IDENTIFIER_EXPRESSION@4..5
              0: IDENT@4..5 "a" [] []
            1: COMMA@5..6 "," [] []
            2: JS_REFERENCE_IDENTIFIER_EXPRESSION@6..7
              0: IDENT@6..7 "b" [] []
          2: (empty)
      1: SEMICOLON@7..8 ";" [] []
    1: JS_EXPRESSION_STATEMENT@8..17
      0: CALL_EXPR@8..17
        0: JS_REFERENCE_IDENTIFIER_EXPRESSION@8..12
          0: IDENT@8..12 "foo" [Whitespace("\n")] []
        1: ARG_LIST@12..17
          0: L_PAREN@12..13 "(" [] []
          1: LIST@13..17
            0: JS_REFERENCE_IDENTIFIER_EXPRESSION@13..14
              0: IDENT@13..14 "a" [] []
            1: COMMA@14..15 "," [] []
            2: JS_REFERENCE_IDENTIFIER_EXPRESSION@15..17
              0: IDENT@15..17 "b" [] [Whitespace(" ")]
          2: (empty)
      1: (empty)
    2: JS_VARIABLE_DECLARATION_STATEMENT@17..20
      0: JS_VARIABLE_DECLARATION@17..20
        0: VAR_KW@17..20 "var" [] []
        1: LIST@20..20
      1: (empty)
  3: EOF@20..21 "" [Whitespace("\n")] []
>>>>>>> da8e59a2
--
error[SyntaxError]: expected `')'` but instead found `;`
  ┌─ invalid_arg_list.js:1:8
  │
1 │ foo(a,b;
  │        ^ unexpected

--
error[SyntaxError]: expected `')'` but instead found `var`
  ┌─ invalid_arg_list.js:2:9
  │
2 │ foo(a,b var
  │         ^^^ unexpected

--
error[SyntaxError]: Expected a semicolon or an implicit semicolon after a statement, but found none
  ┌─ invalid_arg_list.js:2:9
  │
2 │ foo(a,b var
  │ --------^^^
  │ │       │
  │ │       An explicit or implicit semicolon is expected here...
  │ ...Which is required to end this statement

--
error[SyntaxError]: Expected an identifier or pattern, but found none
  ┌─ invalid_arg_list.js:3:1
  │
3 │ 
  │ ^

--
foo(a,b;
foo(a,b var<|MERGE_RESOLUTION|>--- conflicted
+++ resolved
@@ -1,41 +1,3 @@
-<<<<<<< HEAD
-JS_ROOT@0..21
-  LIST@0..0
-  LIST@0..21
-    JS_EXPRESSION_STATEMENT@0..8
-      CALL_EXPR@0..7
-        JS_REFERENCE_IDENTIFIER_EXPRESSION@0..3
-          IDENT@0..3 "foo"
-        ARG_LIST@3..7
-          L_PAREN@3..4 "("
-          LIST@4..7
-            JS_REFERENCE_IDENTIFIER_EXPRESSION@4..5
-              IDENT@4..5 "a"
-            COMMA@5..6 ","
-            JS_REFERENCE_IDENTIFIER_EXPRESSION@6..7
-              IDENT@6..7 "b"
-      SEMICOLON@7..8 ";"
-    WHITESPACE@8..9 "\n"
-    JS_EXPRESSION_STATEMENT@9..16
-      CALL_EXPR@9..16
-        JS_REFERENCE_IDENTIFIER_EXPRESSION@9..12
-          IDENT@9..12 "foo"
-        ARG_LIST@12..16
-          L_PAREN@12..13 "("
-          LIST@13..16
-            JS_REFERENCE_IDENTIFIER_EXPRESSION@13..14
-              IDENT@13..14 "a"
-            COMMA@14..15 ","
-            JS_REFERENCE_IDENTIFIER_EXPRESSION@15..16
-              IDENT@15..16 "b"
-    WHITESPACE@16..17 " "
-    JS_VARIABLE_DECLARATION_STATEMENT@17..21
-      JS_VARIABLE_DECLARATION@17..21
-        VAR_KW@17..20 "var"
-        WHITESPACE@20..21 "\n"
-        LIST@21..21
-          JS_UNKNOWN_PATTERN@21..21
-=======
 0: JS_ROOT@0..21
   0: (empty)
   1: LIST@0..0
@@ -74,7 +36,6 @@
         1: LIST@20..20
       1: (empty)
   3: EOF@20..21 "" [Whitespace("\n")] []
->>>>>>> da8e59a2
 --
 error[SyntaxError]: expected `')'` but instead found `;`
   ┌─ invalid_arg_list.js:1:8
