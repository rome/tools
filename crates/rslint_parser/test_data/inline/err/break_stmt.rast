JsModule {
    interpreter_token: missing (optional),
    directives: JsDirectiveList [],
    items: JsModuleItemList [
        JsFunctionStatement {
            async_token: missing (optional),
            function_token: FUNCTION_KW@0..9 "function" [] [Whitespace(" ")],
            star_token: missing (optional),
            id: JsIdentifierBinding {
                name_token: IDENT@9..12 "foo" [] [],
            },
            type_parameters: missing (optional),
            parameters: JsParameters {
                l_paren_token: L_PAREN@12..13 "(" [] [],
                items: JsParameterList [],
                r_paren_token: R_PAREN@13..15 ")" [] [Whitespace(" ")],
            },
            return_type: missing (optional),
            body: JsFunctionBody {
                l_curly_token: L_CURLY@15..17 "{" [] [Whitespace(" ")],
                directives: JsDirectiveList [],
                statements: JsStatementList [
                    JsUnknownStatement {
                        items: [
                            BREAK_KW@17..22 "break" [] [],
                            SEMICOLON@22..24 ";" [] [Whitespace(" ")],
                        ],
                    },
                ],
                r_curly_token: R_CURLY@24..25 "}" [] [],
            },
        },
        JsWhileStatement {
            while_token: WHILE_KW@25..32 "while" [Whitespace("\n")] [Whitespace(" ")],
            l_paren_token: L_PAREN@32..33 "(" [] [],
            test: JsBooleanLiteralExpression {
                value_token: TRUE_KW@33..37 "true" [] [],
            },
            r_paren_token: R_PAREN@37..39 ")" [] [Whitespace(" ")],
            body: JsBlockStatement {
                l_curly_token: L_CURLY@39..40 "{" [] [],
                statements: JsStatementList [
                    JsBreakStatement {
                        break_token: BREAK_KW@40..49 "break" [Whitespace("\n  ")] [Whitespace(" ")],
                        label_token: IDENT@49..52 "foo" [] [],
                        semicolon_token: SEMICOLON@52..53 ";" [] [],
                    },
                ],
                r_curly_token: R_CURLY@53..55 "}" [Whitespace("\n")] [],
            },
        },
    ],
    eof_token: EOF@55..56 "" [Whitespace("\n")] [],
}

0: JS_MODULE@0..56
  0: (empty)
  1: JS_DIRECTIVE_LIST@0..0
<<<<<<< HEAD
  2: JS_MODULE_ITEM_LIST@0..25
    0: JS_FUNCTION_STATEMENT@0..25
=======
  2: JS_MODULE_ITEM_LIST@0..55
    0: JS_FUNCTION_DECLARATION@0..25
>>>>>>> 1cf595e7
      0: (empty)
      1: FUNCTION_KW@0..9 "function" [] [Whitespace(" ")]
      2: (empty)
      3: JS_IDENTIFIER_BINDING@9..12
        0: IDENT@9..12 "foo" [] []
      4: (empty)
      5: JS_PARAMETERS@12..15
        0: L_PAREN@12..13 "(" [] []
        1: JS_PARAMETER_LIST@13..13
        2: R_PAREN@13..15 ")" [] [Whitespace(" ")]
      6: (empty)
      7: JS_FUNCTION_BODY@15..25
        0: L_CURLY@15..17 "{" [] [Whitespace(" ")]
        1: JS_DIRECTIVE_LIST@17..17
        2: JS_STATEMENT_LIST@17..24
          0: JS_UNKNOWN_STATEMENT@17..24
            0: BREAK_KW@17..22 "break" [] []
            1: SEMICOLON@22..24 ";" [] [Whitespace(" ")]
        3: R_CURLY@24..25 "}" [] []
    1: JS_WHILE_STATEMENT@25..55
      0: WHILE_KW@25..32 "while" [Whitespace("\n")] [Whitespace(" ")]
      1: L_PAREN@32..33 "(" [] []
      2: JS_BOOLEAN_LITERAL_EXPRESSION@33..37
        0: TRUE_KW@33..37 "true" [] []
      3: R_PAREN@37..39 ")" [] [Whitespace(" ")]
      4: JS_BLOCK_STATEMENT@39..55
        0: L_CURLY@39..40 "{" [] []
        1: JS_STATEMENT_LIST@40..53
          0: JS_BREAK_STATEMENT@40..53
            0: BREAK_KW@40..49 "break" [Whitespace("\n  ")] [Whitespace(" ")]
            1: IDENT@49..52 "foo" [] []
            2: SEMICOLON@52..53 ";" [] []
        2: R_CURLY@53..55 "}" [Whitespace("\n")] []
  3: EOF@55..56 "" [Whitespace("\n")] []
--
error[SyntaxError]: Invalid break not inside of a switch, loop, or labelled statement
  ┌─ break_stmt.js:1:18
  │
1 │ function foo() { break; }
  │                  ^^^^^

--
error[SyntaxError]: Use of undefined statement label `foo`
  ┌─ break_stmt.js:3:9
  │
3 │   break foo;
  │         ^^^ This label is used, but it is never defined

--
function foo() { break; }
while (true) {
  break foo;
}<|MERGE_RESOLUTION|>--- conflicted
+++ resolved
@@ -56,13 +56,8 @@
 0: JS_MODULE@0..56
   0: (empty)
   1: JS_DIRECTIVE_LIST@0..0
-<<<<<<< HEAD
-  2: JS_MODULE_ITEM_LIST@0..25
+  2: JS_MODULE_ITEM_LIST@0..55
     0: JS_FUNCTION_STATEMENT@0..25
-=======
-  2: JS_MODULE_ITEM_LIST@0..55
-    0: JS_FUNCTION_DECLARATION@0..25
->>>>>>> 1cf595e7
       0: (empty)
       1: FUNCTION_KW@0..9 "function" [] [Whitespace(" ")]
       2: (empty)
