--- conflicted
+++ resolved
@@ -1,49 +1,3 @@
-<<<<<<< HEAD
-JS_ROOT@0..52
-  LIST@0..0
-  LIST@0..51
-    JS_WHILE_STATEMENT@0..13
-      WHILE_KW@0..5 "while"
-      WHITESPACE@5..6 " "
-      JS_BOOLEAN_LITERAL@6..10
-        TRUE_KW@6..10 "true"
-      WHITESPACE@10..11 " "
-      JS_BLOCK_STATEMENT@11..13
-        L_CURLY@11..12 "{"
-        LIST@12..12
-        R_CURLY@12..13 "}"
-    WHITESPACE@13..14 "\n"
-    JS_WHILE_STATEMENT@14..22
-      WHILE_KW@14..19 "while"
-      WHITESPACE@19..20 " "
-      JS_BLOCK_STATEMENT@20..22
-        L_CURLY@20..21 "{"
-        LIST@21..21
-        R_CURLY@21..22 "}"
-    WHITESPACE@22..23 "\n"
-    JS_WHILE_STATEMENT@23..37
-      WHILE_KW@23..28 "while"
-      WHITESPACE@28..29 " "
-      L_PAREN@29..30 "("
-      JS_BOOLEAN_LITERAL@30..34
-        TRUE_KW@30..34 "true"
-      WHITESPACE@34..35 " "
-      JS_BLOCK_STATEMENT@35..37
-        L_CURLY@35..36 "{"
-        LIST@36..36
-        R_CURLY@36..37 "}"
-    WHITESPACE@37..38 "\n"
-    JS_WHILE_STATEMENT@38..51
-      WHILE_KW@38..43 "while"
-      WHITESPACE@43..44 " "
-      JS_BOOLEAN_LITERAL@44..48
-        TRUE_KW@44..48 "true"
-      R_PAREN@48..49 ")"
-      WHITESPACE@49..50 " "
-      JS_UNKNOWN_STATEMENT@50..51
-        R_CURLY@50..51 "}"
-  WHITESPACE@51..52 "\n"
-=======
 0: JS_ROOT@0..52
   0: (empty)
   1: LIST@0..0
@@ -85,7 +39,6 @@
       4: JS_UNKNOWN_STATEMENT@50..51
         0: R_CURLY@50..51 "}" [] []
   3: EOF@51..52 "" [Whitespace("\n")] []
->>>>>>> da8e59a2
 --
 error[SyntaxError]: expected `'('` but instead found `true`
   ┌─ while_stmt_err.js:1:7
