--- conflicted
+++ resolved
@@ -1,26 +1,3 @@
-<<<<<<< HEAD
-JS_ROOT@0..22
-  LIST@0..0
-  LIST@0..21
-    JS_FUNCTION_DECLARATION@0..21
-      FUNCTION_KW@0..8 "function"
-      WHITESPACE@8..9 " "
-      JS_IDENTIFIER_BINDING@9..12
-        IDENT@9..12 "foo"
-      JS_PARAMETER_LIST@12..18
-        L_PAREN@12..13 "("
-        LIST@13..17
-          JS_UNKNOWN_PATTERN@13..17
-            TRUE_KW@13..17 "true"
-        R_PAREN@17..18 ")"
-      WHITESPACE@18..19 " "
-      JS_FUNCTION_BODY@19..21
-        L_CURLY@19..20 "{"
-        LIST@20..20
-        LIST@20..20
-        R_CURLY@20..21 "}"
-  WHITESPACE@21..22 "\n"
-=======
 0: JS_ROOT@0..22
   0: (empty)
   1: LIST@0..0
@@ -32,7 +9,7 @@
       2: JS_PARAMETER_LIST@12..19
         0: L_PAREN@12..13 "(" [] []
         1: LIST@13..17
-          0: ERROR@13..17
+          0: JS_UNKNOWN_PATTERN@13..17
             0: TRUE_KW@13..17 "true" [] []
         2: R_PAREN@17..19 ")" [] [Whitespace(" ")]
       3: JS_FUNCTION_BODY@19..21
@@ -41,7 +18,6 @@
         2: LIST@20..20
         3: R_CURLY@20..21 "}" [] []
   3: EOF@21..22 "" [Whitespace("\n")] []
->>>>>>> da8e59a2
 --
 error[SyntaxError]: Expected an identifier or pattern, but found none
   ┌─ formal_params_no_binding_element.js:1:14
