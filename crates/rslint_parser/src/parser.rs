//! The physical parser structure.
//! This may not hold your expectations of a traditional parser,
//! the parser yields events like `Start node`, `Error`, etc.
//! These events are then applied to a `TreeSink`.

use drop_bomb::DropBomb;
use rslint_errors::Diagnostic;
use rslint_syntax::SyntaxKind::EOF;
use std::borrow::BorrowMut;
use std::cell::Cell;
use std::ops::Range;

use crate::*;

/// An extremely fast, error tolerant, completely lossless JavaScript parser
///
/// The Parser yields lower level events instead of nodes.
/// These events are then processed into a syntax tree through a [`TreeSink`] implementation.
///
/// ```
/// use rslint_parser::{
///     Parser,
///     syntax::expr,
///     tokenize,
///     TokenSource,
///     ast::JsParenthesizedExpression,
///     LosslessTreeSink,
///     SyntaxNode,
///     process,
///     AstNode,
///     Syntax
/// };
///
/// let source = "(delete b)";
///
/// // File id is used for the labels inside parser errors to report them, the file id
/// // is used to look up a file's source code and path inside of a codespan `Files` implementation.
/// let (tokens, lexer_errors) = tokenize(source, 0);
///
/// assert!(lexer_errors.is_empty());
///
/// // The parser uses a token source which manages yielding non-whitespace tokens,
/// // and giving raw tokens to allow the parser to turn completed markers into syntax nodes
/// let token_source = TokenSource::new(source, &tokens);
///
/// let mut parser = Parser::new(token_source, 0, Syntax::default());
///
/// // Use one of the syntax parsing functions to parse an expression.
/// // This adds node and token events to the parser which are then used to make a node.
/// // A completed marker marks the start and end indices in the events vec which signify
/// // the Start event, and the Finish event.
/// // Completed markers can be turned into an ast node with parse_marker on the parser
/// let completed_marker = expr::expr(&mut parser).unwrap();
///
/// parser.parse_marker::<JsParenthesizedExpression>(&completed_marker);
///
/// // Make a new text tree sink, its job is assembling events into a rowan GreenNode.
/// // At each point (Start, Token, Finish, Error) it also consumes whitespace.
/// // Other abstractions can also yield lossy syntax nodes if whitespace is not wanted.
/// // Swap this for a LossyTreeSink for a lossy AST result.
/// let mut sink = LosslessTreeSink::new(source, &tokens);
///
/// // Consume the parser and get its events, then apply them to a tree sink with `process`.
/// let (events, errors) = parser.finish();
/// process(&mut sink, events, errors);
///
/// let (untyped_node, errors) = sink.finish();
///
/// assert!(errors.is_empty());
///
/// assert!(JsParenthesizedExpression::can_cast(untyped_node.kind()));
///
/// // Convert the untyped SyntaxNode into a typed AST node
/// let typed_expr = JsParenthesizedExpression::cast(untyped_node).unwrap();
///
/// assert_eq!(typed_expr.expression().unwrap().syntax().text(), "delete b");
/// ```
#[derive(Clone)]
pub struct Parser<'t> {
	pub file_id: usize,
	tokens: TokenSource<'t>,
	pub(crate) events: Vec<Event>,
	// This is for tracking if the parser is infinitely recursing.
	// We use a cell so we dont need &mut self on `nth()`
	steps: Cell<u32>,
	pub state: ParserState,
	pub syntax: Syntax,
	pub errors: Vec<ParserError>,
}

impl<'t> Parser<'t> {
	/// Make a new parser
	pub fn new(tokens: TokenSource<'t>, file_id: usize, syntax: Syntax) -> Parser<'t> {
		// TODO(RDambrosio016): Does TypeScript imply Module/Strict?
		let strict = if syntax.file_kind == FileKind::Module {
			Some(StrictMode::Module)
		} else {
			None
		};
		let state = ParserState {
			is_module: syntax.file_kind == FileKind::Module,
			strict,
			..ParserState::default()
		};

		Parser {
			file_id,
			tokens,
			events: vec![],
			steps: Cell::new(0),
			state,
			syntax,
			errors: vec![],
		}
	}

	pub(crate) fn typescript(&self) -> bool {
		self.syntax.file_kind == FileKind::TypeScript
	}

	fn overflow_check(&self) {
		let steps = self.steps.get();
		assert!(
			steps <= 10_000_000,
			"The parser seems to be recursing forever",
		);
		self.steps.set(steps + 1);
	}

	/// Get the source code of a token
	pub fn token_src(&self, token: &Token) -> &str {
		self.tokens
			.source()
			.get(token.range.to_owned())
			.expect("Token range and src mismatch")
	}

	/// Consume the parser and return the list of events it produced
	pub fn finish(self) -> (Vec<Event>, Vec<ParserError>) {
		(self.events, self.errors)
	}

	/// Get the current token kind of the parser
	pub fn cur(&self) -> SyntaxKind {
		self.nth(0)
	}

	/// Get the current token of the parser
	pub fn cur_tok(&self) -> Token {
		self.nth_tok(0)
	}

	/// Look ahead at a token and get its kind, **The max lookahead is 4**.
	pub fn nth(&self, n: usize) -> SyntaxKind {
		self.tokens.lookahead_nth(n).kind
	}

	/// Look ahead at a token, **The max lookahead is 4**.
	pub fn nth_tok(&self, n: usize) -> Token {
		self.overflow_check();
		self.tokens.lookahead_nth(n)
	}

	/// Check if the parser is currently at a specific token
	pub fn at(&self, kind: SyntaxKind) -> bool {
		self.nth_at(0, kind)
	}

	/// Check if a token lookahead is something, `n` must be smaller or equal to `4`
	pub fn nth_at(&self, n: usize, kind: SyntaxKind) -> bool {
		self.nth_tok(n).kind == kind
	}

	/// Consume the next token if `kind` matches.
	pub fn eat(&mut self, kind: SyntaxKind) -> bool {
		if !self.at(kind) {
			return false;
		}
		self.do_bump(kind);
		true
	}

<<<<<<< HEAD
=======
	/// Consumes the next optional token if `kind` matches or inserts a missing marker
	pub fn eat_optional(&mut self, kind: SyntaxKind) -> bool {
		if self.eat(kind) {
			true
		} else {
			self.missing();
			false
		}
	}

>>>>>>> da8e59a2
	/// Starts a new node in the syntax tree. All nodes and tokens
	/// consumed between the `start` and the corresponding `Marker::complete`
	/// belong to the same node.
	#[must_use]
	pub fn start(&mut self) -> Marker {
		let pos = self.events.len() as u32;
		self.push_event(Event::tombstone(self.tokens.cur_pos()));
		Marker::new(pos, self.tokens.cur_pos())
	}

	/// Check if there was a linebreak before a lookahead
	pub fn has_linebreak_before_n(&self, n: usize) -> bool {
		self.tokens.had_linebreak_before_nth(n)
	}

	/// Consume the next token if `kind` matches.
	pub fn bump(&mut self, kind: SyntaxKind) {
		assert!(self.eat(kind));
	}

	/// Consume any token but cast it as a different kind
	pub fn bump_remap(&mut self, kind: SyntaxKind) {
		self.do_bump(kind)
	}

	/// Advances the parser by one token
	pub fn bump_any(&mut self) {
		let kind = self.nth(0);
		assert_ne!(kind, EOF);
		self.do_bump(kind)
	}

	/// Make a new error builder with `error` severity
	pub fn err_builder(&self, message: &str) -> Diagnostic {
		Diagnostic::error(self.file_id, "SyntaxError", message)
	}

	/// Add an error
	#[cold]
	pub fn error(&mut self, err: impl Into<ParserError>) {
		self.errors.push(err.into())
	}

	/// Check if the parser's current token is contained in a token set
	pub fn at_ts(&self, kinds: TokenSet) -> bool {
		kinds.contains(self.cur())
	}

	fn do_bump(&mut self, kind: SyntaxKind) {
		let range = self.cur_tok().range;
		self.tokens.bump();

		self.push_event(Event::Token { kind, range });
	}

	/// Inserts a marker for a missing child element because the child is optional and wasn't present in the source
	/// or it's a mandatory child that wasn't present in the source because of a syntax error.
	pub fn missing(&mut self) {
		self.push_event(Event::Missing);
	}

	fn push_event(&mut self, event: Event) {
		self.events.push(event)
	}

	/// Get the source code of the parser's current token.
	///
	/// # Panics
	/// This method panics if the token range and source code range mismatch
	pub fn cur_src(&self) -> &str {
		self.tokens
			.source()
			.get(self.nth_tok(0).range)
			.expect("Parser source and tokens mismatch")
	}

	pub fn nth_src(&self, n: usize) -> &str {
		self.tokens
			.source()
			.get(self.nth_tok(n).range)
			.expect("Parser source and tokens mismatch")
	}

	/// Try to eat a specific token kind, if the kind is not there then add a missing marker and add an error to the events stack.
	pub fn expect(&mut self, kind: SyntaxKind) -> bool {
		if self.eat(kind) {
			true
		} else {
			let err = if self.cur() == SyntaxKind::EOF {
				self.err_builder(&format!(
					"expected `{}` but instead the file ends",
					kind.to_string()
						.map(|x| x.to_string())
						.unwrap_or_else(|| format!("{:?}", kind))
				))
				.primary(self.cur_tok().range, "the file ends here")
			} else {
				self.err_builder(&format!(
					"expected `{}` but instead found `{}`",
					kind.to_string()
						.map(|x| x.to_string())
						.unwrap_or_else(|| format!("{:?}", kind)),
					self.cur_src()
				))
				.primary(self.cur_tok().range, "unexpected")
			};

			self.missing();
			self.error(err);
			false
		}
	}

	/// Get the byte index range of a completed marker for error reporting.
	pub fn marker_range(&self, marker: &CompletedMarker) -> Range<usize> {
		match self.events[marker.start_pos as usize] {
			Event::Start { start, .. } => match self.events[marker.finish_pos as usize] {
				Event::Finish { end } => start..end,
				_ => unreachable!(),
			},
			_ => unreachable!(),
		}
	}

	/// Parse a completed marker into an ast node.
	///
	/// # Panics
	/// Panics if the AST node represented by the marker does not match the generic
	pub fn parse_marker<T: AstNode>(&self, marker: &CompletedMarker) -> T {
		let events = self
			.events
			.get(marker.old_start as usize..(marker.finish_pos as usize + 1))
			.expect("Marker out of bounds")
			.to_vec();

		let start = match self.events[marker.old_start as usize] {
			Event::Start { start, .. } => start,
			_ => unreachable!(),
		};

		let mut sink =
			LosslessTreeSink::with_offset(self.tokens.source(), self.tokens.raw_tokens, start);
		process(&mut sink, events, vec![]);
		T::cast(sink.finish().0).expect("Marker was parsed to the wrong ast node")
	}

	/// Get the source code of a range
	pub fn source(&self, range: TextRange) -> &str {
		&self.tokens.source()[range]
	}

	/// Rewind the parser back to a previous position in time
	pub fn rewind(&mut self, checkpoint: Checkpoint) {
		let Checkpoint {
			token_pos,
			event_pos,
			errors_pos,
		} = checkpoint;
		self.tokens.rewind(token_pos);
		self.drain_events(self.cur_event_pos() - event_pos);
		self.errors.truncate(errors_pos);
	}

	/// Get a checkpoint representing the progress of the parser at this point in time
	#[must_use]
	pub fn checkpoint(&self) -> Checkpoint {
		Checkpoint {
			token_pos: self.token_pos(),
			event_pos: self.cur_event_pos(),
			errors_pos: self.errors.len(),
		}
	}

	/// Get the current index of the last event
	fn cur_event_pos(&self) -> usize {
		self.events.len().saturating_sub(1)
	}

	/// Remove `amount` events from the parser
	fn drain_events(&mut self, amount: usize) {
		self.events.truncate(self.events.len() - amount);
	}

	/// Get the current token position
	pub fn token_pos(&self) -> usize {
		self.tokens.cur_token_idx()
	}

	/// Make a new error builder with warning severity
	pub fn warning_builder(&self, message: &str) -> Diagnostic {
		Diagnostic::warning(self.file_id, "SyntaxError", message)
	}

	/// Bump and add an error event
	pub fn err_and_bump(&mut self, err: impl Into<ParserError>, unknown_syntax_kind: SyntaxKind) {
		let m = self.start();
		self.bump_any();
		m.complete(self, unknown_syntax_kind);
		self.error(err);
	}

	pub fn err_if_not_ts(
		&mut self,
		mut marker: impl BorrowMut<CompletedMarker>,
		err: &str,
		unknown_syntax_kind: SyntaxKind,
	) {
		if self.typescript() {
			return;
		}
		let borrow = marker.borrow_mut();
		borrow.change_kind(self, unknown_syntax_kind);
		let err = self.err_builder(err).primary(borrow.range(self), "");

		self.error(err);
	}

	/// Try running a parser function and backtrack if any errors occured
	pub fn try_parse<F>(&mut self, func: F) -> Option<CompletedMarker>
	where
		F: FnOnce(&mut Parser) -> Option<CompletedMarker>,
	{
		let checkpoint = self.checkpoint();
		let res = func(self);
		if checkpoint.errors_pos != self.errors.len() {
			self.rewind(checkpoint);
			return None;
		}
		if res.is_none() {
			self.rewind(checkpoint);
		}
		res
	}

	pub(crate) fn expect_no_recover(&mut self, kind: SyntaxKind) -> Option<bool> {
		if self.state.no_recovery {
			Some(true).filter(|_| self.eat(kind))
		} else {
			Some(self.expect(kind))
		}
	}

	pub fn span_text(&self, span: impl rslint_errors::Span) -> &str {
		&self.tokens.source()[span.as_range()]
	}

	pub(crate) fn bump_multiple(&mut self, amount: u8, kind: SyntaxKind) {
		self.push_event(Event::MultipleTokens { amount, kind });
		for _ in 0..amount {
			self.tokens.bump();
		}
	}

	pub fn marker_vec_range(&self, markers: &[CompletedMarker]) -> Range<usize> {
		let start = markers
			.first()
			.map(|x| usize::from(x.range(self).start()))
			.unwrap_or_default();
		let end = markers
			.last()
			.map(|x| usize::from(x.range(self).end()))
			.unwrap_or_default();
		start..end
	}

	pub fn expr_with_semi_recovery(
		&mut self,
		assign: bool,
		unknown_syntax_kind: SyntaxKind,
	) -> Option<CompletedMarker> {
		let func = if assign {
			syntax::expr::assign_expr
		} else {
			syntax::expr::expr
		};

		if self.at(T![;]) {
			let m = self.start();
			let err = self
				.err_builder("expected an expression, but found `;` instead")
				.primary(self.cur_tok().range, "");

			self.error(err);
			self.bump_any();
			m.complete(self, unknown_syntax_kind);
			return None;
		}

		func(self)
	}
}

/// A structure signifying the start of parsing of a syntax tree node
#[derive(Debug)]
pub struct Marker {
	/// The index in the events list
	pub pos: u32,
	/// The byte index where the node starts
	pub start: usize,
	pub old_start: u32,
	pub(crate) child_idx: Option<usize>,
	bomb: DropBomb,
}

impl Marker {
	pub fn new(pos: u32, start: usize) -> Marker {
		Marker {
			pos,
			start,
			old_start: pos,
			child_idx: None,
			bomb: DropBomb::new("Marker must either be `completed` or `abandoned` to avoid that children are implicitly attached to a markers parent."),
		}
	}

	pub(crate) fn old_start(mut self, old: u32) -> Self {
		if self.old_start >= old {
			self.old_start = old;
		};
		self
	}

	/// Finishes the syntax tree node and assigns `kind` to it,
	/// and mark the create a `CompletedMarker` for possible future
	/// operation like `.precede()` to deal with forward_parent.
	pub fn complete(mut self, p: &mut Parser, kind: SyntaxKind) -> CompletedMarker {
		self.bomb.defuse();
		let idx = self.pos as usize;
		match p.events[idx] {
			Event::Start {
				kind: ref mut slot, ..
			} => {
				*slot = kind;
			}
			_ => unreachable!(),
		}
		let finish_pos = p.events.len() as u32;
		p.push_event(Event::Finish {
			end: p.tokens.last_tok().map(|t| t.range.end).unwrap_or(0),
		});
		let new = CompletedMarker::new(self.pos, finish_pos, kind);
		new.old_start(self.old_start)
	}

	/// Abandons the syntax tree node. All its children
	/// are attached to its parent instead.
	pub fn abandon(mut self, p: &mut Parser) {
		self.bomb.defuse();
		let idx = self.pos as usize;
		if idx == p.events.len() - 1 {
			match p.events.pop() {
				Some(Event::Start {
					kind: SyntaxKind::TOMBSTONE,
					forward_parent: None,
					..
				}) => (),
				_ => unreachable!(),
			}
		}
		if let Some(idx) = self.child_idx {
			match p.events[idx] {
				Event::Start {
					ref mut forward_parent,
					..
				} => {
					*forward_parent = None;
				}
				_ => unreachable!(),
			}
		}
	}
}

/// A structure signifying a completed node
#[derive(Debug, Copy, Clone, PartialEq, Eq, Hash)]
pub struct CompletedMarker {
	pub(crate) start_pos: u32,
	// Hack for parsing completed markers which have been preceded
	// This should be redone completely in the future
	pub(crate) old_start: u32,
	pub(crate) finish_pos: u32,
	kind: SyntaxKind,
}

impl CompletedMarker {
	pub fn new(start_pos: u32, finish_pos: u32, kind: SyntaxKind) -> Self {
		CompletedMarker {
			start_pos,
			old_start: start_pos,
			finish_pos,
			kind,
		}
	}

	pub(crate) fn old_start(mut self, old: u32) -> Self {
		// For multiple precedes we should not update the old start
		if self.old_start >= old {
			self.old_start = old;
		};
		self
	}

	/// Change the kind of node this marker represents
	pub fn change_kind(&mut self, p: &mut Parser, new_kind: SyntaxKind) {
		self.kind = new_kind;
		match p
			.events
			.get_mut(self.start_pos as usize)
			.expect("Finish position of marker is OOB")
		{
			Event::Start { kind, .. } => {
				*kind = new_kind;
			}
			_ => unreachable!(),
		}
	}

	// Get the correct offset range in source code of an item inside of a parsed marker
	pub fn offset_range(&self, p: &Parser, range: TextRange) -> TextRange {
		let offset = self.range(p).start();
		TextRange::new(range.start() + offset, range.end() + offset)
	}

	/// Get the range of the marker
	pub fn range(&self, p: &Parser) -> TextRange {
		let start = match p.events[self.old_start as usize] {
			Event::Start { start, .. } => start as u32,
			_ => unreachable!(),
		};
		let end = match p.events[self.finish_pos as usize] {
			Event::Finish { end } => end as u32,
			_ => unreachable!(),
		};
		TextRange::new(start.into(), end.into())
	}

	/// Get the underlying text of a marker
	pub fn text<'a>(&self, p: &'a Parser) -> &'a str {
		&p.tokens.source()[self.range(p)]
	}

	/// This method allows to create a new node which starts
	/// *before* the current one. That is, parser could start
	/// node `A`, then complete it, and then after parsing the
	/// whole `A`, decide that it should have started some node
	/// `B` before starting `A`. `precede` allows to do exactly
	/// that. See also docs about `forward_parent` in `Event::Start`.
	///
	/// Given completed events `[START, FINISH]` and its corresponding
	/// `CompletedMarker(pos: 0, _)`.
	/// Append a new `START` events as `[START, FINISH, NEWSTART]`,
	/// then mark `NEWSTART` as `START`'s parent with saving its relative
	/// distance to `NEWSTART` into forward_parent(=2 in this case);
	#[must_use]
	pub fn precede(self, p: &mut Parser) -> Marker {
		let mut new_pos = p.start();
		let idx = self.start_pos as usize;
		match p.events[idx] {
			Event::Start {
				ref mut forward_parent,
				..
			} => {
				*forward_parent = Some(new_pos.pos - self.start_pos);
			}
			_ => unreachable!(),
		}
		new_pos.child_idx = Some(self.start_pos as usize);
		new_pos.old_start(self.old_start as u32)
	}

	/// Undo this completion and turns into a `Marker`
	pub fn undo_completion(self, p: &mut Parser) -> Marker {
		let start_idx = self.start_pos as usize;
		let finish_idx = self.finish_pos as usize;
		let start_pos;

		match p.events[start_idx] {
			Event::Start {
				ref mut kind,
				forward_parent: None,
				start,
			} => {
				start_pos = start;
				*kind = SyntaxKind::TOMBSTONE
			}
			_ => unreachable!(),
		}
		match p.events[finish_idx] {
			ref mut slot @ Event::Finish { .. } => *slot = Event::tombstone(start_pos),
			_ => unreachable!(),
		}
		Marker::new(self.start_pos, start_pos)
	}

	pub fn kind(&self) -> SyntaxKind {
		self.kind
	}

	pub fn err_if_not_ts(&mut self, p: &mut Parser, err: &str) {
		p.err_if_not_ts(self, err, SyntaxKind::ERROR);
	}
}

/// A structure signifying the Parser progress at one point in time
#[derive(Debug, Copy, Clone, PartialEq, Eq, Hash)]
pub struct Checkpoint {
	pub token_pos: usize,
	pub event_pos: usize,
	pub errors_pos: usize,
}

#[cfg(test)]
mod tests {
	use crate::{Parser, Syntax, TokenSource};
	use rslint_lexer::Token;
	use rslint_syntax::SyntaxKind;

	#[test]
	#[should_panic(
		expected = "Marker must either be `completed` or `abandoned` to avoid that children are implicitly attached to a markers parent."
	)]
	fn uncompleted_markers_panic() {
		let tokens = vec![Token::new(SyntaxKind::JS_STRING_LITERAL_TOKEN, 12)];
		let token_source = TokenSource::new("'use strict'", tokens.as_slice());

		let mut parser = Parser::new(token_source, 0, Syntax::default());

		let _ = parser.start();
		// drop the marker without calling complete or abandon
	}

	#[test]
	fn completed_marker_doesnt_panic() {
		let tokens = vec![Token::new(SyntaxKind::JS_STRING_LITERAL_TOKEN, 12)];
		let token_source = TokenSource::new("'use strict'", tokens.as_slice());

		let mut p = Parser::new(token_source, 0, Syntax::default());

		let m = p.start();
		p.expect(SyntaxKind::JS_STRING_LITERAL_TOKEN);
		m.complete(&mut p, SyntaxKind::JS_STRING_LITERAL);
	}

	#[test]
	fn abandoned_marker_doesnt_panic() {
		let tokens = vec![Token::new(SyntaxKind::JS_STRING_LITERAL_TOKEN, 12)];
		let token_source = TokenSource::new("'use strict'", tokens.as_slice());

		let mut p = Parser::new(token_source, 0, Syntax::default());

		let m = p.start();
		m.abandon(&mut p);
	}
}<|MERGE_RESOLUTION|>--- conflicted
+++ resolved
@@ -180,8 +180,6 @@
 		true
 	}
 
-<<<<<<< HEAD
-=======
 	/// Consumes the next optional token if `kind` matches or inserts a missing marker
 	pub fn eat_optional(&mut self, kind: SyntaxKind) -> bool {
 		if self.eat(kind) {
@@ -192,7 +190,6 @@
 		}
 	}
 
->>>>>>> da8e59a2
 	/// Starts a new node in the syntax tree. All nodes and tokens
 	/// consumed between the `start` and the corresponding `Marker::complete`
 	/// belong to the same node.
