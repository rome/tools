//! The physical parser structure.
//! This may not hold your expectations of a traditional parser,
//! the parser yields events like `Start node`, `Error`, etc.
//! These events are then applied to a `TreeSink`.

pub(crate) mod parse_error;
mod parse_lists;
mod parse_recovery;
mod parsed_syntax;
pub(crate) mod single_token_parse_recovery;
use rome_js_syntax::{
    JsSyntaxKind::{self, EOF, ERROR_TOKEN},
    TextRange,
};

use drop_bomb::DebugDropBomb;
use rslint_errors::Diagnostic;

pub use parse_error::*;
pub use parse_lists::{ParseNodeList, ParseSeparatedList};
pub use parsed_syntax::ParsedSyntax;
use rome_rowan::{SyntaxKind as SyntaxKindTrait, TextSize};
#[allow(deprecated)]
pub use single_token_parse_recovery::SingleTokenParseRecovery;

pub use crate::parser::parse_recovery::{ParseRecovery, RecoveryError, RecoveryResult};
use crate::state::ParserStateCheckpoint;
use crate::token_source::{Token, TokenSource, TokenSourceCheckpoint};
use crate::*;
use rslint_lexer::LexMode;

/// Captures the progress of the parser and allows to test if the parsing is still making progress
#[derive(Debug, Eq, Ord, PartialOrd, PartialEq, Hash, Default)]
pub struct ParserProgress(Option<usize>);

impl ParserProgress {
    /// Returns true if the current parser position is passed this position
    #[inline]
    pub fn has_progressed(&self, p: &Parser) -> bool {
        match self.0 {
            None => true,
            Some(pos) => pos < p.cur_token_index(),
        }
    }

    /// Asserts that the parsing is still making progress.
    ///
    /// # Panics
    ///
    /// Panics if the parser is still at this position
    #[inline]
    pub fn assert_progressing(&mut self, p: &Parser) {
        assert!(
            self.has_progressed(p),
            "The parser is no longer progressing. Stuck at '{}' {:?}:{:?}",
            p.cur_src(),
            p.cur(),
            p.cur_range(),
        );

        self.0 = Some(p.cur_token_index());
    }
}

/// An extremely fast, error tolerant, completely lossless JavaScript parser
///
/// The Parser yields lower level events instead of nodes.
/// These events are then processed into a syntax tree through a [`TreeSink`] implementation.
///
/// ```
/// use rslint_parser::{
///     Parser,
///     BufferedLexer,
///     LosslessTreeSink,
///     process,
///     SourceType,
/// };
/// use rslint_parser::syntax::expr::parse_expression_snipped;
/// use rome_js_syntax::{JsExpressionSnipped, AstNode, SyntaxNode, JsParenthesizedExpression, JsAnyExpression};
///
/// let source = "(void b)";
///
/// // File id is used for the labels inside parser errors to report them, the file id
/// // is used to look up a file's source code and path inside of a codespan `Files` implementation.
/// let mut parser = Parser::new(source, 0, SourceType::default());
///
/// // Use one of the syntax parsing functions to parse an expression.
/// // This adds node and token events to the parser which are then used to make a node.
/// // A completed marker marks the start and end indices in the events vec which signify
/// // the Start event, and the Finish event.
/// // Completed markers can be turned into an ast node with parse_marker on the parser
/// let completed_marker = parse_expression_snipped(&mut parser).unwrap();
///
/// // Consume the parser and get its events, then apply them to a tree sink with `process`.
/// let (events, tokens, errors) = parser.finish();
///
/// // Make a new text tree sink, its job is assembling events into a rowan GreenNode.
/// // At each point (Start, Token, Finish, Error) it also consumes whitespace.
/// // Other abstractions can also yield lossy syntax nodes if whitespace is not wanted.
/// // Swap this for a LossyTreeSink for a lossy AST result.
/// let mut sink = LosslessTreeSink::new(source, &tokens);
///
/// process(&mut sink, events, errors);
///
/// let (untyped_node, errors) = sink.finish();
///
/// assert!(errors.is_empty());
/// assert!(JsExpressionSnipped::can_cast(untyped_node.kind()));
///
/// // Convert the untyped SyntaxNode into a typed AST node
/// let expression_snipped = JsExpressionSnipped::cast(untyped_node).unwrap();
/// let expression = expression_snipped.expression().unwrap();
///
/// match expression {
///   JsAnyExpression::JsParenthesizedExpression(parenthesized) => { ///
///     assert_eq!(parenthesized.expression().unwrap().syntax().text(), "void b");
///   }
///   _ => panic!("Expected parenthesized expression")
/// }
///
///
/// ```
pub struct Parser<'s> {
    pub file_id: usize,
    pub(super) tokens: TokenSource<'s>,
    pub(super) events: Vec<Event>,
    pub(super) state: ParserState,
    pub source_type: SourceType,
    pub errors: Vec<ParserError>,
}

impl<'s> Parser<'s> {
    /// Make a new parser
    pub fn new(source: &'s str, file_id: usize, source_type: SourceType) -> Parser<'s> {
        let mut token_source = TokenSource::from_str(source, file_id);
        let errors = token_source.initialize();

        Parser {
            file_id,
            events: vec![],
            state: ParserState::new(&source_type),
            tokens: token_source,
            source_type,
            errors,
        }
    }

    /// Consume the parser and return the list of events it produced
    pub fn finish(self) -> (Vec<Event>, Vec<Token>, Vec<ParserError>) {
        (self.events, self.tokens.finish(), self.errors)
    }

    /// Get the current token kind of the parser
    pub fn cur(&self) -> JsSyntaxKind {
        self.tokens.current()
    }

    pub fn cur_range(&self) -> TextRange {
        self.tokens.current_range()
    }

    /// Look ahead at a token and get its kind, **The max lookahead is 4**.
    pub fn nth(&mut self, n: usize) -> JsSyntaxKind {
        self.tokens.nth(n)
    }

    /// Check if the parser is currently at a specific token
    pub fn at(&self, kind: JsSyntaxKind) -> bool {
        self.cur() == kind
    }

    /// Check if a token lookahead is something, `n` must be smaller or equal to `4`
    pub fn nth_at(&mut self, n: usize, kind: JsSyntaxKind) -> bool {
        self.nth(n) == kind
    }

    pub fn last(&self) -> Option<JsSyntaxKind> {
        self.tokens.last_token().map(|t| t.kind())
    }

    pub fn last_range(&self) -> Option<TextRange> {
        self.tokens.last_token().map(|t| t.range())
    }

    /// Consume the next token if `kind` matches.
    pub fn eat(&mut self, kind: JsSyntaxKind) -> bool {
        if !self.at(kind) {
            return false;
        }
        self.do_bump(kind);
        true
    }

    /// Eats a keyword that doesn't allow unicode escape characters
    pub fn eat_keyword(&mut self, kind: JsSyntaxKind, name: &str) -> bool {
        if self.at(kind) && self.cur_src() != name {
            self.error(
                self.err_builder(&format!(
                    "'{name}' keyword cannot contain escape character."
                ))
                .primary(self.cur_range(), ""),
            );
            self.bump_remap(ERROR_TOKEN);
            true
        } else {
            self.eat(kind)
        }
    }

    /// Starts a new node in the syntax tree. All nodes and tokens
    /// consumed between the `start` and the corresponding `Marker::complete`
    /// belong to the same node.
    pub fn start(&mut self) -> Marker {
        let pos = self.events.len() as u32;
        self.push_event(Event::tombstone(self.tokens.position()));
        Marker::new(pos, self.tokens.position())
    }

    /// Tests if there's a line break before the nth token.
    pub fn has_nth_preceding_line_break(&mut self, n: usize) -> bool {
        self.tokens.has_nth_preceding_line_break(n)
    }

    /// Tests if there's a line break before the current token (between the last and current)
    pub fn has_preceding_line_break(&self) -> bool {
        self.tokens.has_preceding_line_break()
    }

    /// Consume the next token if `kind` matches.
    pub fn bump(&mut self, kind: JsSyntaxKind) {
        assert!(
            self.eat(kind),
            "expected {:?} but at {:?}",
            kind,
            self.cur()
        );
    }

    /// Consume any token but cast it as a different kind
    pub fn bump_remap(&mut self, kind: JsSyntaxKind) {
        self.do_bump(kind)
    }

    /// Advances the parser by one token
    pub fn bump_any(&mut self) {
        let kind = self.nth(0);
        assert_ne!(kind, EOF);
        self.do_bump(kind)
    }

    /// Make a new error builder with `error` severity
    #[must_use]
    pub fn err_builder(&self, message: &str) -> Diagnostic {
        Diagnostic::error(self.file_id, "SyntaxError", message)
    }

    /// Add an error
    pub fn error(&mut self, err: impl ToDiagnostic) {
        let err = err.to_diagnostic(self);

        // Don't report another error if it would just be at the same position as the last error.
        if let Some(previous) = self.errors.last() {
            if err.code == Some(String::from("SyntaxError"))
                && previous.code == err.code
                && previous.file_id == err.file_id
            {
                match (&err.primary, &previous.primary) {
                    (Some(err_primary), Some(previous_primary))
                        if err_primary.span.range.start == previous_primary.span.range.start =>
                    {
                        return;
                    }
                    _ => {}
                }
            }
        }
        self.errors.push(err)
    }

    /// Check if the parser's current token is contained in a token set
    pub fn at_ts(&self, kinds: TokenSet) -> bool {
        kinds.contains(self.cur())
    }

    fn do_bump(&mut self, kind: JsSyntaxKind) {
        let diagnostics = self.tokens.bump();
        self.errors.extend(diagnostics);

        self.push_event(Event::Token { kind });
    }

    fn push_event(&mut self, event: Event) {
        self.events.push(event)
    }

    /// Get the source code of the parser's current token.
    ///
    /// # Panics
    /// This method panics if the token range and source code range mismatch
    pub fn cur_src(&self) -> &str {
        &self.tokens.source()[self.cur_range()]
    }

    /// Try to eat a specific token kind, if the kind is not there then adds an error to the events stack.
    pub fn expect(&mut self, kind: JsSyntaxKind) -> bool {
        if self.eat(kind) {
            true
        } else {
            self.error(expected_token(kind));
            false
        }
    }

    /// Expects a keyword (doesn't allow unicode escape sequence).
    pub fn expect_keyword(&mut self, kind: JsSyntaxKind, name: &str) -> bool {
        if !self.eat_keyword(kind, name) {
            self.error(expected_token(kind));
            false
        } else {
            true
        }
    }

    pub fn re_lex(&mut self, mode: LexMode) -> JsSyntaxKind {
        let mut lex_return = self.tokens.re_lex(mode);

        if let Some(diagnostic) = lex_return.take_diagnostic() {
            self.errors.push(*diagnostic);
        }

        lex_return.kind()
    }

    /// Rewind the parser back to a previous position in time
    pub fn rewind(&mut self, checkpoint: Checkpoint) {
        let Checkpoint {
            token_source,
            event_pos,
            errors_pos,
            state,
        } = checkpoint;
        self.tokens.rewind(token_source);
        self.drain_events(self.cur_event_pos() - event_pos);
        self.errors.truncate(errors_pos);
        self.state.restore(state)
    }

    /// Get a checkpoint representing the progress of the parser at this point in time
    #[must_use]
    pub fn checkpoint(&self) -> Checkpoint {
        Checkpoint {
            token_source: self.tokens.checkpoint(),
            event_pos: self.cur_event_pos(),
            errors_pos: self.errors.len(),
            state: self.state.checkpoint(),
        }
    }

    /// Stores the parser state and position before calling the function and restores the state
    /// and position before returning.
    ///
    /// Useful in situation where the parser must advance a few tokens to determine whatever a syntax is
    /// of one or the other kind.
    #[inline]
    pub fn lookahead<F, R>(&mut self, op: F) -> R
    where
        F: FnOnce(&mut Parser) -> R,
    {
        let checkpoint = self.checkpoint();
        let result = op(self);
        self.rewind(checkpoint);

        result
    }

    /// Get the current index of the last event
    fn cur_event_pos(&self) -> usize {
        self.events.len().saturating_sub(1)
    }

    /// Remove `amount` events from the parser
    fn drain_events(&mut self, amount: usize) {
        self.events.truncate(self.events.len() - amount);
    }

    /// Get the index of the current token (in the final list of tokens)
    pub fn cur_token_index(&self) -> usize {
        self.tokens.cur_token_idx()
    }

    /// Make a new error builder with warning severity
    pub fn warning_builder(&self, message: &str) -> Diagnostic {
        Diagnostic::warning(self.file_id, "SyntaxError", message)
    }

    /// Bump and add an error event
    pub fn err_and_bump(&mut self, err: impl ToDiagnostic, unknown_syntax_kind: JsSyntaxKind) {
        let m = self.start();
        self.bump_any();
        m.complete(self, unknown_syntax_kind);
        self.error(err);
    }

    /// Gets the source of a range
    pub fn source(&self, span: TextRange) -> &'s str {
        &self.tokens.source()[span]
    }

    pub(crate) fn bump_multiple(&mut self, amount: u8, kind: JsSyntaxKind) {
        for _ in 0..amount {
            let diagnostics = self.tokens.bump();
            self.errors.extend(diagnostics);
        }

        self.push_event(Event::MultipleTokens { amount, kind });
    }

    /// Whether the code we are parsing is a module
    pub fn is_module(&self) -> bool {
        self.source_type.module_kind.is_module()
    }
}

/// A structure signifying the start of parsing of a syntax tree node
#[derive(Debug)]
#[must_use = "Marker must either be `completed` or `abandoned`"]
pub struct Marker {
    /// The index in the events list
    pub pos: u32,
    /// The byte index where the node starts
    pub start: TextSize,
    pub old_start: u32,
    pub(crate) child_idx: Option<usize>,
    bomb: DebugDropBomb,
}

impl Marker {
    pub fn new(pos: u32, start: TextSize) -> Marker {
        Marker {
            pos,
            start,
            old_start: pos,
            child_idx: None,
            bomb: DebugDropBomb::new("Marker must either be `completed` or `abandoned` to avoid that children are implicitly attached to a markers parent."),
        }
    }

    pub(crate) fn old_start(mut self, old: u32) -> Self {
        if self.old_start >= old {
            self.old_start = old;
        };
        self
    }

    /// Finishes the syntax tree node and assigns `kind` to it,
    /// and mark the create a `CompletedMarker` for possible future
    /// operation like `.precede()` to deal with forward_parent.
    pub fn complete(mut self, p: &mut Parser, kind: JsSyntaxKind) -> CompletedMarker {
        self.bomb.defuse();
        let idx = self.pos as usize;
        match p.events[idx] {
            Event::Start {
                kind: ref mut slot, ..
            } => {
                *slot = kind;
            }
            _ => unreachable!(),
        }
        let finish_pos = p.events.len() as u32;
<<<<<<< HEAD
        p.push_event(Event::Finish {
            end: p.last_range().map(|range| range.end()).unwrap_or_default(),
        });
=======

        let mut end_pos = p.tokens.last_tok().map(|t| t.end()).unwrap_or_default();
        if end_pos < self.start {
            end_pos = p.tokens.current().end();
        }

        assert!(end_pos >= self.start);
        p.push_event(Event::Finish { end: end_pos });

>>>>>>> c87b4bab
        let new = CompletedMarker::new(self.pos, finish_pos, kind);
        new.old_start(self.old_start)
    }

    /// Abandons the syntax tree node. All its children
    /// are attached to its parent instead.
    pub fn abandon(mut self, p: &mut Parser) {
        self.bomb.defuse();
        let idx = self.pos as usize;
        if idx == p.events.len() - 1 {
            match p.events.pop() {
                Some(Event::Start {
                    kind: JsSyntaxKind::TOMBSTONE,
                    forward_parent: None,
                    ..
                }) => (),
                _ => unreachable!(),
            }
        }
        if let Some(idx) = self.child_idx {
            match p.events[idx] {
                Event::Start {
                    ref mut forward_parent,
                    ..
                } => {
                    *forward_parent = None;
                }
                _ => unreachable!(),
            }
        }
    }
}

/// A structure signifying a completed node
#[derive(Debug, Clone, PartialEq, Eq, Hash)]
pub struct CompletedMarker {
    pub(crate) start_pos: u32,
    // Hack for parsing completed markers which have been preceded
    // This should be redone completely in the future
    pub(crate) old_start: u32,
    pub(crate) finish_pos: u32,
    kind: JsSyntaxKind,
}

impl CompletedMarker {
    pub fn new(start_pos: u32, finish_pos: u32, kind: JsSyntaxKind) -> Self {
        CompletedMarker {
            start_pos,
            old_start: start_pos,
            finish_pos,
            kind,
        }
    }

    pub(crate) fn old_start(mut self, old: u32) -> Self {
        // For multiple precedes we should not update the old start
        if self.old_start >= old {
            self.old_start = old;
        };
        self
    }

    /// Change the kind of node this marker represents
    pub fn change_kind(&mut self, p: &mut Parser, new_kind: JsSyntaxKind) {
        self.kind = new_kind;
        match p
            .events
            .get_mut(self.start_pos as usize)
            .expect("Finish position of marker is OOB")
        {
            Event::Start { kind, .. } => {
                *kind = new_kind;
            }
            _ => unreachable!(),
        }
    }

    pub fn change_to_unknown(&mut self, p: &mut Parser) {
        self.change_kind(p, self.kind().to_unknown());
    }

    // Get the correct offset range in source code of an item inside of a parsed marker
    pub fn offset_range(&self, p: &Parser, range: TextRange) -> TextRange {
        let offset = self.range(p).start();
        TextRange::new(range.start() + offset, range.end() + offset)
    }

    /// Get the range of the marker
    pub fn range(&self, p: &Parser) -> TextRange {
        let start = match p.events[self.old_start as usize] {
            Event::Start { start, .. } => start,
            _ => unreachable!(),
        };
        let end = match p.events[self.finish_pos as usize] {
            Event::Finish { end } => end,
            _ => unreachable!(),
        };
        TextRange::new(start, end)
    }

    /// Get the underlying text of a marker
    pub fn text<'a>(&self, p: &'a Parser) -> &'a str {
        &p.tokens.source()[self.range(p)]
    }

    /// This method allows to create a new node which starts
    /// *before* the current one. That is, parser could start
    /// node `A`, then complete it, and then after parsing the
    /// whole `A`, decide that it should have started some node
    /// `B` before starting `A`. `precede` allows to do exactly
    /// that. See also docs about `forward_parent` in `Event::Start`.
    ///
    /// Given completed events `[START, FINISH]` and its corresponding
    /// `CompletedMarker(pos: 0, _)`.
    /// Append a new `START` events as `[START, FINISH, NEWSTART]`,
    /// then mark `NEWSTART` as `START`'s parent with saving its relative
    /// distance to `NEWSTART` into forward_parent(=2 in this case);
    pub fn precede(self, p: &mut Parser) -> Marker {
        let mut new_pos = p.start();
        let idx = self.start_pos as usize;
        match p.events[idx] {
            Event::Start {
                ref mut forward_parent,
                ..
            } => {
                *forward_parent = Some(new_pos.pos - self.start_pos);
            }
            _ => unreachable!(),
        }
        new_pos.child_idx = Some(self.start_pos as usize);
        new_pos.old_start(self.old_start as u32)
    }

    /// Undo this completion and turns into a `Marker`
    pub fn undo_completion(self, p: &mut Parser) -> Marker {
        let start_idx = self.start_pos as usize;
        let finish_idx = self.finish_pos as usize;
        let start_pos;

        match p.events[start_idx] {
            Event::Start {
                ref mut kind,
                forward_parent: None,
                start,
            } => {
                start_pos = start;
                *kind = JsSyntaxKind::TOMBSTONE
            }
            _ => unreachable!(),
        }
        match p.events[finish_idx] {
            ref mut slot @ Event::Finish { .. } => *slot = Event::tombstone(start_pos),
            _ => unreachable!(),
        }
        Marker::new(self.start_pos, start_pos)
    }

    pub fn kind(&self) -> JsSyntaxKind {
        self.kind
    }
}

/// A structure signifying the Parser progress at one point in time
#[derive(Debug)]
pub struct Checkpoint {
    pub(super) event_pos: usize,
    errors_pos: usize,
    state: ParserStateCheckpoint,
    pub(super) token_source: TokenSourceCheckpoint,
}

#[cfg(test)]
mod tests {
    use crate::{Parser, SourceType};
    use rome_js_syntax::JsSyntaxKind;

    #[test]
    #[should_panic(
        expected = "Marker must either be `completed` or `abandoned` to avoid that children are implicitly attached to a markers parent."
    )]
    fn uncompleted_markers_panic() {
        let mut parser = Parser::new("'use strict'", 0, SourceType::default());

        let _ = parser.start();
        // drop the marker without calling complete or abandon
    }

    #[test]
    fn completed_marker_doesnt_panic() {
        let mut p = Parser::new("'use strict'", 0, SourceType::default());

        let m = p.start();
        p.expect(JsSyntaxKind::JS_STRING_LITERAL);
        m.complete(&mut p, JsSyntaxKind::JS_STRING_LITERAL_EXPRESSION);
    }

    #[test]
    fn abandoned_marker_doesnt_panic() {
        let mut p = Parser::new("'use strict'", 0, SourceType::default());

        let m = p.start();
        m.abandon(&mut p);
    }
}<|MERGE_RESOLUTION|>--- conflicted
+++ resolved
@@ -467,21 +467,15 @@
             _ => unreachable!(),
         }
         let finish_pos = p.events.len() as u32;
-<<<<<<< HEAD
-        p.push_event(Event::Finish {
-            end: p.last_range().map(|range| range.end()).unwrap_or_default(),
-        });
-=======
-
-        let mut end_pos = p.tokens.last_tok().map(|t| t.end()).unwrap_or_default();
+
+        let mut end_pos = p.last_range().map(|t| t.end()).unwrap_or_default();
         if end_pos < self.start {
-            end_pos = p.tokens.current().end();
+            end_pos = p.cur_range().end();
         }
 
         assert!(end_pos >= self.start);
         p.push_event(Event::Finish { end: end_pos });
 
->>>>>>> c87b4bab
         let new = CompletedMarker::new(self.pos, finish_pos, kind);
         new.old_start(self.old_start)
     }
