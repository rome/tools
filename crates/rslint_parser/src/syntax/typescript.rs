//! TypeScript specific functions.

use super::expr::{parse_expr_or_assignment, parse_lhs_expr, parse_literal_expression, parse_name};
use crate::parser::ParserProgress;
#[allow(deprecated)]
use crate::parser::SingleTokenParseRecovery;
<<<<<<< HEAD
use crate::state::{BindingContext, EnterHoistedScope, InBindingListForSignature, SignatureFlags};
=======
use crate::state::SignatureFlags;
>>>>>>> 5f195279
use crate::syntax::binding::parse_binding;
use crate::syntax::expr::{is_at_name, parse_any_name};
use crate::syntax::function::parse_parameter_list;
use crate::syntax::js_parse_error;
use crate::{JsSyntaxKind::*, *};

pub const BASE_TS_RECOVERY_SET: TokenSet = token_set![
    T![void],
    T![ident],
    T![ident],
    T![await],
    T![null],
    T![break],
    T!['['],
];

#[rustfmt::skip]
pub const DISALLOWED_TYPE_NAMES: &[&str] = &[
    "string",
    "null",
    "number",
    "object",
    "any",
    "unknown",
    "boolean",
    "bigint",
    "symbol",
    "void",
    "never",
];

// ambiguity is fun!
macro_rules! no_recover {
    ($p:expr, $res:expr) => {
        if $res.is_none() && $p.state.no_recovery {
            return None;
        }
    };
    ($p:expr, $m:expr, $t:expr, $res:expr) => {
        if $res.is_none() && $p.state.no_recovery {
            $m.abandon($p);
            $p.rewind($t);
            return None;
        }
    };
}

pub fn ts_modifier(p: &mut Parser, modifiers: &[&'static str]) -> Option<Range<usize>> {
    if !modifiers.contains(&p.cur_src()) {
        return None;
    }

    let range = p.cur_tok().range();

    if p.has_linebreak_before_n(1)
        || token_set![T!['('], T![')'], T![:], T![=], T![?]].contains(p.nth(1))
    {
        return None;
    }

    let kind = match p.cur_src() {
        "abstract" => T![abstract],
        "readonly" => T![readonly],
        _ => unreachable!("unknown modifier"),
    };
    p.bump_remap(kind);

    Some(range)
}

pub(crate) fn maybe_ts_type_annotation(p: &mut Parser) -> Option<Range<usize>> {
    if p.at(T![:]) {
        let m = p.start();

        let start = p.cur_tok().start();
        p.bump_any();
        let compl = ts_type(p);

        let end = compl
            .map(|x| usize::from(x.range(p).end()))
            .unwrap_or_else(|| p.cur_tok().start());

        if !p.typescript() {
            let err = p
                .err_builder("type annotations can only be used in TypeScript files")
                .primary(start..end, "");

            p.error(err);
            m.complete(p, JS_UNKNOWN);
        } else {
            m.complete(p, TS_TYPE_ANNOTATION);
        }
        Some(start..end)
    } else {
        None
    }
}

// FIXME: ts allows trailing commas but this doesnt, we need to figure out a way
// to peek at the next token and see if its the end of the heritage clause
pub(crate) fn ts_heritage_clause(p: &mut Parser, exprs: bool) -> Vec<CompletedMarker> {
    let mut elems = Vec::with_capacity(1);
    let m = p.start();
    if exprs {
        parse_lhs_expr(p).or_add_diagnostic(p, js_parse_error::expected_expression);
    } else {
        ts_entity_name(p, None, false);
    }

    if p.at(T![<]) {
        ts_type_args(p);
    }

    // it doesnt matter if we complete as ts_expr_with_type_args even if its an lhs expr
    // because exprs: true will only be used with `class extends foo, bar`, in which case
    // the first expr will be "unwrapped" to go to the class' node and the rest are errors
    elems.push(m.complete(p, TS_EXPR_WITH_TYPE_ARGS));

    let mut progress = ParserProgress::default();
    while p.eat(T![,]) {
        progress.assert_progressing(p);
        let m = p.start();
        if exprs {
            parse_lhs_expr(p).or_add_diagnostic(p, js_parse_error::expected_expression);
        } else {
            ts_entity_name(p, None, false);
        }
        if p.at(T![<]) {
            ts_type_args(p);
        }

        elems.push(m.complete(p, TS_EXPR_WITH_TYPE_ARGS));
    }
    elems
}

pub fn ts_type_member(p: &mut Parser) -> Option<CompletedMarker> {
    if p.at(T!['(']) || p.at(T![<]) {
        return ts_signature_member(p, false);
    }

    if p.at(T![new]) && token_set!(T![<], T!['(']).contains(p.nth(1)) {
        return ts_signature_member(p, true);
    }

    let (m, readonly) = if p.cur_src() == "readonly" {
        let m = p.start();
        p.bump_remap(T![readonly]);
        (m, true)
    } else {
        (p.start(), false)
    };

    match try_parse_index_signature(p, m) {
        Ok(idx) => Some(idx),
        Err(m) => ts_property_or_method_sig(p, m, readonly),
    }
}

fn ts_property_or_method_sig(p: &mut Parser, m: Marker, readonly: bool) -> Option<CompletedMarker> {
    if p.eat(T!['[']) {
        parse_expr_or_assignment(p)
            .or_add_diagnostic(p, js_parse_error::expected_expression_assignment);
        p.expect_no_recover(T![']'])?;
    } else {
        match p.cur() {
            JS_STRING_LITERAL | JS_NUMBER_LITERAL => {
                parse_literal_expression(p).ok();
            }
            _ => {
                let mut complete = parse_any_name(p).ok()?;
                if complete.kind() == JS_PRIVATE_CLASS_MEMBER_NAME {
                    let err = p
                        .err_builder("private names are not allowed outside of class bodies")
                        .primary(complete.range(p), "");

                    p.error(err);
                    complete.change_kind(p, JS_UNKNOWN);
                }
            }
        }
    };

    p.eat(T![?]);
    Some(if !readonly && p.at_ts(token_set![T!['('], T![<]]) {
        if p.at(T![<]) {
            no_recover!(p, ts_type_params(p));
        }
        let p = &mut *p.with_scoped_state(EnterHoistedScope(BindingContext::Arguments));
        parse_parameter_list(p, SignatureFlags::empty())
            .or_add_diagnostic(p, js_parse_error::expected_parameters);
        if p.at(T![:]) {
            ts_type_or_type_predicate_ann(p, T![:]);
        }
        type_member_semi(p);
        m.complete(p, TS_METHOD_SIGNATURE)
    } else {
        if p.eat(T![:]) {
            ts_type(p);
        }
        type_member_semi(p);
        m.complete(p, TS_PROPERTY_SIGNATURE)
    })
}

pub(crate) fn try_parse_index_signature(
    p: &mut Parser,
    m: Marker,
) -> Result<CompletedMarker, Marker> {
    if !p.at(T!['['])
        || !(token_set![T![ident], T![await], T![yield]].contains(p.nth(1))
            || p.nth(1).is_keyword())
        || !token_set![T![:], T![,]].contains(p.nth(2))
    {
        return Err(m);
    }

    if p.expect_no_recover(T!['[']).is_none() {
        return Err(m);
    }

    let pat_m = parse_binding(p).unwrap().undo_completion(p);

    if p.expect_no_recover(T![:]).is_none() {
        return Err(m);
    }

    if ts_type(p).is_none() && p.state.no_recovery {
        return Err(m);
    }

    pat_m.complete(p, JS_IDENTIFIER_BINDING);

    if p.expect_no_recover(T![']']).is_none() {
        return Err(m);
    }

    if p.eat(T![:]) && ts_type(p).is_none() && p.state.no_recovery {
        return Err(m);
    }

    type_member_semi(p);
    Ok(m.complete(p, TS_INDEX_SIGNATURE))
}

pub fn ts_signature_member(p: &mut Parser, construct_sig: bool) -> Option<CompletedMarker> {
    let m = p.start();
    if construct_sig {
        p.expect(T![new]);
    }

    if p.at(T![<]) {
        no_recover!(p, ts_type_params(p));
    }

<<<<<<< HEAD
    let p = &mut *p.with_scoped_state(EnterHoistedScope(BindingContext::Arguments));
    p.with_state(InBindingListForSignature(true), |p| {
        parse_parameter_list(
            p,
            if construct_sig {
                SignatureFlags::CONSTRUCTOR
            } else {
                SignatureFlags::empty()
            },
        )
    })
=======
    parse_parameter_list(
        p,
        if construct_sig {
            SignatureFlags::CONSTRUCTOR
        } else {
            SignatureFlags::empty()
        },
    )
>>>>>>> 5f195279
    .ok();

    if p.at(T![:]) {
        no_recover!(p, ts_type_or_type_predicate_ann(p, T![:]));
    }
    type_member_semi(p);

    Some(m.complete(
        p,
        if construct_sig {
            TS_CONSTRUCT_SIGNATURE_DECL
        } else {
            TS_CALL_SIGNATURE_DECL
        },
    ))
}

// TODO(RDambrosio016): is this logic correct?
fn type_member_semi(p: &mut Parser) {
    if p.at_ts(token_set![T![,], T![;]]) {
        p.bump_any();
    }
}

pub fn ts_enum(p: &mut Parser) -> CompletedMarker {
    let m = p.start();
    p.eat(T![const]);
    p.expect(T![enum]);
    parse_name(p).or_add_diagnostic(p, js_parse_error::expected_identifier);
    p.expect(T!['{']);
    let mut first = true;

    let members_list = p.start();
    let mut progress = ParserProgress::default();
    while !p.at(EOF) && !p.at(T!['}']) {
        progress.assert_progressing(p);
        if first {
            first = false;
        } else if p.at(T![,]) && p.nth_at(1, T!['}']) {
            p.eat(T![,]);
            break;
        } else {
            p.expect(T![,]);
        }

        let member = p.start();
        let err_occured = if !p.at_ts(token_set![T![ident], T![yield], T![await]])
            && !p.cur().is_keyword()
            && !p.at(JS_STRING_LITERAL)
        {
            let err = p
                .err_builder("expected an identifier or string for an enum variant, but found none")
                .primary(p.cur_tok().range(), "");

            #[allow(deprecated)]
            SingleTokenParseRecovery::with_error(
                token_set![T!['}'], T![ident], T![yield], T![await], T![=], T![,]],
                JS_UNKNOWN,
                err,
            )
            .recover(p);
            true
        } else {
            if !p.eat(JS_STRING_LITERAL) {
                parse_name(p).unwrap().undo_completion(p).abandon(p);
            }
            false
        };

        if p.eat(T![=]) {
            parse_expr_or_assignment(p)
                .or_add_diagnostic(p, js_parse_error::expected_expression_assignment);
            member.complete(p, TS_ENUM_MEMBER);
        } else if err_occured {
            member.abandon(p);
        } else {
            member.complete(p, TS_ENUM_MEMBER);
        }
    }

    members_list.complete(p, TS_ENUM_MEMBER_LIST);

    p.expect(T!['}']);
    m.complete(p, TS_ENUM)
}

pub fn try_parse_ts(
    p: &mut Parser,
    func: impl FnOnce(&mut Parser) -> Option<CompletedMarker>,
) -> Option<CompletedMarker> {
    let checkpoint = p.checkpoint();

    let res = if p.state.no_recovery {
        func(p)
    } else {
        let last_no_recovery = std::mem::replace(&mut p.state.no_recovery, true);
        let res = func(p);
        p.state.no_recovery = last_no_recovery;
        res
    };

    if res.is_none() {
        p.rewind(checkpoint);
    }
    res
}

pub fn ts_type(p: &mut Parser) -> Option<CompletedMarker> {
    let ty = ts_non_conditional_type(p);
    if p.has_linebreak_before_n(0) || !p.at(T![extends]) {
        return ty;
    }

    let m = ty.map(|x| x.precede(p)).unwrap_or_else(|| p.start());
    if p.at(T![extends]) {
        let m = p.start();
        p.bump_any();
        no_recover!(p, ts_non_conditional_type(p));
        m.complete(p, TS_EXTENDS);
    }
    p.expect_no_recover(T![?])?;
    no_recover!(p, ts_type(p));
    p.expect_no_recover(T![:])?;
    no_recover!(p, ts_type(p));
    Some(m.complete(p, TS_CONDITIONAL_TYPE))
}

pub fn ts_fn_or_constructor_type(p: &mut Parser, fn_type: bool) -> Option<CompletedMarker> {
    let m = p.start();
    if !fn_type && p.expect_no_recover(T![new]).is_none() {
        m.abandon(p);
        return None;
    }

    if p.at(T![<]) {
        ts_type_params(p);
    }
    let p = &mut *p.with_scoped_state(EnterHoistedScope(BindingContext::Arguments));
    parse_parameter_list(p, SignatureFlags::empty())
        .or_add_diagnostic(p, js_parse_error::expected_parameters);
    if ts_type_or_type_predicate_ann(p, T![=>]).is_none() && p.state.no_recovery {
        m.abandon(p);
        return None;
    }

    Some(m.complete(
        p,
        if fn_type {
            TS_FN_TYPE
        } else {
            TS_CONSTRUCTOR_TYPE
        },
    ))
}

pub(crate) fn ts_type_or_type_predicate_ann(
    p: &mut Parser,
    return_token: JsSyntaxKind,
) -> Option<CompletedMarker> {
    let ident_ref_set = token_set![T![await], T![yield], T![ident]];
    p.expect_no_recover(return_token)?;

    let type_pred = (p.cur_src() == "asserts" && ident_ref_set.contains(p.nth(1)))
        || (p.at_ts(ident_ref_set) && p.nth_src(1) == "is" && !p.has_linebreak_before_n(1));

    if type_pred {
        ts_predicate(p)
    } else {
        ts_type(p)
    }
}

pub fn ts_non_conditional_type(p: &mut Parser) -> Option<CompletedMarker> {
    if is_start_of_fn_type(p) {
        return ts_fn_or_constructor_type(p, true);
    }

    if p.at(T![new]) {
        return ts_fn_or_constructor_type(p, false);
    }

    intersection_or_union(p, false, ts_intersection_type_or_higher, T![|])
}

fn ts_intersection_type_or_higher(p: &mut Parser) -> Option<CompletedMarker> {
    intersection_or_union(p, true, ts_type_operator_or_higher, T![&])
}

fn look_ahead(p: &mut Parser, func: impl FnOnce(&mut Parser) -> bool) -> bool {
    let checkpoint = p.checkpoint();
    let res = func(p);
    p.rewind(checkpoint);
    res
}

fn is_start_of_fn_type(p: &mut Parser) -> bool {
    p.at(T![<]) || (p.at(T!['(']) && look_ahead(p, is_unambiguously_start_of_fn_type))
}

fn is_unambiguously_start_of_fn_type(p: &mut Parser) -> bool {
    p.eat(T!['(']);
    if p.at(T![')']) || p.at(T![...]) {
        return true;
    }

    if skip_parameter_start(p) {
        if p.at_ts(token_set![T![:], T![,], T![?], T![=]]) {
            return true;
        }
        if p.at(T![')']) && p.nth_at(1, T![=>]) {
            return true;
        }
    }
    false
}

fn skip_parameter_start(p: &mut Parser) -> bool {
    maybe_eat_incorrect_modifier(p);
    if p.at_ts(token_set![T![this], T![yield], T![ident], T![await]]) {
        p.bump_any();
        return true;
    }

    if p.eat(T!['{']) {
        let mut counter = 1;

        while counter > 0 {
            if p.eat(T!['{']) {
                counter += 1;
            } else if p.eat(T!['}']) {
                counter -= 1;
            } else {
                p.bump_any();
            }
        }
        return true;
    }

    if p.eat(T!['[']) {
        let mut counter = 1;

        while counter > 0 {
            if p.eat(T!['[']) {
                counter += 1;
            } else if p.eat(T![']']) {
                counter -= 1;
            } else {
                p.bump_any();
            }
        }
        return true;
    }
    false
}

fn intersection_or_union(
    p: &mut Parser,
    intersection: bool,
    mut constituent: impl FnMut(&mut Parser) -> Option<CompletedMarker>,
    op: JsSyntaxKind,
) -> Option<CompletedMarker> {
    let kind = if intersection {
        TS_INTERSECTION
    } else {
        TS_UNION
    };
    let m = p.start();
    let types_list = p.start();
    let saw_op = p.eat(op);
    let ty = constituent(p);
    if p.at(op) {
        while p.eat(op) {
            constituent(p);
        }

        types_list.complete(p, TS_TYPE_LIST);
        Some(m.complete(p, kind))
    } else if !saw_op && ty.is_none() {
        types_list.abandon(p);
        m.abandon(p);
        None
    } else if !saw_op {
        types_list.abandon(p);
        m.abandon(p);
        ty
    } else {
        types_list.complete(p, TS_TYPE_LIST);
        Some(m.complete(p, kind))
    }
}

pub fn ts_type_operator_or_higher(p: &mut Parser) -> Option<CompletedMarker> {
    if matches!(p.cur_src(), "keyof" | "unique" | "readonly") {
        let m = p.start();
        let kind = match p.cur_src() {
            "keyof" => KEYOF_KW,
            "unique" => UNIQUE_KW,
            "readonly" => READONLY_KW,
            _ => unreachable!(),
        };
        p.bump_remap(kind);
        no_recover!(p, ts_type_operator_or_higher(p));
        Some(m.complete(p, TS_TYPE_OPERATOR))
    } else if p.cur_src() == "infer" {
        let m = p.start();
        p.bump_remap(T![infer]);
        parse_name(p).or_add_diagnostic(p, js_parse_error::expected_identifier);
        Some(m.complete(p, TS_INFER))
    } else {
        // FIXME: readonly should apparently be handled here?
        // but the previous matches should have accounted for it 🤔
        ts_array_type_or_higher(p)
    }
}

pub fn ts_array_type_or_higher(p: &mut Parser) -> Option<CompletedMarker> {
    let t = p.checkpoint();

    let mut ty = ts_non_array_type(p);
    let mut progress = ParserProgress::default();

    while !p.has_linebreak_before_n(0) && p.at(T!['[']) {
        progress.assert_progressing(p);
        let m = ty.map(|x| x.precede(p)).unwrap_or_else(|| p.start());
        p.bump_any();
        if p.eat(T![']']) {
            ty = Some(m.complete(p, TS_ARRAY));
        } else {
            no_recover!(p, m, t, ts_type(p));
            if p.expect_no_recover(T![']']).is_none() {
                m.abandon(p);
                p.rewind(t);
                return None;
            }
            ty = Some(m.complete(p, TS_INDEXED_ARRAY));
        }
    }
    ty
}

pub fn ts_tuple(p: &mut Parser) -> Option<CompletedMarker> {
    let m = p.start();
    p.expect_no_recover(T!['['])?;
    let mut progress = ParserProgress::default();
    while !p.at(EOF) && !p.at(T![']']) {
        progress.assert_progressing(p);
        let m = p.start();
        let rest_range = p.cur_tok().range();
        let rest = p.eat(T![...]);
        let name = if is_at_name(p)
            && !DISALLOWED_TYPE_NAMES.contains(&p.cur_src())
            && (p.nth_at(1, T![:]) || (p.nth_at(1, T![?]) && p.nth_at(2, T![:])))
        {
            parse_name(p).or_add_diagnostic(p, js_parse_error::expected_identifier);
            true
        } else {
            false
        };

        let opt_range = p.cur_tok().range();
        let is_opt = name && p.eat(T![?]);
        if name {
            p.expect(T![:]);
        }
        no_recover!(p, ts_type(p));
        if !name && p.at(T![?]) {
            p.eat(T![?]);
        }
        m.complete(p, TS_TUPLE_ELEMENT);
        if is_opt && rest {
            let err = p
                .err_builder("a tuple element cannot be both rest and optional")
                .secondary(rest_range, "")
                .primary(opt_range, "");

            p.error(err);
        }
        p.eat(T![,]);
    }

    p.expect_no_recover(T![']'])?;
    Some(m.complete(p, TS_TUPLE))
}

pub fn ts_non_array_type(p: &mut Parser) -> Option<CompletedMarker> {
    match p.cur() {
        T![ident] | T![void] | T![yield] | T![null] | T![await] | T![break] => {
            if p.cur_src() == "asserts" && p.nth_at(1, T![this]) {
                p.bump_any();
                return ts_predicate(p);
            }

            let kind = match p.cur_src() {
                "void" => TS_VOID,
                "null" => TS_NULL,
                "any" => TS_ANY,
                "boolean" => TS_BOOLEAN,
                "bigint" => TS_BIGINT,
                "never" => TS_NEVER,
                "number" => TS_NUMBER,
                "object" => TS_OBJECT,
                "string" => TS_STRING,
                "symbol" => TS_SYMBOL,
                "unknown" => TS_UNKNOWN,
                "undefined" => TS_UNDEFINED,
                _ =>
                /* dummy value */
                {
                    JS_UNKNOWN
                }
            };

            if kind != JS_UNKNOWN && !p.nth_at(1, T![.]) {
                let m = p.start();
                p.bump_any();
                Some(m.complete(p, kind))
            } else {
                ts_type_ref(p, None)
            }
        }
        JS_NUMBER_LITERAL | JS_STRING_LITERAL | TRUE_KW | FALSE_KW | JS_REGEX_LITERAL => Some(
            parse_literal_expression(p)
                .precede(p)
                .complete(p, TS_LITERAL),
        ),
        BACKTICK => {
            let m = p.start();
            p.bump_any();

            let elements_list = p.start();
            while !p.at(EOF) && !p.at(BACKTICK) {
                match p.cur() {
                    TEMPLATE_CHUNK => {
                                            let m = p.start();
                                            p.bump_any();
                                            m.complete(p, TEMPLATE_CHUNK_ELEMENT);
                                        },
                                        DOLLAR_CURLY => {
                        let e = p.start();
                        p.bump_any();
                        ts_type(p);
                        p.expect(T!['}']);
                        e.complete(p, TS_TEMPLATE_ELEMENT);
                    },
                    t => unreachable!("Anything not template chunk or dollar_curly should have been eaten by the lexer, but {:?} was found", t),
                }
            }

            elements_list.complete(p, TEMPLATE_ELEMENT_LIST);
            p.eat(BACKTICK);
            Some(m.complete(p, TS_TEMPLATE))
        }
        T![-] => {
            let t = p.checkpoint();
            let m = p.start();
            p.bump_any();
            if p.at(JS_NUMBER_LITERAL) {
                let _m = p.start();
                p.bump_any();
                _m.complete(p, JS_NUMBER_LITERAL_EXPRESSION);
            } else if p.expect_no_recover(JS_NUMBER_LITERAL).is_none() {
                m.abandon(p);
                p.rewind(t);
                return None;
            }
            Some(m.complete(p, TS_LITERAL))
        }
        T![import] => ts_import(p),
        T![this] => {
            if p.nth_src(1) == "is" {
                ts_predicate(p)
            } else {
                let m = p.start();
                p.bump_any();
                Some(m.complete(p, TS_THIS))
            }
        }
        T![typeof] => ts_type_query(p),
        T!['{'] => {
            if is_mapped_type_start(p) {
                ts_mapped_type(p)
            } else {
                let m = p.start();
                p.bump_any();
                let members_list = p.start();
                let mut progress = ParserProgress::default();
                while !p.at(EOF) && !p.at(T!['}']) {
                    progress.assert_progressing(p);
                    ts_type_member(p);
                    type_member_semi(p);
                }
                members_list.complete(p, TS_OBJECT_MEMBER_LIST);
                p.expect(T!['}']);
                Some(m.complete(p, TS_OBJECT_TYPE))
            }
        }
        T!['['] => ts_tuple(p),
        T!['('] => {
            let t = p.checkpoint();
            let m = p.start();
            p.bump_any();
            no_recover!(p, m, t, ts_type(p));
            if p.expect_no_recover(T![')']).is_none() {
                m.abandon(p);
                p.rewind(t);
                return None;
            };
            Some(m.complete(p, TS_PAREN))
        }
        _ => {
            let err = p
                .err_builder("expected a type")
                .primary(p.cur_tok().range(), "");

            #[allow(deprecated)]
            SingleTokenParseRecovery::with_error(
                BASE_TS_RECOVERY_SET.union(token_set![
                    T![typeof],
                    T!['{'],
                    T!['['],
                    T!['('],
                    T![this],
                    T![import],
                    T![-],
                    JS_NUMBER_LITERAL,
                    JS_STRING_LITERAL,
                    TRUE_KW,
                    FALSE_KW,
                    JS_REGEX_LITERAL,
                    BACKTICK,
                    T![&],
                    T![|]
                ]),
                JS_UNKNOWN,
                err,
            )
            .recover(p);
            None
        }
    }
}

pub fn ts_type_args(p: &mut Parser) -> Option<CompletedMarker> {
    let m = p.start();
    if p.expect_no_recover(T![<]).is_none() {
        m.abandon(p);
        return None;
    }

    let mut first = true;

    let args_list = p.start();
    let mut progress = ParserProgress::default();

    while !p.at(EOF) && !p.at(T![>]) {
        progress.assert_progressing(p);
        if first {
            first = false;
        } else if p.at(T![,]) && p.nth_at(1, T![>]) {
            let m = p.start();
            let range = p.cur_tok().range();
            p.bump_any();
            m.complete(p, JS_UNKNOWN);
            let err = p
                .err_builder("type arguments may not contain trailing commas")
                .primary(range, "help: remove this comma");

            p.error(err);
        } else if p.expect_no_recover(T![,]).is_none() {
            args_list.abandon(p);
            m.abandon(p);
            return None;
        }

        if ts_type(p).is_none() && p.state.no_recovery {
            args_list.abandon(p);
            m.abandon(p);
            return None;
        }
    }
    args_list.complete(p, TS_TYPE_ARG_LIST);

    if p.expect_no_recover(T![>]).is_none() {
        m.abandon(p);
        None
    } else {
        Some(m.complete(p, TS_TYPE_ARGS))
    }
}

// FIXME: `<T() => {}` causes infinite recursion if the parser isnt being run with `no_recovery`
pub fn ts_type_params(p: &mut Parser) -> Option<CompletedMarker> {
    let m = p.start();
    if p.expect_no_recover(T![<]).is_none() {
        m.abandon(p);
        return None;
    }

    let mut first = true;

    let params_list = p.start();
    let mut progress = ParserProgress::default();
    while !p.at(EOF) && !p.at(T![>]) {
        progress.assert_progressing(p);
        if first {
            first = false;
        } else {
            if p.at(T![,]) && p.nth_at(1, T![>]) {
                p.bump_any();
                break;
            }
            if p.expect_no_recover(T![,]).is_none() {
                break;
            }
        }

        no_recover!(p, type_param(p));
    }
    params_list.complete(p, TS_TYPE_PARAM_LIST);

    p.expect(T![>]);
    Some(m.complete(p, TS_TYPE_PARAMS))
}

fn type_param(p: &mut Parser) -> Option<CompletedMarker> {
    let m = p.start();
    let mut should_complete =
        if p.at_ts(token_set![T![ident], T![await], T![yield]]) || p.cur().is_keyword() {
            p.bump_remap(T![ident]);
            true
        } else {
            false
        };
    if p.cur_src() == "extends" {
        should_complete = true;
        let _m = p.start();
        p.bump_remap(T![extends]);
        no_recover!(p, ts_type(p));
        _m.complete(p, TS_CONSTRAINT);
    }
    if p.at(T![=]) {
        should_complete = true;
        let _m = p.start();
        p.bump_any();
        no_recover!(p, ts_type(p));
        _m.complete(p, TS_DEFAULT);
    }
    if should_complete {
        Some(m.complete(p, TS_TYPE_PARAM))
    } else {
        m.abandon(p);
        let err = p
            .err_builder("expected a type parameter, but found none")
            .primary(p.cur_tok().range(), "");

        #[allow(deprecated)]
        SingleTokenParseRecovery::with_error(
            token_set![T![ident], T![yield], T![await], T![>], T![=]],
            JS_UNKNOWN,
            err,
        )
        .recover(p);
        None
    }
}

pub fn ts_import(p: &mut Parser) -> Option<CompletedMarker> {
    let m = p.start();
    p.expect_no_recover(T![import])?;
    p.expect_no_recover(T!['('])?;
    p.expect_no_recover(JS_STRING_LITERAL)?;
    p.expect_no_recover(T![')'])?;
    if p.eat(T![.]) {
        ts_entity_name(p, None, false);
    }
    if p.at(T![<]) && !p.has_linebreak_before_n(0) {
        ts_type_args(p);
    }

    Some(m.complete(p, TS_IMPORT))
}

pub fn ts_type_query(p: &mut Parser) -> Option<CompletedMarker> {
    let m = p.start();
    p.expect_no_recover(T![typeof])?;

    if p.at(T![import]) {
        no_recover!(p, ts_import(p));
    } else {
        no_recover!(p, ts_entity_name(p, None, true));
    }
    Some(m.complete(p, TS_TYPE_QUERY))
}

pub fn ts_mapped_type(p: &mut Parser) -> Option<CompletedMarker> {
    let m = p.start();
    p.expect_no_recover(T!['{'])?;
    let tok = p.cur_tok().range();
    let _m = p.start();
    if p.eat(T![+]) || p.eat(T![-]) {
        if p.cur_src() != "readonly" {
            let err = p
                .err_builder("`+` and `-` modifiers in mapped types must be followed by `readonly`")
                .primary(tok, "");

            p.error(err);
        } else {
            p.bump_remap(T![readonly]);
        }
        _m.complete(p, TS_MAPPED_TYPE_READONLY);
    } else if p.cur_src() == "readonly" {
        p.bump_remap(T![readonly]);
        _m.complete(p, TS_MAPPED_TYPE_READONLY);
    } else {
        _m.abandon(p);
    }

    let param = p.start();
    p.expect_no_recover(T!['['])?;
    // This is basically to unwrap the marker from a node to a single token
    if let Present(marker) = parse_name(p) {
        marker.undo_completion(p).abandon(p)
    }
    if p.cur_src() != "in" {
        let err = p
            .err_builder("expected `in` after a mapped type parameter name")
            .primary(p.cur_tok().range(), "");

        p.error(err);
    } else {
        p.bump_any();
    }
    no_recover!(p, ts_type(p));
    if p.cur_src() == "as" {
        p.bump_any();
        ts_type(p);
    }
    p.expect_no_recover(T![']'])?;
    param.complete(p, TS_MAPPED_TYPE_PARAM);
    let tok = p.cur_tok().range();
    if p.eat(T![+]) || p.eat(T![-]) {
        if !p.at(T![?]) {
            // TODO: Im not sure of the proper terminology for this, someone should clarify this error
            let err = p
                .err_builder("`+` and `-` modifiers in mapped types must be followed by `?`")
                .primary(tok, "");

            p.error(err);
        } else {
            p.bump_any();
        }
    } else if p.at(T![?]) {
        p.bump_any();
    }

    p.expect_no_recover(T![:])?;
    no_recover!(p, ts_type(p));
    // FIXME: This should issue an error for no semi and no ASI, but the fact that a `}` is expected
    // after should make this case kind of rare
    p.eat(T![;]);
    p.expect_no_recover(T!['}'])?;
    Some(m.complete(p, TS_MAPPED_TYPE))
}

fn is_mapped_type_start(p: &Parser) -> bool {
    if (p.nth_at(1, T![+]) || p.nth_at(1, T![-])) && p.nth_src(2) == "readonly" {
        return true;
    }
    let mut cur = 1;
    if p.cur_src() == "readonly" {
        cur += 1;
    }
    if !p.nth_at(cur, T!['[']) {
        return false;
    }
    cur += 1;
    if !matches!(p.nth(cur), T![yield] | T![await] | T![ident]) {
        return false;
    }
    cur += 1;
    p.nth_at(cur, T![in])
}

pub fn ts_predicate(p: &mut Parser) -> Option<CompletedMarker> {
    let m = p.start();
    let mut advanced = false;

    if p.cur_src() == "asserts" {
        p.bump_any();
        advanced = true;
    }

    if p.at(T![this]) {
        let _m = p.start();
        p.bump_any();
        _m.complete(p, TS_THIS);
        advanced = true;
    } else if p.at_ts(token_set![T![await], T![yield], T![ident]]) {
        let _m = p.start();
        p.bump_any();
        _m.complete(p, TS_TYPE_NAME);
        advanced = true;
    }

    if p.cur_src() == "is" {
        p.bump_any();
        no_recover!(p, ts_type(p));
        advanced = true;
    }

    if !advanced {
        m.abandon(p);
        None
    } else {
        Some(m.complete(p, TS_PREDICATE))
    }
}

pub(crate) fn maybe_eat_incorrect_modifier(p: &mut Parser) -> Option<CompletedMarker> {
    let maybe_err = p.start();
    if matches!(p.cur_src(), "public" | "private" | "protected") {
        let m = p.start();
        p.bump_any();
        Some(m.complete(p, JS_UNKNOWN))
    } else if ts_modifier(p, &["readonly"]).is_some() {
        Some(maybe_err.complete(p, JS_UNKNOWN))
    } else {
        maybe_err.abandon(p);
        None
    }
}

pub fn ts_type_ref(
    p: &mut Parser,
    recovery_set: impl Into<Option<TokenSet>> + Clone,
) -> Option<CompletedMarker> {
    let t = p.checkpoint();

    let m = p.start();
    if let Some(err_m) = maybe_eat_incorrect_modifier(p) {
        let err = p
            .err_builder("a parameter property is only allowed in a constructor implementation")
            .primary(err_m.range(p), "");

        p.error(err);
    }

    if ts_entity_name(p, recovery_set, true).is_none() {
        m.abandon(p);
        p.rewind(t);
        return None;
    }

    if !p.has_linebreak_before_n(0) && p.at(T![<]) {
        no_recover!(p, m, t, ts_type_args(p));
    }

    Some(m.complete(p, TS_TYPE_REF))
}

pub fn ts_entity_name(
    p: &mut Parser,
    recovery_set: impl Into<Option<TokenSet>> + Clone,
    allow_reserved: bool,
) -> Option<CompletedMarker> {
    let init = ts_type_name(p, recovery_set.clone(), false)?;
    // TODO: maybe we should recover if no init at this point?

    let mut lhs = init;
    let set = recovery_set
        .into()
        .unwrap_or(BASE_TS_RECOVERY_SET)
        .union(token_set![T![.]]);

    while p.at(T![.]) {
        let m = lhs.precede(p);
        p.bump_any();
        // TODO: we should maybe move recovery out of ts_type_name since we dont need recovery here
        no_recover!(p, ts_type_name(p, set, allow_reserved));
        lhs = m.complete(p, TS_QUALIFIED_PATH);
    }
    Some(lhs)
}

pub fn ts_type_name(
    p: &mut Parser,
    recovery_set: impl Into<Option<TokenSet>>,
    allow_reserved: bool,
) -> Option<CompletedMarker> {
    if p.at(T![ident]) || (p.cur().is_keyword() && allow_reserved) {
        let m = p.start();
        p.bump_remap(T![ident]);
        return Some(m.complete(p, TS_TYPE_NAME));
    }

    // FIXME: move the recovery job out of this method
    let set = recovery_set.into().unwrap_or(BASE_TS_RECOVERY_SET);
    let err = p
        .err_builder(&format!(
            "expected a TypeScript type name, but instead found `{}`",
            p.cur_src()
        ))
        .primary(p.cur_tok().range(), "");

    #[allow(deprecated)]
    SingleTokenParseRecovery::with_error(set, JS_UNKNOWN, err).recover(p);
    None
}<|MERGE_RESOLUTION|>--- conflicted
+++ resolved
@@ -4,11 +4,8 @@
 use crate::parser::ParserProgress;
 #[allow(deprecated)]
 use crate::parser::SingleTokenParseRecovery;
-<<<<<<< HEAD
+use crate::state::SignatureFlags;
 use crate::state::{BindingContext, EnterHoistedScope, InBindingListForSignature, SignatureFlags};
-=======
-use crate::state::SignatureFlags;
->>>>>>> 5f195279
 use crate::syntax::binding::parse_binding;
 use crate::syntax::expr::{is_at_name, parse_any_name};
 use crate::syntax::function::parse_parameter_list;
@@ -264,19 +261,7 @@
         no_recover!(p, ts_type_params(p));
     }
 
-<<<<<<< HEAD
     let p = &mut *p.with_scoped_state(EnterHoistedScope(BindingContext::Arguments));
-    p.with_state(InBindingListForSignature(true), |p| {
-        parse_parameter_list(
-            p,
-            if construct_sig {
-                SignatureFlags::CONSTRUCTOR
-            } else {
-                SignatureFlags::empty()
-            },
-        )
-    })
-=======
     parse_parameter_list(
         p,
         if construct_sig {
@@ -285,7 +270,6 @@
             SignatureFlags::empty()
         },
     )
->>>>>>> 5f195279
     .ok();
 
     if p.at(T![:]) {
