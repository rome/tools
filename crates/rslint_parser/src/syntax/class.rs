--- conflicted
+++ resolved
@@ -517,7 +517,6 @@
 				// 	static set(a) {}
 				// }
 
-
 				// The tree currently holds a STATIC_MEMBER_NAME node that wraps a ident token but we now found
 				// out that the 'get' or 'set' isn't a member name in this context but instead are the
 				// 'get'/'set' keywords for getters/setters. That's why we need to undo the member name node,
@@ -570,12 +569,8 @@
 		err,
 	)
 	.recover(p);
-<<<<<<< HEAD
-	None
-=======
 
 	member_marker.complete(p, JS_UNKNOWN_MEMBER)
->>>>>>> da8e59a2
 }
 
 const PROPERTY_START_SET: TokenSet = token_set![T![!], T![:], T![=], T!['}']];
