pub mod jsx_parse_errors;

use rome_js_syntax::JsSyntaxKind::*;
use rslint_lexer::{JsSyntaxKind, LexContext, ReLexContext, T};

<<<<<<< HEAD
use crate::{
    parser::RecoveryResult, Checkpoint, Marker, ParseNodeList, ParseRecovery, ParsedSyntax, Parser,
};

use self::jsx_parse_errors::jsx_expected_attribute;

use super::expr::ExpressionContext;
=======
use crate::syntax::expr::parse_name;
use crate::syntax::js_parse_error::expected_identifier;
use crate::{Absent, Checkpoint, Marker, ParsedSyntax, Parser, Present};
>>>>>>> 408dcd19

// Constraints function to be inside a checkpointed parser
// allowing them advancing and abandoning the parser.
struct CheckpointedParser<'a, 'b> {
    parser: &'a mut Parser<'b>,
    checkpoint: Checkpoint,
}

impl<'a, 'b> CheckpointedParser<'a, 'b> {
    pub fn new(p: &'a mut Parser<'b>) -> CheckpointedParser<'a, 'b> {
        let checkpoint = p.checkpoint();
        Self {
            parser: p,
            checkpoint,
        }
    }

    pub fn rewind(self) -> &'a mut Parser<'b> {
        self.parser.rewind(self.checkpoint);
        self.parser
    }
}

impl<'a, 'b> std::ops::Deref for CheckpointedParser<'a, 'b> {
    type Target = Parser<'b>;

    fn deref(&self) -> &Self::Target {
        self.parser
    }
}

impl<'a, 'b> std::ops::DerefMut for CheckpointedParser<'a, 'b> {
    fn deref_mut(&mut self) -> &mut Self::Target {
        self.parser
    }
}

// It is impossible to lookahead and guarantee that we are at a JSX expression,
// so this function will checkpoint and rewind the parser on failures.
pub(super) fn maybe_parse_jsx_expression(p: &mut Parser) -> ParsedSyntax {
    if !p.at(T![<]) {
        return ParsedSyntax::Absent;
    }

    let mut p = CheckpointedParser::new(p);
    let syntax = parse_jsx_expression(&mut p);

    if syntax.is_absent() {
        p.rewind();
    }

    syntax
}

// test jsx jsx_element_on_return
// function f() {
//     return <div></div>
// }

// test jsx jsx_element_on_arrow_function
// const f = () => <div></div>;
// const f = () => (<div></div>);

// test jsx jsx_element_as_statements
// <div />
fn parse_jsx_expression(p: &mut CheckpointedParser<'_, '_>) -> ParsedSyntax {
    parse_jsx_element(p, true).map(|element| {
        let m = element.precede(p);
        m.complete(p, JsSyntaxKind::JSX_ELEMENT_EXPRESSION)
    })
}

// test jsx jsx_element_open_close
// function f() {
//     return <div></div>
// }

// test jsx jsx_element_self_close
// function f() {
//     return <div />
// }
<<<<<<< HEAD
fn parse_jsx_element(p: &mut Parser) -> ParsedSyntax {
=======

// test jsx jsx_closing_token_trivia
// <closing / /* some comment */ >;
// <open><
// /* some comment */ / open>;

// test jsx jsx_text
// <a>test</a>;
// <a>   whitespace handling </a>;
// <a> multi
//    line
//          node
// </a>;
// <test>\u3333</test> // no error for invalid unicode escape

// test_err jsx jsx_invalid_text
// <a> test ></a>;
// <b> invalid }</b>;

/// Parses a JSX element
///
/// `in_expression` must be `true` if this element is a direct child of the `JsxElementExpression` (root of an expression).
/// It should be false when parsing any child node.
fn parse_jsx_element(p: &mut CheckpointedParser<'_, '_>, in_expression: bool) -> ParsedSyntax {
>>>>>>> 408dcd19
    let m = p.start();
    match parse_jsx_element_head(p, m, in_expression) {
        ParsedSyntax::Present(opening_marker)
            if opening_marker.kind() == JsSyntaxKind::JSX_OPENING_ELEMENT =>
        {
            let element_marker = opening_marker.precede(p);

            if p.at(JSX_TEXT) {
                let m = p.start();
                p.bump(JSX_TEXT);
                m.complete(p, JSX_TEXT_LITERAL);
            }

            let closing_marker = parse_jsx_closing_element(p, in_expression);
            if closing_marker.is_absent() {
                element_marker.abandon(p);
                ParsedSyntax::Absent
            } else {
                ParsedSyntax::Present(element_marker.complete(p, JsSyntaxKind::JSX_ELEMENT))
            }
        }
        ParsedSyntax::Present(self_closing_marker)
            if self_closing_marker.kind() == JsSyntaxKind::JSX_SELF_CLOSING_ELEMENT =>
        {
            ParsedSyntax::Present(self_closing_marker)
        }
        ParsedSyntax::Absent => ParsedSyntax::Absent,
        _ => unreachable!("Unexpected present node returned"),
    }
}

// <a ...> or <a ... />
// ^          ^
<<<<<<< HEAD
fn parse_jsx_element_head(p: &mut Parser, m: Marker) -> ParsedSyntax {
    if !p.eat(T![<]) {
        return ParsedSyntax::Absent;
    }

    let name = parse_jsx_any_element_name(p);
    if name.is_absent() {
        m.abandon(p);
=======
fn parse_jsx_element_head(
    p: &mut CheckpointedParser<'_, '_>,
    m: Marker,
    in_expression: bool,
) -> ParsedSyntax {
    if !p.eat(T![<]) {
>>>>>>> 408dcd19
        return ParsedSyntax::Absent;
    }

    JsxAttributeList.parse_list(p);

    let kind = if p.eat(T![/]) {
        JsSyntaxKind::JSX_SELF_CLOSING_ELEMENT
    } else {
        JsSyntaxKind::JSX_OPENING_ELEMENT
    };

    if !p.at(T![>]) {
        m.abandon(p);
        return Absent;
    } else if in_expression && kind == JSX_SELF_CLOSING_ELEMENT {
        p.bump(T![>]);
    } else {
        p.bump_with_context(T![>], LexContext::JsxChild);
    }

    ParsedSyntax::Present(m.complete(p, kind))
}

// <a/>
// ^
<<<<<<< HEAD
fn parse_jsx_closing_element(p: &mut Parser) -> ParsedSyntax {
=======
fn parse_jsx_closing_element(
    p: &mut CheckpointedParser<'_, '_>,
    in_expression: bool,
) -> ParsedSyntax {
>>>>>>> 408dcd19
    if !p.at(T![<]) {
        return ParsedSyntax::Absent;
    }

    let m = p.start();

    if !p.expect(T![<]) || !p.expect(T![/]) {
        m.abandon(p);
        return Absent;
    }

    let closing_name = parse_jsx_any_element_name(p);
    if closing_name.is_absent() {
        m.abandon(p);
        return ParsedSyntax::Absent;
    }

    if !p.at(T![>]) {
        m.abandon(p);
        return ParsedSyntax::Absent;
    }

    if in_expression {
        p.bump(T![>]);
    } else {
        p.bump_with_context(T![>], LexContext::JsxChild);
    }

    ParsedSyntax::Present(m.complete(p, JSX_CLOSING_ELEMENT))
}

<<<<<<< HEAD
fn parse_jsx_any_element_name(p: &mut Parser) -> ParsedSyntax {
    if !p.eat(T![ident]) {
        return ParsedSyntax::Absent;
=======
// test jsx jsx_member_element_name
// <a.b.c.d></a.b.c.d>;
// <a-b.c></a-b.c>
//
// test_err jsx jsx_namespace_member_element_name
// <namespace:a.b></namespace:a.b>
fn parse_jsx_any_element_name(p: &mut CheckpointedParser<'_, '_>) -> ParsedSyntax {
    let left = parse_jsx_any_name(p);

    if let Present(mut left) = left {
        if left.kind() == JSX_NAMESPACE_NAME && p.at(T![.]) {
            let error = p
                .err_builder("JSX property access expressions cannot include JSX namespace names.")
                .primary(left.range(p), "");
            p.error(error)
        }

        while p.at(T![.]) {
            let m = left.precede(p);
            p.bump(T![.]);
            parse_name(p).or_add_diagnostic(p, expected_identifier);
            left = m.complete(p, JSX_MEMBER_NAME)
        }

        Present(left)
    } else {
        left
>>>>>>> 408dcd19
    }
}

// test jsx jsx_any_name
// <a-b-c-d-e></a-b-c-d-e>;
// <a-b-c-d-e />;
// <if />;
// <namespace:name></namespace:name>;
// <dashed-namespaced:dashed-name />;
fn parse_jsx_any_name(p: &mut Parser) -> ParsedSyntax {
    parse_jsx_reference_identifier(p).map(|identifier| {
        if p.at(T![:]) {
            let m = identifier.precede(p);
            p.bump(T![:]);
            parse_jsx_name(p).or_add_diagnostic(p, expected_identifier);
            m.complete(p, JSX_NAMESPACE_NAME)
        } else {
            identifier
        }
    })
}

fn parse_jsx_name(p: &mut Parser) -> ParsedSyntax {
    p.re_lex(ReLexContext::JsxIdentifier);

    if p.at(JSX_IDENT) {
        let name = p.start();
        p.bump(JSX_IDENT);
        Present(name.complete(p, JSX_NAME))
    } else {
        Absent
    }
}

fn parse_jsx_reference_identifier(p: &mut Parser) -> ParsedSyntax {
    p.re_lex(ReLexContext::JsxIdentifier);

    if !p.at(JSX_IDENT) {
        return Absent;
    }

    let m = p.start();
    p.bump(JSX_IDENT);

<<<<<<< HEAD
    let m = p.start();
    p.bump(T![ident]);
    ParsedSyntax::Present(m.complete(p, JsSyntaxKind::JSX_REFERENCE_IDENTIFIER))
}

struct JsxAttributeList;

// test jsx jsx_element_attributes
// function f() {
//     return <div string_literal="a" expression={1} novalue el=<a/>></div>;
// }
impl ParseNodeList for JsxAttributeList {
    fn parse_element(&mut self, p: &mut Parser) -> ParsedSyntax {
        let m = p.start();

        let name = parse_jsx_attribute_name(p);
        if name.is_absent() {
            m.abandon(p);
            return ParsedSyntax::Absent;
        }

        let _ = parse_jsx_attribute_initializer_clause(p);

        ParsedSyntax::Present(m.complete(p, JsSyntaxKind::JSX_ATTRIBUTE))
    }

    fn is_at_list_end(&mut self, p: &mut Parser) -> bool {
        p.at(T![>]) || p.at(T![/])
    }

    fn recover(&mut self, p: &mut Parser, parsed_element: ParsedSyntax) -> RecoveryResult {
        parsed_element.or_recover(
            p,
            &ParseRecovery::new(
                JsSyntaxKind::JS_UNKNOWN_MEMBER,
                token_set![T![/], T![>], T![<], T!['{'], T!['}'], T![ident]],
            ),
            jsx_expected_attribute,
        )
    }

    fn list_kind() -> JsSyntaxKind {
        JsSyntaxKind::JSX_ATTRIBUTE_LIST
    }
}

fn parse_jsx_attribute_name(p: &mut Parser) -> ParsedSyntax {
    if !p.at(JsSyntaxKind::IDENT) {
        return ParsedSyntax::Absent;
    }

    let m = p.start();
    p.bump(JsSyntaxKind::IDENT);
    ParsedSyntax::Present(m.complete(p, JsSyntaxKind::JSX_NAME))
}

fn parse_jsx_attribute_initializer_clause(p: &mut Parser) -> ParsedSyntax {
    if p.at(T![=]) {
        ParsedSyntax::Absent
    }

    let m = p.start();

    p.bump(T![=]);
    let _ = parse_jsx_attribute_value(p);

    ParsedSyntax::Present(m.complete(p, JsSyntaxKind::JSX_ATTRIBUTE_INITIALIZER_CLAUSE))
}

fn parse_jsx_attribute_value(p: &mut Parser) -> ParsedSyntax {
    // Possible atribute values:
    // String Literal for constant values
    if p.at(JsSyntaxKind::JS_STRING_LITERAL) {
        let m = p.start();
        p.bump(JsSyntaxKind::JS_STRING_LITERAL);
        ParsedSyntax::Present(m.complete(p, JsSyntaxKind::JSX_STRING_LITERAL))
    }
    // expression values
    else if p.at(T!['{']) {
        let m = p.start();
        p.bump(T!['{']);
        let _ = super::expr::parse_expression(p, ExpressionContext::default());
        p.bump(T!['}']);
        ParsedSyntax::Present(m.complete(p, JsSyntaxKind::JSX_EXPRESSION_ATTRIBUTE_VALUE))
    }
    // JSX elements
    else if p.at(T![<]) {
        parse_jsx_element(p)
    } else {
        ParsedSyntax::Absent
    }
=======
    Present(m.complete(p, JSX_REFERENCE_IDENTIFIER))
>>>>>>> 408dcd19
}<|MERGE_RESOLUTION|>--- conflicted
+++ resolved
@@ -3,19 +3,15 @@
 use rome_js_syntax::JsSyntaxKind::*;
 use rslint_lexer::{JsSyntaxKind, LexContext, ReLexContext, T};
 
-<<<<<<< HEAD
 use crate::{
     parser::RecoveryResult, Checkpoint, Marker, ParseNodeList, ParseRecovery, ParsedSyntax, Parser,
 };
 
 use self::jsx_parse_errors::jsx_expected_attribute;
-
 use super::expr::ExpressionContext;
-=======
 use crate::syntax::expr::parse_name;
 use crate::syntax::js_parse_error::expected_identifier;
 use crate::{Absent, Checkpoint, Marker, ParsedSyntax, Parser, Present};
->>>>>>> 408dcd19
 
 // Constraints function to be inside a checkpointed parser
 // allowing them advancing and abandoning the parser.
@@ -97,9 +93,6 @@
 // function f() {
 //     return <div />
 // }
-<<<<<<< HEAD
-fn parse_jsx_element(p: &mut Parser) -> ParsedSyntax {
-=======
 
 // test jsx jsx_closing_token_trivia
 // <closing / /* some comment */ >;
@@ -123,8 +116,7 @@
 ///
 /// `in_expression` must be `true` if this element is a direct child of the `JsxElementExpression` (root of an expression).
 /// It should be false when parsing any child node.
-fn parse_jsx_element(p: &mut CheckpointedParser<'_, '_>, in_expression: bool) -> ParsedSyntax {
->>>>>>> 408dcd19
+fn parse_jsx_element(p: &mut Parser, in_expression: bool) -> ParsedSyntax {
     let m = p.start();
     match parse_jsx_element_head(p, m, in_expression) {
         ParsedSyntax::Present(opening_marker)
@@ -158,8 +150,7 @@
 
 // <a ...> or <a ... />
 // ^          ^
-<<<<<<< HEAD
-fn parse_jsx_element_head(p: &mut Parser, m: Marker) -> ParsedSyntax {
+fn parse_jsx_element_head(p: &mut Parser, m: Marker, in_expression: bool) -> ParsedSyntax {
     if !p.eat(T![<]) {
         return ParsedSyntax::Absent;
     }
@@ -167,14 +158,6 @@
     let name = parse_jsx_any_element_name(p);
     if name.is_absent() {
         m.abandon(p);
-=======
-fn parse_jsx_element_head(
-    p: &mut CheckpointedParser<'_, '_>,
-    m: Marker,
-    in_expression: bool,
-) -> ParsedSyntax {
-    if !p.eat(T![<]) {
->>>>>>> 408dcd19
         return ParsedSyntax::Absent;
     }
 
@@ -200,14 +183,7 @@
 
 // <a/>
 // ^
-<<<<<<< HEAD
-fn parse_jsx_closing_element(p: &mut Parser) -> ParsedSyntax {
-=======
-fn parse_jsx_closing_element(
-    p: &mut CheckpointedParser<'_, '_>,
-    in_expression: bool,
-) -> ParsedSyntax {
->>>>>>> 408dcd19
+fn parse_jsx_closing_element(p: &mut Parser, in_expression: bool) -> ParsedSyntax {
     if !p.at(T![<]) {
         return ParsedSyntax::Absent;
     }
@@ -239,18 +215,13 @@
     ParsedSyntax::Present(m.complete(p, JSX_CLOSING_ELEMENT))
 }
 
-<<<<<<< HEAD
-fn parse_jsx_any_element_name(p: &mut Parser) -> ParsedSyntax {
-    if !p.eat(T![ident]) {
-        return ParsedSyntax::Absent;
-=======
 // test jsx jsx_member_element_name
 // <a.b.c.d></a.b.c.d>;
 // <a-b.c></a-b.c>
 //
 // test_err jsx jsx_namespace_member_element_name
 // <namespace:a.b></namespace:a.b>
-fn parse_jsx_any_element_name(p: &mut CheckpointedParser<'_, '_>) -> ParsedSyntax {
+fn parse_jsx_any_element_name(p: &mut Parser) -> ParsedSyntax {
     let left = parse_jsx_any_name(p);
 
     if let Present(mut left) = left {
@@ -271,7 +242,6 @@
         Present(left)
     } else {
         left
->>>>>>> 408dcd19
     }
 }
 
@@ -316,10 +286,7 @@
     let m = p.start();
     p.bump(JSX_IDENT);
 
-<<<<<<< HEAD
-    let m = p.start();
-    p.bump(T![ident]);
-    ParsedSyntax::Present(m.complete(p, JsSyntaxKind::JSX_REFERENCE_IDENTIFIER))
+    Present(m.complete(p, JSX_REFERENCE_IDENTIFIER))
 }
 
 struct JsxAttributeList;
@@ -408,7 +375,4 @@
     } else {
         ParsedSyntax::Absent
     }
-=======
-    Present(m.complete(p, JSX_REFERENCE_IDENTIFIER))
->>>>>>> 408dcd19
 }