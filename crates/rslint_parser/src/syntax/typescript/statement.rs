--- conflicted
+++ resolved
@@ -17,20 +17,11 @@
     expect_ts_type_list, parse_ts_identifier_binding, parse_ts_implements_clause, parse_ts_name,
     parse_ts_type, parse_ts_type_parameters, TypeMembers,
 };
-<<<<<<< HEAD
-
-use crate::{JsSyntaxKind::*, *};
-=======
-use crate::syntax::util::{
-    eat_contextual_keyword, expect_contextual_keyword, is_at_contextual_keyword,
-    is_nth_at_contextual_keyword,
-};
 use crate::{
     syntax, Absent, CompletedMarker, Marker, ParseNodeList, ParseRecovery, ParseSeparatedList,
     ParsedSyntax, Parser, Present,
 };
 use rome_js_syntax::{JsSyntaxKind::*, *};
->>>>>>> e53af228
 
 fn parse_literal_as_ts_enum_member(p: &mut Parser) -> ParsedSyntax {
     let m = p.start();
