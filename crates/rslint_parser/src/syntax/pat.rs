--- conflicted
+++ resolved
@@ -79,11 +79,7 @@
 				unknown_node_kind = JS_UNKNOWN_PATTERN;
 				ts = ts.union(token_set![T!['{']]);
 			}
-<<<<<<< HEAD
 			ParseRecoverer::with_error(ts, unknown_node_kind, err).recover(p);
-=======
-			ParseRecoverer::with_error(ts, ERROR, err).recover(p);
->>>>>>> da8e59a2
 			return None;
 		}
 	})
@@ -185,16 +181,10 @@
 			m.complete(p, REST_PATTERN);
 			break;
 		} else if binding_element(p, parameters, assignment).is_none() {
-<<<<<<< HEAD
 			// TODO: find a away to land
 			ParseRecoverer::new(
 				token_set![T![await], T![ident], T![yield], T![:], T![=], T![']']],
 				JS_UNKNOWN_PATTERN,
-=======
-			ParseRecoverer::new(
-				token_set![T![await], T![ident], T![yield], T![:], T![=], T![']']],
-				ERROR,
->>>>>>> da8e59a2
 			)
 			.recover(p);
 		}
@@ -208,7 +198,6 @@
 	p.expect(T![']']);
 	m.complete(p, ARRAY_PATTERN)
 }
-
 
 // test_err object_binding_pattern
 // let { 5 } } = { eval: "foo" };
@@ -267,37 +256,23 @@
 	let name = if let Some(n) = name {
 		n
 	} else {
-<<<<<<< HEAD
+		m.abandon(p);
 		ParseRecoverer::new(
 			token_set![T![await], T![ident], T![yield], T![:], T![=], T!['}']],
 			JS_UNKNOWN_BINDING,
-=======
-		m.abandon(p);
-		ParseRecoverer::new(
-			token_set![T![await], T![ident], T![yield], T![:], T![=], T!['}']],
-			ERROR,
->>>>>>> da8e59a2
 		)
 		.recover(p);
 		return None;
 	};
 
 	if name.kind() != NAME {
-<<<<<<< HEAD
-		let unknown_node_kind = if p.state.allow_object_expr {
-			JS_UNKNOWN_PATTERN
-		} else {
-			JS_UNKNOWN_BINDING
-		};
-=======
 		m.abandon(p);
->>>>>>> da8e59a2
 		let err = p
 			.err_builder("Expected an identifier for a pattern, but found none")
 			.primary(name.range(p), "");
 
 		p.error(err);
-		return Some(m.complete(p, unknown_node_kind));
+		return None;
 	}
 
 	let sp_marker = name.precede(p).complete(p, SINGLE_PATTERN);
