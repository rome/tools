//! Expressions, these include `this`, identifiers, arrays, objects,
//! binary expressions, unary expressions, and more.
//!
//! See the [ECMAScript spec](https://www.ecma-international.org/ecma-262/5.1/#sec-11).

use super::binding::parse_binding_pattern;
use super::typescript::*;
use super::util::*;
use crate::event::rewrite_events;
use crate::event::RewriteParseEvents;
#[allow(deprecated)]
use crate::parser::single_token_parse_recovery::SingleTokenParseRecovery;
use crate::parser::{ParserProgress, RecoveryResult};
use crate::state::SignatureFlags;
use crate::syntax::assignment::{
    expression_to_assignment, expression_to_assignment_pattern, parse_assignment,
    AssignmentExprPrecedence,
};
use crate::syntax::class::parse_class_expression;
use crate::syntax::function::{
    parse_arrow_body, parse_arrow_function_parameters, parse_function_expression,
};
use crate::syntax::js_parse_error;
use crate::syntax::js_parse_error::{
    expected_binding, expected_expression, expected_identifier, expected_parameter,
    expected_simple_assignment_target,
};
use crate::syntax::object::parse_object_expression;
use crate::syntax::stmt::{is_semi, STMT_RECOVERY_SET};
use crate::JsSyntaxFeature::StrictMode;
use crate::ParsedSyntax::{Absent, Present};
use crate::{JsSyntaxKind::*, *};
use bitflags::bitflags;
use rome_rowan::SyntaxKind;

pub const EXPR_RECOVERY_SET: TokenSet = token_set![VAR_KW, R_PAREN, L_PAREN, L_BRACK, R_BRACK];

pub const ASSIGN_TOKENS: TokenSet = token_set![
    T![=],
    T![+=],
    T![-=],
    T![*=],
    T![/=],
    T![%=],
    T![<<=],
    T![>>=],
    T![>>>=],
    T![&=],
    T![|=],
    T![^=],
    T![&&=],
    T![||=],
    T![??=],
    T![**=],
];

const STARTS_EXPR: TokenSet = token_set![
    T![!],
    T!['('],
    T!['['],
    T!['{'],
    T![++],
    T![--],
    T![~],
    T![+],
    T![-],
    T![throw],
    T![new],
    T![typeof],
    T![void],
    T![delete],
    T![ident],
    T![...],
    T![this],
    T![yield],
    T![await],
    T![function],
    T![class],
    T![import],
    T![super],
    T![#],
    BACKTICK,
    TRUE_KW,
    FALSE_KW,
    JS_NUMBER_LITERAL,
    JS_STRING_LITERAL,
    NULL_KW,
    JS_REGEX_LITERAL
];

#[derive(Debug, Clone, Copy, Eq, PartialEq)]
pub(crate) struct ExpressionContext(ExpressionContextFlags);

bitflags! {
    struct ExpressionContextFlags: u8 {
        /// Whether `in` should be counted in a binary expression.
        /// This is for `for...in` statements to prevent ambiguity.
        /// Corresponds to `[+In]` in the EcmaScript spec if true
        const INCLUDE_IN = 1 << 0;

        /// Whether the parser is in the consequent of a conditional expr (ternary expr)
        const IN_CONDITION_EXPRESSION = 1 << 1;

        /// If false, object expressions are not allowed to be parsed
        /// inside an expression.
        ///
        /// Also applies for object patterns
        const ALLOW_OBJECT_EXPRESSION = 1 << 2;

        /// Whether we potentially are in a place to parse an arrow expression
        const POTENTIAL_ARROW_START = 1 << 3;
    }
}

impl ExpressionContext {
    pub(crate) fn and_include_in(self, include: bool) -> Self {
        self.and(ExpressionContextFlags::INCLUDE_IN, include)
    }

    pub(crate) fn and_object_expression_allowed(self, allowed: bool) -> Self {
        self.and(ExpressionContextFlags::ALLOW_OBJECT_EXPRESSION, allowed)
    }

    pub(crate) fn and_potential_arrow_start(self, value: bool) -> Self {
        self.and(ExpressionContextFlags::POTENTIAL_ARROW_START, value)
    }

    pub(crate) fn and_in_condition_consequent(self, value: bool) -> Self {
        self.and(ExpressionContextFlags::IN_CONDITION_EXPRESSION, value)
    }

    /// Returns true if object expressions or object patterns are valid in this context
    pub(crate) fn is_object_expression_allowed(&self) -> bool {
        self.0
            .contains(ExpressionContextFlags::ALLOW_OBJECT_EXPRESSION)
    }

    /// Returns `true` if the expression is potentially at the start of an arrow function expression.
    pub(crate) fn is_potential_arrow_start(&self) -> bool {
        self.0
            .contains(ExpressionContextFlags::POTENTIAL_ARROW_START)
    }

    /// Returns true if the expression parsing is inside the consequent of a conditional expression.
    pub(crate) fn is_in_condition_consequent(&self) -> bool {
        self.0
            .contains(ExpressionContextFlags::IN_CONDITION_EXPRESSION)
    }

    /// Returns `true` if the expression parsing includes binary in expressions.
    pub(crate) fn is_in_included(&self) -> bool {
        self.0.contains(ExpressionContextFlags::INCLUDE_IN)
    }

    /// Adds the `flat` if `set` is `true`, otherwise removes the `flag`
    fn and(self, flag: ExpressionContextFlags, set: bool) -> Self {
        ExpressionContext(if set { self.0 | flag } else { self.0 - flag })
    }
}

/// Sets the default flags for a context that parses a new root expression (for example, the condition of an if statement)
/// or sub-expression of another expression (the alternate branch of a condition expression).
impl Default for ExpressionContext {
    fn default() -> Self {
        ExpressionContext(
            ExpressionContextFlags::INCLUDE_IN | ExpressionContextFlags::ALLOW_OBJECT_EXPRESSION,
        )
    }
}

/// Parses an expression or recovers to the point of where the next statement starts
pub(crate) fn parse_expression_or_recover_to_next_statement(
    p: &mut Parser,
    assign: bool,
    context: ExpressionContext,
) -> RecoveryResult {
    let func = if assign {
        syntax::expr::parse_expr_or_assignment
    } else {
        syntax::expr::parse_expression
    };

    func(p, context).or_recover(
        p,
        &ParseRecovery::new(
            JsSyntaxKind::JS_UNKNOWN_EXPRESSION,
            STMT_RECOVERY_SET.union(token_set![T!['}']]),
        )
        .enable_recovery_on_line_break(),
        expected_expression,
    )
}

/// A literal expression.
///
/// `TRUE | FALSE | NUMBER | STRING | NULL`
// test literals
// 5
// true
// false
// 5n
// "foo"
// 'bar'
// null
// 0, 0.0, 0n, 0e00

// test_err literals
// 00, 012, 08, 091, 0789 // parser errors
// 01n, 0_0, 01.2 // lexer errors
pub(super) fn parse_literal_expression(p: &mut Parser) -> ParsedSyntax {
    let literal_kind = match p.cur_tok().kind {
        JsSyntaxKind::JS_NUMBER_LITERAL => {
            let cur_src = p.cur_src();
            if cur_src.ends_with('n') {
                let m = p.start();
                p.bump_remap(JsSyntaxKind::JS_BIG_INT_LITERAL);
                return Present(m.complete(p, JS_BIG_INT_LITERAL_EXPRESSION));
            };

            // Forbid legacy octal number in strict mode
            if p.state.strict().is_some()
                && cur_src.starts_with('0')
                && cur_src.chars().nth(1).filter(|c| c.is_digit(10)).is_some()
            {
                let err_msg = if cur_src.contains(['8', '9']) {
                    "Decimals with leading zeros are not allowed in strict mode."
                } else {
                    "\"0\"-prefixed octal literals are deprecated; use the \"0o\" prefix instead."
                };
                p.error(p.err_builder(err_msg).primary(p.cur_tok().range(), ""));
            }

            JsSyntaxKind::JS_NUMBER_LITERAL_EXPRESSION
        }
        JsSyntaxKind::JS_STRING_LITERAL => JsSyntaxKind::JS_STRING_LITERAL_EXPRESSION,
        JsSyntaxKind::NULL_KW => JsSyntaxKind::JS_NULL_LITERAL_EXPRESSION,
        JsSyntaxKind::TRUE_KW | JsSyntaxKind::FALSE_KW => {
            JsSyntaxKind::JS_BOOLEAN_LITERAL_EXPRESSION
        }
        JsSyntaxKind::JS_REGEX_LITERAL => JsSyntaxKind::JS_REGEX_LITERAL_EXPRESSION,
        _ => return Absent,
    };

    let m = p.start();
    p.bump_any();
    Present(m.complete(p, literal_kind))
}

/// Parses an expression that might turn out to be an assignment target if an assignment operator is found
pub(crate) fn parse_expr_or_assignment(p: &mut Parser, context: ExpressionContext) -> ParsedSyntax {
    if p.at(T![<]) && is_nth_at_name(p, 1) {
        let res = try_parse_ts(p, |p| {
            let m = p.start();
            if ts_type_params(p).is_none() {
                m.abandon(p);
                return None;
            }

            let res = parse_assign_expr_base(p, context);
            if res.kind() == Some(JS_ARROW_FUNCTION_EXPRESSION) {
                m.abandon(p);
                return None;
            }
            res.abandon(p);
            Some(m.complete(p, JS_ARROW_FUNCTION_EXPRESSION))
        });
        if let Some(mut res) = res {
            res.err_if_not_ts(p, "type parameters can only be used in TypeScript files");
            return Present(res);
        }
    }
    parse_assign_expr_base(p, context)
}

fn parse_assign_expr_base(p: &mut Parser, context: ExpressionContext) -> ParsedSyntax {
    if p.state.in_generator() && p.at(T![yield]) {
        return Present(parse_yield_expression(p, context));
    }
    let potential_arrow_start = p.at(T!['(']) || is_at_identifier(p);
    let context = context.and_potential_arrow_start(potential_arrow_start);

    let checkpoint = p.checkpoint();
    parse_conditional_expr(p, context)
        .and_then(|target| parse_assign_expr_recursive(p, target, checkpoint, context))
}

// test assign_expr
// foo += bar = b ??= 3;
// foo -= bar;
// (foo = bar);
// [foo, bar] = baz;
// [foo, bar = "default", ...rest] = baz;
// [,,,foo,bar] = baz;
// ({ bar, baz } = {});
// ({ bar: [baz = "baz"], foo = "foo", ...rest } = {});

// test_err assign_expr_right
// (foo = );

// test_err assign_expr_left
// ( = foo);

// test assign_eval_member_or_computed_expr
// eval.foo = 10
// arguments[1] = "baz"
// eval[2] = "Chungking Express"

// test_err assign_eval_or_arguments
// eval = 0
// eval ??= 2
// eval *= 4
// arguments = "foo"
// arguments ||= "baz"
// ({ eval } = o)
// ({ foo: { eval }}) = o
fn parse_assign_expr_recursive(
    p: &mut Parser,
    target: CompletedMarker,
    checkpoint: Checkpoint,
    context: ExpressionContext,
) -> ParsedSyntax {
    if p.at_ts(ASSIGN_TOKENS) {
        let target = expression_to_assignment_pattern(p, target, checkpoint);
        let m = target.precede(p);
        p.bump_any(); // operator
        parse_expr_or_assignment(p, context.and_object_expression_allowed(true))
            .or_add_diagnostic(p, js_parse_error::expected_expression_assignment);
        Present(m.complete(p, JS_ASSIGNMENT_EXPRESSION))
    } else {
        Present(target)
    }
}

// test yield_expr
// function *foo() {
//  yield foo;
//  yield* foo;
//  yield;
//  yield
//  yield
// }
fn parse_yield_expression(p: &mut Parser, context: ExpressionContext) -> CompletedMarker {
    let m = p.start();
    p.expect(T![yield]);

    if !is_semi(p, 0) && (p.at(T![*]) || p.at_ts(STARTS_EXPR)) {
        let argument = p.start();
        p.eat(T![*]);
        parse_expr_or_assignment(p, context.and_object_expression_allowed(true)).ok();

        argument.complete(p, JS_YIELD_ARGUMENT);
    }

    let mut yield_expr = m.complete(p, JS_YIELD_EXPRESSION);

    if !p.state.is_top_level() && !p.state.in_function() {
        // test_err yield_expr_in_parameter_initializer
        // function* test(a = yield "test") {}
        // function test2(a = yield "test") {}
        p.error(
            p.err_builder("`yield` is only allowed within generator functions.")
                .primary(yield_expr.range(p), ""),
        );
        yield_expr.change_to_unknown(p);
    }

    yield_expr
}

/// A conditional expression such as `foo ? bar : baz`
// test conditional_expr
// foo ? bar : baz
// foo ? bar : baz ? bar : baz
pub(super) fn parse_conditional_expr(p: &mut Parser, context: ExpressionContext) -> ParsedSyntax {
    // test_err conditional_expr_err
    // foo ? bar baz
    // foo ? bar baz ? foo : bar
    // foo ? bar :
    let lhs = parse_binary_or_logical_expression(p, context);

    if p.at(T![?]) {
        return lhs.map(|marker| {
            let m = marker.precede(p);
            p.bump_any();

            parse_expr_or_assignment(
                p,
                context
                    .and_include_in(true)
                    .and_in_condition_consequent(true),
            )
            .or_add_diagnostic(p, js_parse_error::expected_expression_assignment);

            p.expect(T![:]);

            parse_expr_or_assignment(p, context)
                .or_add_diagnostic(p, js_parse_error::expected_expression_assignment);
            m.complete(p, JS_CONDITIONAL_EXPRESSION)
        });
    }
    lhs
}

/// A binary expression such as `2 + 2` or `foo * bar + 2` or a logical expression 'a || b'
fn parse_binary_or_logical_expression(p: &mut Parser, context: ExpressionContext) -> ParsedSyntax {
    // test private_name_presence_check
    // class A {
    // 	#prop;
    // 	test() {
    //    #prop in this
    //  }
    // }
    let left = parse_unary_expr(p, context).or_else(|| parse_private_name(p));

    parse_binary_or_logical_expression_recursive(p, left, 0, context)
}

// test binary_expressions
// 5 * 5
// 6 ** 6 ** 7
// 1 + 2 * 3
// (1 + 2) * 3
// 1 / 2
// 74 in foo
// foo instanceof Array
// foo ?? bar
// a >> b
// a >>> b
// 1 + 1 + 1 + 1
// 5 + 6 - 1 * 2 / 1 ** 6

// test_err binary_expressions_err
// foo(foo +);
// foo + * 2;
// !foo * bar;
fn parse_binary_or_logical_expression_recursive(
    p: &mut Parser,
    left: ParsedSyntax,
    min_prec: u8,
    context: ExpressionContext,
) -> ParsedSyntax {
    if 7 > min_prec && !p.has_linebreak_before_n(0) && p.cur_src() == "as" {
        let m = left.precede(p);
        p.bump_any();
        let mut res = if p.eat(T![const]) {
            m.complete(p, TS_CONST_ASSERTION)
        } else {
            ts_type(p);
            m.complete(p, TS_ASSERTION)
        };
        res.err_if_not_ts(p, "type assertions can only be used in TypeScript files");
        return parse_binary_or_logical_expression_recursive(p, Present(res), min_prec, context);
    }
    let kind = match p.cur() {
        T![>] if p.nth_at(1, T![>]) && p.nth_at(2, T![>]) => T![>>>],
        T![>] if p.nth_at(1, T![>]) => T![>>],
        k => k,
    };

    let precedence = match kind {
        T![in] if context.is_in_included() => 7,
        T![instanceof] => 7,
        _ => {
            if let Some(prec) = get_precedence(kind) {
                prec
            } else {
                return left;
            }
        }
    };

    if precedence <= min_prec {
        return left;
    }

    let op = kind;
    let op_tok = p.cur_tok();

    let mut is_unknown = false;
    if let Present(left) = &left {
        // test exponent_unary_parenthesized
        // (delete a.b) ** 2;
        // (void ident) ** 2;
        // (typeof ident) ** 2;
        // (-3) ** 2;
        // (+3) ** 2;
        // (~3) ** 2;
        // (!true) ** 2;

        // test_err exponent_unary_unparenthesized
        // delete a.b ** 2;
        // void ident ** 2;
        // typeof ident ** 2;
        // -3 ** 2;
        // +3 ** 2;
        // ~3 ** 2;
        // !true ** 2;

        if op == T![**] && left.kind() == JS_UNARY_EXPRESSION {
            let err = p
                .err_builder(
                    "unparenthesized unary expression can't appear on the left-hand side of '**'",
                )
                .secondary(op_tok.range(), "")
                .primary(left.range(p), "");

            p.error(err);
            is_unknown = true;
        }
    }

    let m = left.precede(p);

    if op == T![>>] {
        p.bump_multiple(2, T![>>]);
    } else if op == T![>>>] {
        p.bump_multiple(3, T![>>>]);
    } else {
        p.bump_any();
    }

    // test logical_expressions
    // foo ?? bar
    // a || b
    // a && b
    //
    // test_err logical_expressions_err
    // foo ?? * 2;
    // !foo && bar;
    // foo(foo ||)
    let expression_kind = if is_unknown {
        JS_UNKNOWN_EXPRESSION
    } else {
        match op {
            T![??] | T![||] | T![&&] => JS_LOGICAL_EXPRESSION,
            T![instanceof] => JS_INSTANCEOF_EXPRESSION,
            T![in] => JS_IN_EXPRESSION,
            _ => JS_BINARY_EXPRESSION,
        }
    };

    // This is a hack to allow us to effectively recover from `foo + / bar`
    let right = if get_precedence(p.cur()).is_some() && !p.at_ts(token_set![T![-], T![+], T![<]]) {
        let err = p.err_builder(&format!("Expected an expression for the right hand side of a `{}`, but found an operator instead", p.token_src(op_tok)))
            .secondary(op_tok.range(), "This operator requires a right hand side value")
            .primary(p.cur_tok().range(), "But this operator was encountered instead");

        p.error(err);

        parse_binary_or_logical_expression_recursive(p, Absent, 0, context)
    } else if p.at(T![#]) {
        // test_err private_name_presence_check_recursive
        // class A {
        // 	#prop;
        // 	test() {
        //    #prop in #prop in this
        //  }
        // }
        let mut private_name = parse_private_name(p).unwrap();
        private_name.change_kind(p, JS_UNKNOWN_EXPRESSION);
        p.error(
            p.err_builder("Private names are only allowed on the left side of a binary expression")
                .primary(private_name.range(p), ""),
        );
        Present(private_name)
    } else {
        parse_unary_expr(p, context)
    };

    parse_binary_or_logical_expression_recursive(
        p,
        right,
        // ** is right recursive
        if op == T![**] {
            precedence - 1
        } else {
            precedence
        },
        context,
    )
    .or_add_diagnostic(p, expected_expression);

    let complete = m.complete(p, expression_kind);
    parse_binary_or_logical_expression_recursive(p, Present(complete), min_prec, context)

    // FIXME(RDambrosio016): We should check for nullish-coalescing and logical expr being used together,
    // however, i can't figure out a way to do this efficiently without using parse_marker which is way too
    // expensive to use since this is a hot path
}

/// A member or new expression with subscripts. e.g. `new foo`, `new Foo()`, `foo`, or `foo().bar[5]`
// test new_exprs
// new Foo()
// new foo;
// new.target
// new new new new Foo();
// new Foo(bar, baz, 6 + 6, foo[bar] + (foo) => {} * foo?.bar)

// test_err new_exprs
// new;
fn parse_member_or_new_expr(
    p: &mut Parser,
    new_expr: bool,
    context: ExpressionContext,
) -> ParsedSyntax {
    if p.at(T![new]) {
        // We must start the marker here and not outside or else we make
        // a needless node if the node ends up just being a primary expr
        let m = p.start();
        p.bump_any();

        // new.target
        if p.at(T![.]) && p.token_src(p.nth_tok(1)) == "target" {
            p.bump_any();
            p.bump_remap(T![target]);
            let complete = m.complete(p, NEW_TARGET);
            return Present(subscripts(p, complete, true, context));
        }

        let complete = parse_member_or_new_expr(p, new_expr, context);
        if complete.kind() == Some(JS_ARROW_FUNCTION_EXPRESSION) {
            m.abandon(p);
            return complete;
        }

        complete.or_add_diagnostic(p, expected_expression);

        if p.at(T![<]) {
            if let Some(mut complete) = try_parse_ts(p, |p| {
                let compl = ts_type_args(p);
                if !p.at(T!['(']) {
                    return None;
                }
                compl
            }) {
                complete.err_if_not_ts(
                    p,
                    "`new` expressions can only have type arguments in TypeScript files",
                );
            }
        }

        if !new_expr || p.at(T!['(']) {
            // it's safe to unwrap to because we check beforehand the existence of '('
            // which is mandatory for `parse_arguments`
            parse_arguments(p, context).unwrap();
            let complete = m.complete(p, JS_NEW_EXPRESSION);
            return Present(subscripts(p, complete, true, context));
        }
        return Present(m.complete(p, JS_NEW_EXPRESSION));
    }

    // super.foo and super[bar]
    // test super_property_access
    // super.foo
    // super[bar]
    // super[foo][bar]
    if p.at(T![super]) && token_set!(T![.], T!['['], T![?.]).contains(p.nth(1)) {
        let super_completed = parse_super_expression(p);

        if let Present(mut super_marker) = super_completed {
            let lhs = match p.cur() {
                T![.] => parse_static_member_expression(p, super_marker, T![.]),
                T!['['] => parse_computed_member_expression(p, super_marker, false, context),
                T![?.] => {
                    super_marker.change_kind(p, JS_UNKNOWN_EXPRESSION);
                    p.error(
                        p.err_builder(
                            "Super doesn't support optional chaining as super can never be null",
                        )
                        .primary(super_marker.range(p), ""),
                    );
                    parse_static_member_expression(p, super_marker, T![?.])
                }
                _ => unreachable!(),
            };

            return lhs.map(|lhs| subscripts(p, lhs, true, context));
        }
    }

    parse_primary_expression(p, context).map(|lhs| subscripts(p, lhs, true, context))
}

// test super_expression
// class Test extends B {
//   constructor() {
//     super();
//   }
//   test() {
//     super.test(a, b);
//     super[1];
//   }
// }
//
// test_err super_expression_err
// class Test extends B {
//   test() {
//     super();
//     super?.test();
//   }
// }
// super();
fn parse_super_expression(p: &mut Parser) -> ParsedSyntax {
    if !p.at(T![super]) {
        return Absent;
    }
    let super_marker = p.start();
    p.expect(T![super]);
    Present(super_marker.complete(p, JS_SUPER_EXPRESSION))
}

/// Dot, Array, or Call expr subscripts. Including optional chaining.
// test subscripts
// foo`bar`
// foo(bar)(baz)(baz)[bar]
fn subscripts(
    p: &mut Parser,
    mut lhs: CompletedMarker,
    no_call: bool,
    context: ExpressionContext,
) -> CompletedMarker {
    // test_err subscripts_err
    // foo()?.baz[].
    // BAR`b
    let mut should_try_parsing_ts = true;
    let mut progress = ParserProgress::default();
    while !p.at(EOF) {
        progress.assert_progressing(p);

        match p.cur() {
            T![?.] if p.nth_at(1, T!['(']) => {
                lhs = {
                    let m = lhs.precede(p);
                    p.bump_any();
                    // it's safe to unwrap to because we check beforehand the existence of '('
                    // which is mandatory for `parse_arguments`
                    parse_arguments(p, context).unwrap();
                    m.complete(p, JS_CALL_EXPRESSION)
                }
            }
            T!['('] if !no_call => {
                lhs = {
                    let m = lhs.precede(p);
                    // it's safe to unwrap to because we check beforehand the existence of '('
                    // which is mandatory for `parse_arguments`
                    parse_arguments(p, context).unwrap();
                    m.complete(p, JS_CALL_EXPRESSION)
                }
            }
            T![?.] if p.nth_at(1, T!['[']) => {
                lhs = parse_computed_member_expression(p, lhs, true, context).unwrap()
            }
            T!['['] => lhs = parse_computed_member_expression(p, lhs, false, context).unwrap(),
            T![?.] => lhs = parse_static_member_expression(p, lhs, T![?.]).unwrap(),
            T![.] => lhs = parse_static_member_expression(p, lhs, T![.]).unwrap(),
            T![!] if !p.has_linebreak_before_n(0) => {
                lhs = {
                    // FIXME(RDambrosio016): we need to tell the lexer that an expression is not
                    // allowed here, but we have no way of doing that currently because we get all of the
                    // tokens ahead of time, therefore we need to switch to using the lexer as an iterator
                    // which isn't as simple as it sounds :)
                    let m = lhs.precede(p);
                    p.bump_any();
                    let mut comp = m.complete(p, TS_NON_NULL);
                    comp.err_if_not_ts(
                        p,
                        "non-null assertions can only be used in TypeScript files",
                    );
                    comp
                }
            }
            T![<] if p.typescript() && should_try_parsing_ts => {
                let res = try_parse_ts(p, |p| {
                    let m = lhs.precede(p);
                    // TODO: handle generic async arrow function expressions
                    if ts_type_args(p).is_none() {
                        m.abandon(p);
                        return None;
                    }

                    if !no_call && p.at(T!['(']) {
                        // we already to the check on '(', so it's safe to unwrap
                        parse_arguments(p, context).unwrap();
                        Some(m.complete(p, JS_CALL_EXPRESSION))
                    } else if p.at(BACKTICK) {
                        m.abandon(p);
                        Some(parse_template_literal(p, Present(lhs)))
                    } else {
                        None
                    }
                });
                if res.is_none() {
                    should_try_parsing_ts = false;
                }
            }
            BACKTICK => lhs = parse_template_literal(p, Present(lhs)),
            _ => return lhs,
        }
    }
    lhs
}

/// A static member expression for accessing a property
// test static_member_expression
// foo.bar
// foo.await
// foo.yield
// foo.for
// foo?.for
// foo?.bar
// class Test {
//   #bar
//   test(other) {
//     this.#bar;
//     this?.#bar;
//     other.#bar;
//     other?.#bar;
//   }
// }
fn parse_static_member_expression(
    p: &mut Parser,
    lhs: CompletedMarker,
    operator: JsSyntaxKind,
) -> ParsedSyntax {
    let m = lhs.precede(p);
    p.expect(operator);

    parse_any_name(p).or_add_diagnostic(p, expected_identifier);

    Present(m.complete(p, JS_STATIC_MEMBER_EXPRESSION))
}

fn parse_private_name(p: &mut Parser) -> ParsedSyntax {
    if !p.at(T![#]) {
        return Absent;
    }

    let m = p.start();
    let hash_end = p.cur_tok().range().end;
    p.expect(T![#]);

    if p.at(T![ident]) && hash_end != p.cur_tok().start() {
        // test_err private_name_with_space
        // class A {
        // 	# test;
        // }
        p.error(
            p.err_builder("Unexpected space or comment between `#` and identifier")
                .primary(hash_end..p.cur_tok().start(), "remove the space here"),
        );
        Present(m.complete(p, JS_UNKNOWN))
    } else {
        p.expect(T![ident]);
        Present(m.complete(p, JS_PRIVATE_NAME))
    }
}

pub(super) fn parse_any_name(p: &mut Parser) -> ParsedSyntax {
    match p.cur() {
        T![#] => parse_private_name(p),
        _ => parse_name(p),
    }
}

/// An array expression for property access or indexing, such as `foo[0]` or `foo?.["bar"]`
// test computed_member_expression
// foo[bar]
// foo[5 + 5]
// foo["bar"]
// foo[bar][baz]
// foo?.[bar]
fn parse_computed_member_expression(
    p: &mut Parser,
    lhs: CompletedMarker,
    optional_chain: bool,
    context: ExpressionContext,
) -> ParsedSyntax {
    // test_err bracket_expr_err
    // foo[]
    // foo?.[]
    // foo[
    let m = lhs.precede(p);
    if optional_chain {
        p.expect(T![?.]);
    }

    p.expect(T!['[']);
    // test computed_member_in
    // for ({}["x" in {}];;) {}
    parse_expression(p, context.and_include_in(true)).or_add_diagnostic(p, expected_expression);

    p.expect(T![']']);

    Present(m.complete(p, JS_COMPUTED_MEMBER_EXPRESSION))
}

/// An identifier name, either an ident or a keyword
pub(super) fn parse_name(p: &mut Parser) -> ParsedSyntax {
    if is_at_name(p) {
        let m = p.start();
        p.bump_remap(T![ident]);
        Present(m.complete(p, JS_NAME))
    } else {
        Absent
    }
}

/// Arguments to a function.
///
/// `"(" (AssignExpr ",")* ")"`

// test_err invalid_arg_list
// foo(a,b;
// foo(a,b var
// foo (,,b)
fn parse_arguments(p: &mut Parser, context: ExpressionContext) -> ParsedSyntax {
    if !p.at(T!['(']) {
        return Absent;
    }

    // test in_expr_in_arguments
    // function foo() {}
    // for (foo("call" in foo);;) {}

    let m = p.start();
    p.bump(T!['(']);
    let args_list = p.start();
    let mut progress = ParserProgress::default();

    while !p.at(EOF) && !p.at(T![')']) {
        progress.assert_progressing(p);

        if p.at(T![...]) {
            // already do a check on "..." so it's safe to unwrap
            parse_spread_element(p, context.and_include_in(true)).unwrap();
        } else {
            parse_expr_or_assignment(p, context.and_include_in(true))
                .or_add_diagnostic(p, js_parse_error::expected_expression_assignment);
        }

        if p.at(T![,]) {
            p.bump_any();
        } else {
            break;
        }
    }

    args_list.complete(p, JS_CALL_ARGUMENT_LIST);
    p.expect(T![')']);
    Present(m.complete(p, JS_CALL_ARGUMENTS))
}

// test paren_or_arrow_expr
// (foo);
// (foo) => {};
// (5 + 5);
// ({foo, bar, b: [f, ...baz]}) => {};
// (foo, ...bar) => {}

// test_err paren_or_arrow_expr_invalid_params
// (5 + 5) => {}
// (a, ,b) => {}
// (a, b) =>
fn parse_paren_or_arrow_expr(p: &mut Parser, context: ExpressionContext) -> ParsedSyntax {
    let m = p.start();
    let checkpoint = p.checkpoint();
    let start = p.cur_tok().start();

    let l_paren = p.expect(T!['(']);
    let mut spread_range = None;
    let mut trailing_comma_marker = None;
    let mut params_marker = None;

    let is_empty = p.eat(T![')']);

    if !is_empty {
        let context = context
            .and_potential_arrow_start(true)
            .and_object_expression_allowed(l_paren);
        // stores a potentially started sequence expression
        let mut sequence: Option<Marker> = None;

        loop {
            if p.at(T![...]) {
                let m = p.start();
                p.bump_any();
                parse_binding_pattern(p, context).or_add_diagnostic(p, expected_binding);
                if p.eat(T![:]) {
                    if let Some(mut ty) = ts_type(p) {
                        ty.err_if_not_ts(
                            p,
                            "spread elements can only have type annotations in TypeScript files",
                        );
                    }
                }
                let complete = m.complete(p, JS_REST_PARAMETER);
                spread_range = Some(complete.range(p));
                if !p.eat(T![')']) {
                    if p.eat(T![=]) {
                        parse_expr_or_assignment(p, context.and_include_in(true))
                            .or_add_diagnostic(p, expected_expression);
                        p.expect(T![')']);
                    } else {
                        let err = p.err_builder(&format!("expect a closing parenthesis after a spread element, but instead found `{}`", p.cur_src()))
                            .primary(p.cur_tok().range(), "");

                        #[allow(deprecated)]
                        SingleTokenParseRecovery::with_error(EXPR_RECOVERY_SET, JS_UNKNOWN, err)
                            .recover(p);
                    }
                }
                break;
            }
            let expr = parse_expr_or_assignment(p, context);
            if expr.is_absent() && p.at(T![:]) {
                p.rewind(checkpoint.clone());
                params_marker =
                    Some(parse_arrow_function_parameters(p, SignatureFlags::empty()).unwrap());
                break;
            }

            if p.at(T![,]) {
                if p.at(T![')']) {
                    // case where we are at a `,)` so the `,` is a trailing comma
                    let trailing_marker = p.start();
                    p.bump_any(); // bump ,
                    trailing_comma_marker = Some(trailing_marker.complete(p, JS_UNKNOWN));
                    p.bump_any(); // bump )
                    break;
                } else {
                    // start a sequence expression that precedes the before parsed expression statement
                    // and bump the ',' into it.
                    sequence =
                        sequence
                            .or_else(|| {
                                Some(expr.precede_or_add_diagnostic(
                                    p,
                                    js_parse_error::expected_expression,
                                ))
                            })
                            .or_else(|| Some(p.start()));
                    p.bump_any(); // bump ; into sequence expression which may or may not miss a lhs
                }
            } else {
                if let Some(sequence) = sequence.take() {
                    sequence.complete(p, JS_SEQUENCE_EXPRESSION);
                }
                p.expect(T![')']);
                break;
            }
        }

        if let Some(sequence) = sequence.take() {
            sequence.complete(p, JS_SEQUENCE_EXPRESSION);
        }
    }

    let has_ret_type = !context.is_in_condition_consequent() && p.at(T![:]);

    // This is an arrow expr, so we rewind the parser and reparse as parameters
    // This is kind of inefficient but in the grand scheme of things it does not matter
    // FIXME: verify that this logic is correct
    if (p.at(T![=>]) && !p.has_linebreak_before_n(0)) || has_ret_type || params_marker.is_some() {
        if !context.is_potential_arrow_start() && !p.at(T![:]) {
            let err = p.err_builder("Unexpected token `=>`").primary(
                p.cur_tok().range(),
                "an arrow expression is not allowed here",
            );

            p.error(err);
        } else {
            if params_marker.is_none() {
                // Rewind the parser so we can reparse as formal parameters
                p.rewind(checkpoint);
                parse_arrow_function_parameters(p, SignatureFlags::empty())
                    .or_add_diagnostic(p, js_parse_error::expected_parameters);
            }

            if p.at(T![:]) {
                let complete = ts_type_or_type_predicate_ann(p, T![:]);
                if let Some(mut complete) = complete {
                    complete.err_if_not_ts(
                        p,
                        "arrow functions can only have return types in TypeScript files",
                    );
                }
            }

            p.bump_any();
            parse_arrow_body(p, SignatureFlags::empty())
                .or_add_diagnostic(p, js_parse_error::expected_arrow_body);

            return Present(m.complete(p, JS_ARROW_FUNCTION_EXPRESSION));
        }
    }

    if let Some(params) = params_marker {
        let err = p
            .err_builder("grouping expressions cannot contain parameters")
            .primary(params.range(p), "");

        p.error(err);
        return Present(m.complete(p, JS_UNKNOWN_EXPRESSION));
    }

    if is_empty {
        let err = p
            .err_builder("grouping expressions cannot be empty")
            .primary(start..p.cur_tok().start(), "");

        p.error(err);
        return Present(m.complete(p, JS_PARENTHESIZED_EXPRESSION));
    }

    if let Some(range) = spread_range {
        let err = p
            .err_builder("Illegal spread element inside grouping expression")
            .primary(range, "");

        p.error(err);
    }

    if let Some(complete) = trailing_comma_marker {
        let err = p
            .err_builder("Illegal trailing comma in grouping expression")
            .primary(complete.range(p), "");

        p.error(err);
    }

    // test js_parenthesized_expression
    // ((foo))
    // (foo)
    Present(m.complete(p, JS_PARENTHESIZED_EXPRESSION))
}

pub fn parse_expression_snipped(p: &mut Parser) -> ParsedSyntax {
    let m = p.start();
    parse_expression(p, ExpressionContext::default()).or_add_diagnostic(p, expected_expression);
    m.complete(p, JS_EXPRESSION_SNIPPED).into()
}

/// A general expression.
// test sequence_expr
// 1, 2, 3, 4, 5

// test_err sequence_expr
// 1, 2, , 4
pub(crate) fn parse_expression(p: &mut Parser, context: ExpressionContext) -> ParsedSyntax {
    let first = parse_expr_or_assignment(p, context);

    first.map(|first_marker| {
        if p.at(T![,]) {
            let sequence_expr_marker = first_marker.precede(p);

            p.bump_any();
            parse_expression(p, context).or_add_diagnostic(p, js_parse_error::expected_expression);

            sequence_expr_marker.complete(p, JS_SEQUENCE_EXPRESSION)
        } else {
            first_marker
        }
    })
}

#[inline]
pub(crate) fn is_at_expression(p: &Parser) -> bool {
    is_nth_at_expression(p, 0)
}

pub(crate) fn is_nth_at_expression(p: &Parser, n: usize) -> bool {
    STARTS_EXPR.contains(p.nth(n))
        || p.nth_at(n, T![<])
        || (p.nth_at(n, T![enum]) && !p.has_linebreak_before_n(n))
}

/// A primary expression such as a literal, an object, an array, or `this`.
fn parse_primary_expression(p: &mut Parser, context: ExpressionContext) -> ParsedSyntax {
    let parsed_literal_expression = parse_literal_expression(p);
    if parsed_literal_expression.is_present() {
        return parsed_literal_expression;
    }

    let complete = match p.cur() {
        T![this] => {
            // test this_expr
            // this
            // this.foo
            let m = p.start();
            p.bump_any();
            m.complete(p, JS_THIS_EXPRESSION)
        }
        T![class] => {
            // test class_expr
            // let a = class {};
            // let b = class foo {
            //  constructor() {}
            // }
            // foo[class {}]
            parse_class_expression(p).unwrap()
        }
        // test async_ident
        // let a = async;
        T![ident] if p.cur_src() == "async" => {
            // test async_function_expr
            // let a = async function() {};
            // let b = async function foo() {};
            if p.nth_at(1, T![function]) {
                parse_function_expression(p).unwrap()
            } else {
                // `async a => {}` and `async (a) => {}`
                if context.is_potential_arrow_start()
                    && ((is_nth_at_name(p, 1) && p.nth_at(2, T![=>])) || p.nth(1) == T!['('])
                {
                    // test async_arrow_expr
                    // let a = async foo => {}
                    // let b = async (bar) => {}
                    // async (foo, bar, ...baz) => foo
                    let m = p.start();
                    p.bump_remap(T![async]);

                    parse_arrow_function_parameters(p, SignatureFlags::ASYNC)
                        .or_add_diagnostic(p, expected_parameter);

                    if p.at(T![:]) {
                        let complete = ts_type_or_type_predicate_ann(p, T![:]);
                        if let Some(mut complete) = complete {
                            complete.err_if_not_ts(
                                p,
                                "arrow functions can only have return types in TypeScript files",
                            );
                        }
                    }

                    p.expect(T![=>]);

                    parse_arrow_body(p, SignatureFlags::ASYNC)
                        .or_add_diagnostic(p, js_parse_error::expected_arrow_body);

                    m.complete(p, JS_ARROW_FUNCTION_EXPRESSION)
                } else {
                    parse_identifier_expression(p).unwrap()
                }
            }
        }
        T![function] => {
            // test function_expr
            // let a = function() {}
            // let b = function foo() {}

            parse_function_expression(p).unwrap()
        }
        T![ident] | T![yield] | T![await] | T![enum] => {
            // test identifier_reference
            // // SCRIPT
            // foo;
            // yield;
            // await;
            if context.is_potential_arrow_start()
                && p.nth_at(1, T![=>])
                && !p.has_linebreak_before_n(1)
            {
                // test arrow_expr_single_param
                // // SCRIPT
                // foo => {}
                // yield => {}
                // await => {}
                // baz =>
                // {}
                let m = p.start();
                parse_arrow_function_parameters(p, SignatureFlags::empty())
                    .or_add_diagnostic(p, expected_identifier);

                p.bump(T![=>]);
                parse_arrow_body(p, SignatureFlags::empty())
                    .or_add_diagnostic(p, js_parse_error::expected_arrow_body);
                m.complete(p, JS_ARROW_FUNCTION_EXPRESSION)
            } else {
                parse_identifier_expression(p).unwrap()
            }
        }
        // test grouping_expr
        // ((foo))
        // (foo)
        T!['('] => parse_paren_or_arrow_expr(p, context).unwrap(),
        T!['['] => parse_array_expr(p).unwrap(),
        T!['{'] if context.is_object_expression_allowed() => parse_object_expression(p).unwrap(),
        T![import] => {
            let m = p.start();
            p.bump_any();

            // test import_meta
            // import.meta
            if p.eat(T![.]) {
                // test_err import_no_meta
                // import.foo
                // import.metaa
                if p.at(T![ident]) && p.token_src(p.cur_tok()) == "meta" {
                    p.bump_remap(T![meta]);
                    m.complete(p, IMPORT_META)
                } else if p.at(T![ident]) {
                    let err = p
                        .err_builder(&format!(
                            "Expected `meta` following an import keyword, but found `{}`",
                            p.token_src(p.cur_tok())
                        ))
                        .primary(p.cur_tok().range(), "");

                    p.err_and_bump(err, JS_UNKNOWN);
                    m.complete(p, IMPORT_META)
                } else {
                    let err = p
                        .err_builder("Expected `meta` following an import keyword, but found none")
                        .primary(p.cur_tok().range(), "");

                    p.error(err);
                    m.complete(p, JS_UNKNOWN)
                }
            } else if p.at(T!['(']) {
                // test import_call
                // import("foo")
                // import("foo", { assert: { type: 'json' } })

                // test_err import_invalid_args
                // import()
                // import(...["foo"])
                // import("foo", { assert: { type: 'json' } }, "bar")

                let args = p.start();
                p.bump(T!['(']);
                let args_list = p.start();

                let mut progress = ParserProgress::default();
                let mut error_range_start = p.cur_tok().start();
                let mut args_count = 0;

                while !p.at(EOF) && !p.at(T![')']) {
                    progress.assert_progressing(p);
                    args_count += 1;

                    if args_count == 3 {
                        error_range_start = p.cur_tok().start();
                    }

                    if p.at(T![...]) {
                        let err = p
                            .err_builder("`...` is not allowed in `import()`")
                            .primary(p.cur_tok().range(), "");
                        p.error(err);
                    } else {
                        parse_expr_or_assignment(
                            p,
                            context
                                .and_include_in(true)
                                .and_object_expression_allowed(true),
                        )
                        .or_add_diagnostic(p, js_parse_error::expected_expression_assignment);
                    }

                    if p.at(T![,]) {
                        p.bump_any();
                    } else {
                        break;
                    }
                }

                args_list.complete(p, JS_CALL_ARGUMENT_LIST);
                if args_count == 0 || args_count > 2 {
                    let err = p
                        .err_builder("`import()` requires exactly one or two arguments. ")
                        .primary(error_range_start..p.cur_tok().end(), "");
                    p.error(err);
                }

                p.expect(T![')']);
                args.complete(p, JS_CALL_ARGUMENTS);
                m.complete(p, JS_IMPORT_CALL_EXPRESSION)
            } else {
                return Absent;
            }
        }
        BACKTICK => parse_template_literal(p, Absent),
        ERROR_TOKEN => {
            let m = p.start();
            p.bump_any();
            m.complete(p, JS_UNKNOWN)
        }
        // test_err primary_expr_invalid_recovery
        // let a = \; foo();
        _ => {
            return Absent;
        }
    };

    Present(complete)
}

fn parse_identifier_expression(p: &mut Parser) -> ParsedSyntax {
    parse_reference_identifier(p)
        .map(|identifier| identifier.precede(p).complete(p, JS_IDENTIFIER_EXPRESSION))
}

// test_err identifier
// yield;
// await;
pub(crate) fn parse_reference_identifier(p: &mut Parser) -> ParsedSyntax {
    parse_identifier(p, JS_REFERENCE_IDENTIFIER)
}

pub(crate) fn is_nth_at_reference_identifier(p: &Parser, n: usize) -> bool {
    is_nth_at_identifier(p, n)
}

// test identifier_loose_mode
// // SCRIPT
// foo;
// yield;
// await;
//
// test identifier
// foo;
//
// test_err identifier_err
// yield;
// await;
// async function test(await) {}
// function* test(yield) {}
// enum;
// implements;
// interface;

/// Parses an identifier if it is valid in this context or returns `Invalid` if the context isn't valid in this context.
/// An identifier is invalid if:
/// * It is named `await` inside of an async function
/// * It is named `yield` inside of a generator function or in strict mode
pub(super) fn parse_identifier(p: &mut Parser, kind: JsSyntaxKind) -> ParsedSyntax {
    match p.cur() {
        T![yield] | T![await] | T![ident] | T![enum] => {
            let m = p.start();
            let name = p.cur_src();

            let error = match name {
                "await" if p.state.in_async() => Some(
                    p.err_builder("Illegal use of `await` as an identifier in an async context")
                        .primary(p.cur_tok().range(), ""),
                ),
                "await" if p.syntax.file_kind == FileKind::Module => Some(
                    p.err_builder("Illegal use of `await` as an identifier inside of a module")
                        .primary(p.cur_tok().range(), ""),
                ),
                "yield" if p.state.in_generator() => Some(
                    p.err_builder("Illegal use of `yield` as an identifier in generator function")
                        .primary(p.cur_tok().range(), ""),
                ),

                "yield" | "let" | "public" | "protected" | "private" | "package" | "implements"
                | "interface" | "static"
                    if StrictMode.is_supported(p) =>
                {
                    Some(
                        p.err_builder(&format!(
                            "Illegal use of reserved keyword `{}` as an identifier in strict mode",
                            name
                        ))
                        .primary(p.cur_tok().range(), ""),
                    )
                }
                _ if p.cur() == T![enum] => Some(
                    p.err_builder("Illegal use of reserved keyword `enum` as an identifier")
                        .primary(p.cur_tok().range(), ""),
                ),
                _ => None,
            };

            p.bump_remap(T![ident]);
            let mut identifier = m.complete(p, kind);

            if let Some(error) = error {
                p.error(error);
                identifier.change_kind(p, kind.to_unknown());
            }

            Present(identifier)
        }
        _ => Absent,
    }
}

#[inline]
pub(crate) fn is_at_identifier(p: &Parser) -> bool {
    is_nth_at_identifier(p, 0)
}

pub(crate) fn is_nth_at_identifier(p: &Parser, n: usize) -> bool {
    matches!(p.nth(n), T![ident] | T![await] | T![yield] | T![enum])
}

/// A template literal such as "`abcd ${efg}`"
// test template_literal
// let a = `foo ${bar}`;
// let b = ``;
// let c = `${foo}`;
// let d = `foo`;

// test_err template_literal
// let a = `foo ${}`
pub fn parse_template_literal(p: &mut Parser, tag: ParsedSyntax) -> CompletedMarker {
    let m = tag.precede(p);

    p.expect(BACKTICK);
    let elements_list = p.start();

    while !p.at(EOF) && !p.at(BACKTICK) {
        match p.cur() {
            TEMPLATE_CHUNK => {
                            let m = p.start();
                            p.bump_any();
                            m.complete(p, TEMPLATE_CHUNK_ELEMENT);
                        },
            DOLLAR_CURLY => {
                let e = p.start();
                p.bump_any();
				parse_expression(p, ExpressionContext::default()).or_add_diagnostic(p, js_parse_error::expected_expression);
				p.expect(T!['}']);
                e.complete(p, TEMPLATE_ELEMENT);
            }
            t => unreachable!("Anything not template chunk or dollarcurly should have been eaten by the lexer, but {:?} was found", t),
        }
    }

    elements_list.complete(p, TEMPLATE_ELEMENT_LIST);

    // test_err template_literal_unterminated
    // let a = `${foo} bar

    // The lexer already should throw an error for unterminated template literal
    p.eat(BACKTICK);
    m.complete(p, TEMPLATE)
}

struct ArrayElementsList;

impl ParseSeparatedList for ArrayElementsList {
    fn parse_element(&mut self, p: &mut Parser) -> ParsedSyntax {
        match p.cur() {
            T![...] => parse_spread_element(p, ExpressionContext::default()),
            T![,] => Present(p.start().complete(p, JS_ARRAY_HOLE)),
            _ => parse_expr_or_assignment(p, ExpressionContext::default()),
        }
    }

    fn is_at_list_end(&mut self, p: &mut Parser) -> bool {
        p.at(T![']'])
    }

    fn recover(&mut self, p: &mut Parser, parsed_element: ParsedSyntax) -> RecoveryResult {
        parsed_element.or_recover(
            p,
            &ParseRecovery::new(JS_UNKNOWN_EXPRESSION, EXPR_RECOVERY_SET),
            js_parse_error::expected_array_element,
        )
    }

    fn list_kind() -> JsSyntaxKind {
        JS_ARRAY_ELEMENT_LIST
    }

    fn separating_element_kind(&mut self) -> JsSyntaxKind {
        T![,]
    }

    fn allow_trailing_separating_element(&self) -> bool {
        true
    }
}

/// An array literal such as `[foo, bar, ...baz]`.
// test array_expr
// [foo, bar];
// [foo];
// [,foo];
// [foo,];
// [,,,,,foo,,,,];
// [...a, ...b];
fn parse_array_expr(p: &mut Parser) -> ParsedSyntax {
    if !p.at(T!['[']) {
        return Absent;
    }
    let m = p.start();
    p.bump(T!['[']);

    // test array_element_in_expr
    // for(["a" in {}];;) {}
    ArrayElementsList.parse_list(p);

    p.expect(T![']']);
    Present(m.complete(p, JS_ARRAY_EXPRESSION))
}

// test_err spread
// [...]
/// A spread element consisting of three dots and an assignment expression such as `...foo`
fn parse_spread_element(p: &mut Parser, context: ExpressionContext) -> ParsedSyntax {
    if !p.at(T![...]) {
        return Absent;
    }
    let m = p.start();
    p.bump(T![...]);
    parse_expr_or_assignment(p, context)
        .or_add_diagnostic(p, js_parse_error::expected_expression_assignment);
    Present(m.complete(p, JS_SPREAD))
}

/// A left hand side expression, either a member expression or a call expression such as `foo()`.
pub(super) fn parse_lhs_expr(p: &mut Parser, context: ExpressionContext) -> ParsedSyntax {
    let lhs = if p.at(T![super]) && p.nth_at(1, T!['(']) {
        let super_syntax = parse_super_expression(p);
        if let Present(mut super_marker) = super_syntax {
            if !p.state.in_constructor() {
                p.error(
                    p.err_builder(
                        "`super` is only valid inside of a class constructor of a subclass.",
                    )
                    .primary(super_marker.range(p), ""),
                );
                super_marker.change_kind(p, JS_UNKNOWN_EXPRESSION);
            }
        }

        super_syntax
    } else {
        parse_member_or_new_expr(p, true, context)
    };

    if lhs.kind() == Some(JS_ARROW_FUNCTION_EXPRESSION) {
        return lhs;
    }

    lhs.map(|lhs_marker| {
        let m = lhs_marker.precede(p);
        let type_args = if p.at(T![<]) {
            let checkpoint = p.checkpoint();
            let mut complete = try_parse_ts(p, ts_type_args);
            if !p.at(T!['(']) {
                p.rewind(checkpoint);
                None
            } else {
                if let Some(ref mut comp) = complete {
                    comp.err_if_not_ts(p, "type arguments can only be used in TypeScript files");
                }
                complete
            }
        } else {
            None
        };

        if p.at(T!['(']) || type_args.is_some() {
            // it's safe to unwrap
            parse_arguments(p, context).unwrap();
            let lhs = m.complete(p, JS_CALL_EXPRESSION);
            return subscripts(p, lhs, false, context);
        }

        m.abandon(p);
        lhs_marker
    })
}

/// A postifx expression, either `LHSExpr [no linebreak] ++` or `LHSExpr [no linebreak] --`.
// test postfix_expr
// foo++
// foo--
fn parse_postfix_expr(p: &mut Parser, context: ExpressionContext) -> ParsedSyntax {
    let checkpoint = p.checkpoint();
    let lhs = parse_lhs_expr(p, context);
    lhs.map(|marker| {
        if !p.has_linebreak_before_n(0) {
            // test post_update_expr
            // foo++
            // foo--
            match p.cur() {
                T![++] => {
                    let assignment_target = expression_to_assignment(p, marker, checkpoint);
                    let m = assignment_target.precede(p);
                    p.bump(T![++]);
                    m.complete(p, JS_POST_UPDATE_EXPRESSION)
                }
                T![--] => {
                    let assignment_target = expression_to_assignment(p, marker, checkpoint);
                    let m = assignment_target.precede(p);
                    p.bump(T![--]);
                    m.complete(p, JS_POST_UPDATE_EXPRESSION)
                }
                _ => marker,
            }
        } else {
            marker
        }
    })
}

/// A unary expression such as `!foo` or `++bar`
pub(super) fn parse_unary_expr(p: &mut Parser, context: ExpressionContext) -> ParsedSyntax {
    const UNARY_SINGLE: TokenSet =
        token_set![T![delete], T![void], T![typeof], T![+], T![-], T![~], T![!]];

    if (p.state.in_async()) && p.at(T![await]) {
        // test await_expression
        // async function test() {
        //   await inner();
        //   await (inner()) + await inner();
        // }
        // async function inner() {
        //   return 4;
        // }
        // await test();

        // test_err no_top_level_await_in_scripts
        // // SCRIPT
        // async function test() {}
        // await test();
        let m = p.start();
        p.bump(T![await]);
<<<<<<< HEAD
        parse_unary_expr(p, context)
            .or_add_diagnostic(p, js_parse_error::expected_unary_expression);
=======

        parse_unary_expr(p).or_add_diagnostic(p, js_parse_error::expected_unary_expression);
>>>>>>> 6a954f8b

        let mut expr = m.complete(p, JS_AWAIT_EXPRESSION);

        if !p.state.is_top_level() && !p.state.in_function() {
            // test_err await_in_parameter_initializer
            // async function test(a = await b()) {}
            // function test2(a = await b()) {}

            // test_err await_in_static_initialization_block_member
            // // SCRIPT
            // class A {
            //   static {
            //     await;
            //   }
            // }
            p.error(
                p.err_builder("`await` is only allowed within async functions and at the top levels of modules.")
                    .primary(expr.range(p), ""),
            );
            expr.change_to_unknown(p);
        }

        return Present(expr);
    }

    if p.at(T![<]) {
        let m = p.start();
        p.bump_any();
        return if p.eat(T![const]) {
            p.expect(T![>]);
            parse_unary_expr(p, context)
                .or_add_diagnostic(p, js_parse_error::expected_unary_expression);
            let mut res = m.complete(p, TS_CONST_ASSERTION);
            res.err_if_not_ts(p, "const assertions can only be used in TypeScript files");
            Present(res)
        } else {
            ts_type(p);
            p.expect(T![>]);
            parse_unary_expr(p, context)
                .or_add_diagnostic(p, js_parse_error::expected_unary_expression);
            let mut res = m.complete(p, TS_ASSERTION);
            res.err_if_not_ts(p, "type assertions can only be used in TypeScript files");
            Present(res)
        };
    }

    // test pre_update_expr
    // ++foo
    // --foo
    if p.at(T![++]) {
        let m = p.start();
        p.bump(T![++]);
        parse_assignment(p, AssignmentExprPrecedence::Unary, context)
            .or_add_diagnostic(p, expected_simple_assignment_target);
        let complete = m.complete(p, JS_PRE_UPDATE_EXPRESSION);
        return Present(complete);
    }
    if p.at(T![--]) {
        let m = p.start();
        p.bump(T![--]);
        parse_assignment(p, AssignmentExprPrecedence::Unary, context)
            .or_add_diagnostic(p, expected_simple_assignment_target);
        let complete = m.complete(p, JS_PRE_UPDATE_EXPRESSION);
        return Present(complete);
    }

    // test js_unary_expressions
    // delete a['test'];
    // void a;
    // typeof a;
    // +1;
    // -1;
    // ~1;
    // !true;
    // -a + -b + +a;

    // test_err unary_expr
    // ++ ;
    // -- ;
    // -;

    if p.at_ts(UNARY_SINGLE) {
        let m = p.start();
        let op = p.cur();
        p.bump_any();

<<<<<<< HEAD
        let res = parse_unary_expr(p, context).ok();
=======
        // test unary_delete
        // delete obj.key;
        // delete (obj).key;
        // delete obj.#member.key;
        // delete (obj.#member).key;
        // delete func().#member.key;
        // delete (func().#member).key;
        // delete obj?.#member.key;
        // delete (obj?.#member).key;
        // delete obj?.inner.#member.key;
        // delete (obj?.inner.#member).key;
        // delete obj[key];
        // delete (obj)[key];
        // delete obj.#member[key];
        // delete (obj.#member)[key];
        // delete func().#member[key];
        // delete (func().#member)[key];
        // delete obj?.#member[key];
        // delete (obj?.#member)[key];
        // delete obj?.inner.#member[key];
        // delete (obj?.inner.#member)[key];
        // delete (obj.#key, obj.key);
        // delete (#key in obj);

        // test unary_delete_nested
        // class TestClass { #member = true; method() { delete func(this.#member) } }
        // class TestClass { #member = true; method() { delete [this.#member] } }
        // class TestClass { #member = true; method() { delete { key: this.#member } } }
        // class TestClass { #member = true; method() { delete (() => { this.#member; }) } }
        // class TestClass { #member = true; method() { delete (param => { this.#member; }) } }
        // class TestClass { #member = true; method() { delete (async () => { this.#member; }) } }

        // test_err unary_delete
        // delete ident;
        // delete obj.#member;
        // delete func().#member;
        // delete obj?.#member;
        // delete obj?.inner.#member;

        // test_err unary_delete_parenthesized
        // delete (ident);
        // delete ((ident));
        // delete (obj.key, ident);
        // delete (obj.#member);
        // delete (func().#member);
        // delete (obj?.#member);
        // delete (obj?.inner.#member);
        // delete (obj.key, obj.#key);

        let is_delete = op == T![delete];
        let mut kind = JS_UNARY_EXPRESSION;

        let res = if is_delete {
            let checkpoint = p.checkpoint();
            parse_unary_expr(p).ok();

            let mut rewriter = DeleteExpressionRewriter::default();
            rewrite_events(&mut rewriter, checkpoint, p);

            rewriter.result.take().map(|res| {
                if StrictMode.is_supported(p) {
                    if let Some(range) = rewriter.exited_ident_expr {
                        kind = JS_UNKNOWN_EXPRESSION;
                        p.error(
                            p.err_builder(
                                "the target for a delete operator cannot be a single identifier",
                            )
                            .primary(range, ""),
                        );
                    }
                }

                if let Some(range) = rewriter.exited_private_member_expr {
                    kind = JS_UNKNOWN_EXPRESSION;
                    p.error(
                        p.err_builder(
                            "the target for a delete operator cannot be a private member",
                        )
                        .primary(range, ""),
                    );
                }

                res
            })
        } else {
            parse_unary_expr(p).ok()
        };
>>>>>>> 6a954f8b

        if is_delete && kind != JS_UNKNOWN_EXPRESSION && p.typescript() {
            if let Some(res) = res {
                match res.kind() {
                    JS_STATIC_MEMBER_EXPRESSION | JS_COMPUTED_MEMBER_EXPRESSION => {}
                    _ => {
                        kind = JS_UNKNOWN_EXPRESSION;
                        p.error(
                            p.err_builder(
                                "the target for a delete operator must be a property access",
                            )
                            .primary(res.range(p), ""),
                        );
                    }
                }
            }
        }

        return Present(m.complete(p, kind));
    }

    parse_postfix_expr(p, context)
}

#[derive(Default)]
struct DeleteExpressionRewriter {
    stack: Vec<(Marker, JsSyntaxKind)>,
    result: Option<CompletedMarker>,
    /// Set to true immediately after the rewriter exits an identifier expression
    exited_ident_expr: Option<TextRange>,
    /// Set to true immediately after the rewriter exits a private name
    exited_private_name: bool,
    /// Set to true immediately after the rewriter exits a member expresison with a private name
    exited_private_member_expr: Option<TextRange>,
}

impl RewriteParseEvents for DeleteExpressionRewriter {
    fn start_node(&mut self, kind: JsSyntaxKind, p: &mut Parser) {
        self.stack.push((p.start(), kind));
        self.exited_ident_expr.take();
        self.exited_private_name = false;
        self.exited_private_member_expr.take();
    }

    fn finish_node(&mut self, p: &mut Parser) {
        let (m, kind) = self.stack.pop().expect("stack depth mismatch");
        let node = m.complete(p, kind);

        if kind != JS_PARENTHESIZED_EXPRESSION && kind != JS_SEQUENCE_EXPRESSION {
            self.exited_private_member_expr =
                if self.exited_private_name && kind == JS_STATIC_MEMBER_EXPRESSION {
                    Some(node.range(p))
                } else {
                    None
                };

            self.exited_ident_expr = if kind == JS_IDENTIFIER_EXPRESSION {
                Some(node.range(p))
            } else {
                None
            };

            self.exited_private_name = kind == JS_PRIVATE_NAME;
        }

        self.result = Some(node);
    }
}

pub(super) fn is_at_name(p: &Parser) -> bool {
    is_nth_at_name(p, 0)
}

pub(super) fn is_nth_at_name(p: &Parser, offset: usize) -> bool {
    p.nth_at(offset, T![ident]) || p.nth(offset).is_keyword()
}<|MERGE_RESOLUTION|>--- conflicted
+++ resolved
@@ -1722,13 +1722,10 @@
         // await test();
         let m = p.start();
         p.bump(T![await]);
-<<<<<<< HEAD
+
+        parse_unary_expr(p).or_add_diagnostic(p, js_parse_error::expected_unary_expression);
         parse_unary_expr(p, context)
             .or_add_diagnostic(p, js_parse_error::expected_unary_expression);
-=======
-
-        parse_unary_expr(p).or_add_diagnostic(p, js_parse_error::expected_unary_expression);
->>>>>>> 6a954f8b
 
         let mut expr = m.complete(p, JS_AWAIT_EXPRESSION);
 
@@ -1815,9 +1812,6 @@
         let op = p.cur();
         p.bump_any();
 
-<<<<<<< HEAD
-        let res = parse_unary_expr(p, context).ok();
-=======
         // test unary_delete
         // delete obj.key;
         // delete (obj).key;
@@ -1872,7 +1866,7 @@
 
         let res = if is_delete {
             let checkpoint = p.checkpoint();
-            parse_unary_expr(p).ok();
+            parse_unary_expr(p, context).ok();
 
             let mut rewriter = DeleteExpressionRewriter::default();
             rewrite_events(&mut rewriter, checkpoint, p);
@@ -1903,9 +1897,8 @@
                 res
             })
         } else {
-            parse_unary_expr(p).ok()
+            parse_unary_expr(p, context).ok()
         };
->>>>>>> 6a954f8b
 
         if is_delete && kind != JS_UNKNOWN_EXPRESSION && p.typescript() {
             if let Some(res) = res {
