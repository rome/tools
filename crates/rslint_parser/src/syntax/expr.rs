--- conflicted
+++ resolved
@@ -463,7 +463,6 @@
     left_precedence: OperatorPrecedence,
     context: ExpressionContext,
 ) -> ParsedSyntax {
-<<<<<<< HEAD
     // Use a loop to eat all binary expressions with the same precedence.
     // At first, the algorithm makes the impression that it recurse for every right-hand side expression.
     // This is true, but `parse_binary_or_logical_expression` immediately returns if the
@@ -478,44 +477,8 @@
             p.bump_any();
             let mut res = if p.eat(T![const]) {
                 m.complete(p, TS_CONST_ASSERTION)
-=======
-    // There is no logic behind 128 here. We need to fine tune this.
-    if recursion_count >= 128 {
-        panic!("Too much recursion at parse_binary_or_logical_expression_recursive");
-    }
-    if 7 > min_prec && !p.has_linebreak_before_n(0) && p.cur_src() == "as" {
-        let m = left.precede(p);
-        p.bump_any();
-        let mut res = if p.eat(T![const]) {
-            m.complete(p, TS_CONST_ASSERTION)
-        } else {
-            parse_ts_type(p).or_add_diagnostic(p, expected_ts_type);
-            m.complete(p, TS_ASSERTION)
-        };
-        res.err_if_not_ts(p, "type assertions can only be used in TypeScript files");
-        return parse_binary_or_logical_expression_recursive(
-            p,
-            Present(res),
-            min_prec,
-            context,
-            recursion_count + 1,
-        );
-    }
-    let kind = match p.cur() {
-        T![>] if p.nth_at(1, T![>]) && p.nth_at(2, T![>]) => T![>>>],
-        T![>] if p.nth_at(1, T![>]) => T![>>],
-        k => k,
-    };
-
-    let precedence = match kind {
-        T![in] if context.is_in_included() => 7,
-        T![instanceof] => 7,
-        _ => {
-            if let Some(prec) = get_precedence(kind) {
-                prec
->>>>>>> 10152f19
             } else {
-                ts_type(p);
+                parse_ts_type(p).or_add_diagnostic(p, expected_ts_type);
                 m.complete(p, TS_ASSERTION)
             };
             res.err_if_not_ts(p, "type assertions can only be used in TypeScript files");
