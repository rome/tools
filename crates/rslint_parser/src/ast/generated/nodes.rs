//! Generated file, do not edit by hand, see `xtask/src/codegen`

#![allow(clippy::enum_variant_names)]
#![allow(clippy::match_like_matches_macro)]
use crate::{
	ast::*,
	SyntaxKind::{self, *},
	SyntaxNode, SyntaxResult, SyntaxToken, T,
};
#[derive(Debug, Clone, PartialEq, Eq, Hash)]
pub struct JsUnknownStatement {
	pub(crate) syntax: SyntaxNode,
}
impl JsUnknownStatement {
	pub fn syntax_element(&self) -> SyntaxElementChildren { support::elements(&self.syntax) }
}
#[derive(Debug, Clone, PartialEq, Eq, Hash)]
pub struct JsUnknownExpression {
	pub(crate) syntax: SyntaxNode,
}
impl JsUnknownExpression {
	pub fn syntax_element(&self) -> SyntaxElementChildren { support::elements(&self.syntax) }
}
#[derive(Debug, Clone, PartialEq, Eq, Hash)]
pub struct JsUnknownPattern {
	pub(crate) syntax: SyntaxNode,
}
impl JsUnknownPattern {
	pub fn syntax_element(&self) -> SyntaxElementChildren { support::elements(&self.syntax) }
}
#[derive(Debug, Clone, PartialEq, Eq, Hash)]
pub struct JsUnknownMember {
	pub(crate) syntax: SyntaxNode,
}
impl JsUnknownMember {
	pub fn syntax_element(&self) -> SyntaxElementChildren { support::elements(&self.syntax) }
}
#[derive(Debug, Clone, PartialEq, Eq, Hash)]
pub struct JsUnknownBinding {
	pub(crate) syntax: SyntaxNode,
}
impl JsUnknownBinding {
	pub fn syntax_element(&self) -> SyntaxElementChildren { support::elements(&self.syntax) }
}
#[derive(Debug, Clone, PartialEq, Eq, Hash)]
pub struct JsUnknownAssignmentTarget {
	pub(crate) syntax: SyntaxNode,
}
impl JsUnknownAssignmentTarget {
	pub fn syntax_element(&self) -> SyntaxElementChildren { support::elements(&self.syntax) }
}
#[derive(Debug, Clone, PartialEq, Eq, Hash)]
pub struct Ident {
	pub(crate) syntax: SyntaxNode,
}
impl Ident {
	pub fn ident_token(&self) -> SyntaxResult<SyntaxToken> {
		support::required_token(&self.syntax, T![ident])
	}
}
#[derive(Debug, Clone, PartialEq, Eq, Hash)]
pub struct JsRoot {
	pub(crate) syntax: SyntaxNode,
}
impl JsRoot {
	pub fn interpreter_token(&self) -> Option<SyntaxToken> {
		support::token(&self.syntax, T![js_shebang])
	}
	pub fn directives(&self) -> AstNodeList<JsDirective> {
		support::node_list(&self.syntax, 0usize)
	}
	pub fn statements(&self) -> AstNodeList<JsAnyStatement> {
		support::node_list(&self.syntax, 1usize)
	}
}
#[derive(Debug, Clone, PartialEq, Eq, Hash)]
pub struct JsDirective {
	pub(crate) syntax: SyntaxNode,
}
impl JsDirective {
	pub fn value_token(&self) -> SyntaxResult<SyntaxToken> {
		support::required_token(&self.syntax, T![js_string_literal_token])
	}
	pub fn semicolon_token(&self) -> Option<SyntaxToken> { support::token(&self.syntax, T ! [;]) }
}
#[derive(Debug, Clone, PartialEq, Eq, Hash)]
pub struct JsBlockStatement {
	pub(crate) syntax: SyntaxNode,
}
impl JsBlockStatement {
	pub fn l_curly_token(&self) -> SyntaxResult<SyntaxToken> {
		support::required_token(&self.syntax, T!['{'])
	}
	pub fn statements(&self) -> AstNodeList<JsAnyStatement> {
		support::node_list(&self.syntax, 0usize)
	}
	pub fn r_curly_token(&self) -> SyntaxResult<SyntaxToken> {
		support::required_token(&self.syntax, T!['}'])
	}
}
#[derive(Debug, Clone, PartialEq, Eq, Hash)]
pub struct JsEmptyStatement {
	pub(crate) syntax: SyntaxNode,
}
impl JsEmptyStatement {
	pub fn semicolon_token(&self) -> SyntaxResult<SyntaxToken> {
		support::required_token(&self.syntax, T ! [;])
	}
}
#[derive(Debug, Clone, PartialEq, Eq, Hash)]
pub struct JsExpressionStatement {
	pub(crate) syntax: SyntaxNode,
}
impl JsExpressionStatement {
	pub fn expression(&self) -> SyntaxResult<JsAnyExpression> {
		support::required_node(&self.syntax)
	}
	pub fn semicolon_token(&self) -> Option<SyntaxToken> { support::token(&self.syntax, T ! [;]) }
}
#[derive(Debug, Clone, PartialEq, Eq, Hash)]
pub struct JsIfStatement {
	pub(crate) syntax: SyntaxNode,
}
impl JsIfStatement {
	pub fn if_token(&self) -> SyntaxResult<SyntaxToken> {
		support::required_token(&self.syntax, T![if])
	}
	pub fn l_paren_token(&self) -> SyntaxResult<SyntaxToken> {
		support::required_token(&self.syntax, T!['('])
	}
	pub fn test(&self) -> SyntaxResult<JsAnyExpression> { support::required_node(&self.syntax) }
	pub fn r_paren_token(&self) -> SyntaxResult<SyntaxToken> {
		support::required_token(&self.syntax, T![')'])
	}
	pub fn consequent(&self) -> SyntaxResult<JsAnyStatement> {
		support::required_node(&self.syntax)
	}
	pub fn else_clause(&self) -> Option<JsElseClause> { support::node(&self.syntax) }
}
#[derive(Debug, Clone, PartialEq, Eq, Hash)]
pub struct JsDoWhileStatement {
	pub(crate) syntax: SyntaxNode,
}
impl JsDoWhileStatement {
	pub fn do_token(&self) -> SyntaxResult<SyntaxToken> {
		support::required_token(&self.syntax, T![do])
	}
	pub fn body(&self) -> SyntaxResult<JsAnyStatement> { support::required_node(&self.syntax) }
	pub fn while_token(&self) -> SyntaxResult<SyntaxToken> {
		support::required_token(&self.syntax, T![while])
	}
	pub fn l_paren_token(&self) -> SyntaxResult<SyntaxToken> {
		support::required_token(&self.syntax, T!['('])
	}
	pub fn test(&self) -> SyntaxResult<JsAnyExpression> { support::required_node(&self.syntax) }
	pub fn r_paren_token(&self) -> SyntaxResult<SyntaxToken> {
		support::required_token(&self.syntax, T![')'])
	}
	pub fn semicolon_token(&self) -> Option<SyntaxToken> { support::token(&self.syntax, T ! [;]) }
}
#[derive(Debug, Clone, PartialEq, Eq, Hash)]
pub struct JsWhileStatement {
	pub(crate) syntax: SyntaxNode,
}
impl JsWhileStatement {
	pub fn while_token(&self) -> SyntaxResult<SyntaxToken> {
		support::required_token(&self.syntax, T![while])
	}
	pub fn l_paren_token(&self) -> SyntaxResult<SyntaxToken> {
		support::required_token(&self.syntax, T!['('])
	}
	pub fn test(&self) -> SyntaxResult<JsAnyExpression> { support::required_node(&self.syntax) }
	pub fn r_paren_token(&self) -> SyntaxResult<SyntaxToken> {
		support::required_token(&self.syntax, T![')'])
	}
	pub fn body(&self) -> SyntaxResult<JsAnyStatement> { support::required_node(&self.syntax) }
}
#[derive(Debug, Clone, PartialEq, Eq, Hash)]
pub struct ForStmt {
	pub(crate) syntax: SyntaxNode,
}
impl ForStmt {
	pub fn for_token(&self) -> SyntaxResult<SyntaxToken> {
		support::required_token(&self.syntax, T![for])
	}
	pub fn l_paren_token(&self) -> SyntaxResult<SyntaxToken> {
		support::required_token(&self.syntax, T!['('])
	}
	pub fn init(&self) -> Option<ForStmtInit> { support::node(&self.syntax) }
	pub fn test(&self) -> Option<ForStmtTest> { support::node(&self.syntax) }
	pub fn update(&self) -> Option<ForStmtUpdate> { support::node(&self.syntax) }
	pub fn r_paren_token(&self) -> SyntaxResult<SyntaxToken> {
		support::required_token(&self.syntax, T![')'])
	}
	pub fn cons(&self) -> SyntaxResult<JsAnyStatement> { support::required_node(&self.syntax) }
}
#[derive(Debug, Clone, PartialEq, Eq, Hash)]
pub struct ForInStmt {
	pub(crate) syntax: SyntaxNode,
}
impl ForInStmt {
	pub fn for_token(&self) -> SyntaxResult<SyntaxToken> {
		support::required_token(&self.syntax, T![for])
	}
	pub fn l_paren_token(&self) -> SyntaxResult<SyntaxToken> {
		support::required_token(&self.syntax, T!['('])
	}
	pub fn left(&self) -> SyntaxResult<ForStmtInit> { support::required_node(&self.syntax) }
	pub fn in_token(&self) -> SyntaxResult<SyntaxToken> {
		support::required_token(&self.syntax, T![in])
	}
	pub fn right(&self) -> SyntaxResult<JsAnyExpression> { support::required_node(&self.syntax) }
	pub fn r_paren_token(&self) -> SyntaxResult<SyntaxToken> {
		support::required_token(&self.syntax, T![')'])
	}
	pub fn cons(&self) -> SyntaxResult<JsAnyStatement> { support::required_node(&self.syntax) }
}
#[derive(Debug, Clone, PartialEq, Eq, Hash)]
pub struct ForOfStmt {
	pub(crate) syntax: SyntaxNode,
}
impl ForOfStmt {
	pub fn for_token(&self) -> SyntaxResult<SyntaxToken> {
		support::required_token(&self.syntax, T![for])
	}
	pub fn l_paren_token(&self) -> SyntaxResult<SyntaxToken> {
		support::required_token(&self.syntax, T!['('])
	}
	pub fn left(&self) -> SyntaxResult<ForStmtInit> { support::required_node(&self.syntax) }
	pub fn of_token(&self) -> SyntaxResult<SyntaxToken> {
		support::required_token(&self.syntax, T![of])
	}
	pub fn right(&self) -> SyntaxResult<JsAnyExpression> { support::required_node(&self.syntax) }
	pub fn r_paren_token(&self) -> SyntaxResult<SyntaxToken> {
		support::required_token(&self.syntax, T![')'])
	}
	pub fn cons(&self) -> SyntaxResult<JsAnyStatement> { support::required_node(&self.syntax) }
}
#[derive(Debug, Clone, PartialEq, Eq, Hash)]
pub struct JsContinueStatement {
	pub(crate) syntax: SyntaxNode,
}
impl JsContinueStatement {
	pub fn continue_token(&self) -> SyntaxResult<SyntaxToken> {
		support::required_token(&self.syntax, T![continue])
	}
	pub fn label_token(&self) -> Option<SyntaxToken> { support::token(&self.syntax, T![ident]) }
	pub fn semicolon_token(&self) -> Option<SyntaxToken> { support::token(&self.syntax, T ! [;]) }
}
#[derive(Debug, Clone, PartialEq, Eq, Hash)]
pub struct JsBreakStatement {
	pub(crate) syntax: SyntaxNode,
}
impl JsBreakStatement {
	pub fn break_token(&self) -> SyntaxResult<SyntaxToken> {
		support::required_token(&self.syntax, T![break])
	}
	pub fn label_token(&self) -> Option<SyntaxToken> { support::token(&self.syntax, T![ident]) }
	pub fn semicolon_token(&self) -> Option<SyntaxToken> { support::token(&self.syntax, T ! [;]) }
}
#[derive(Debug, Clone, PartialEq, Eq, Hash)]
pub struct JsReturnStatement {
	pub(crate) syntax: SyntaxNode,
}
impl JsReturnStatement {
	pub fn return_token(&self) -> SyntaxResult<SyntaxToken> {
		support::required_token(&self.syntax, T![return])
	}
	pub fn argument(&self) -> Option<JsAnyExpression> { support::node(&self.syntax) }
	pub fn semicolon_token(&self) -> Option<SyntaxToken> { support::token(&self.syntax, T ! [;]) }
}
#[derive(Debug, Clone, PartialEq, Eq, Hash)]
pub struct JsWithStatement {
	pub(crate) syntax: SyntaxNode,
}
impl JsWithStatement {
	pub fn with_token(&self) -> SyntaxResult<SyntaxToken> {
		support::required_token(&self.syntax, T![with])
	}
	pub fn l_paren_token(&self) -> SyntaxResult<SyntaxToken> {
		support::required_token(&self.syntax, T!['('])
	}
	pub fn object(&self) -> SyntaxResult<JsAnyExpression> { support::required_node(&self.syntax) }
	pub fn r_paren_token(&self) -> SyntaxResult<SyntaxToken> {
		support::required_token(&self.syntax, T![')'])
	}
	pub fn body(&self) -> SyntaxResult<JsAnyStatement> { support::required_node(&self.syntax) }
}
#[derive(Debug, Clone, PartialEq, Eq, Hash)]
pub struct JsLabeledStatement {
	pub(crate) syntax: SyntaxNode,
}
impl JsLabeledStatement {
	pub fn label_token(&self) -> SyntaxResult<SyntaxToken> {
		support::required_token(&self.syntax, T![ident])
	}
	pub fn colon_token(&self) -> SyntaxResult<SyntaxToken> {
		support::required_token(&self.syntax, T ! [:])
	}
	pub fn body(&self) -> SyntaxResult<JsAnyStatement> { support::required_node(&self.syntax) }
}
#[derive(Debug, Clone, PartialEq, Eq, Hash)]
pub struct JsSwitchStatement {
	pub(crate) syntax: SyntaxNode,
}
impl JsSwitchStatement {
	pub fn switch_token(&self) -> SyntaxResult<SyntaxToken> {
		support::required_token(&self.syntax, T![switch])
	}
	pub fn l_paren_token(&self) -> SyntaxResult<SyntaxToken> {
		support::required_token(&self.syntax, T!['('])
	}
	pub fn discriminant(&self) -> SyntaxResult<JsAnyExpression> {
		support::required_node(&self.syntax)
	}
	pub fn r_paren_token(&self) -> SyntaxResult<SyntaxToken> {
		support::required_token(&self.syntax, T![')'])
	}
	pub fn l_curly_token(&self) -> SyntaxResult<SyntaxToken> {
		support::required_token(&self.syntax, T!['{'])
	}
	pub fn cases(&self) -> AstNodeList<JsAnySwitchClause> {
		support::node_list(&self.syntax, 0usize)
	}
	pub fn r_curly_token(&self) -> SyntaxResult<SyntaxToken> {
		support::required_token(&self.syntax, T!['}'])
	}
}
#[derive(Debug, Clone, PartialEq, Eq, Hash)]
pub struct JsThrowStatement {
	pub(crate) syntax: SyntaxNode,
}
impl JsThrowStatement {
	pub fn throw_token(&self) -> SyntaxResult<SyntaxToken> {
		support::required_token(&self.syntax, T![throw])
	}
	pub fn argument(&self) -> SyntaxResult<JsAnyExpression> { support::required_node(&self.syntax) }
	pub fn semicolon_token(&self) -> Option<SyntaxToken> { support::token(&self.syntax, T ! [;]) }
}
#[derive(Debug, Clone, PartialEq, Eq, Hash)]
pub struct JsTryStatement {
	pub(crate) syntax: SyntaxNode,
}
impl JsTryStatement {
	pub fn try_token(&self) -> SyntaxResult<SyntaxToken> {
		support::required_token(&self.syntax, T![try])
	}
	pub fn body(&self) -> SyntaxResult<JsBlockStatement> { support::required_node(&self.syntax) }
	pub fn catch_clause(&self) -> SyntaxResult<JsCatchClause> {
		support::required_node(&self.syntax)
	}
}
#[derive(Debug, Clone, PartialEq, Eq, Hash)]
pub struct JsTryFinallyStatement {
	pub(crate) syntax: SyntaxNode,
}
impl JsTryFinallyStatement {
	pub fn try_token(&self) -> SyntaxResult<SyntaxToken> {
		support::required_token(&self.syntax, T![try])
	}
	pub fn body(&self) -> SyntaxResult<JsBlockStatement> { support::required_node(&self.syntax) }
	pub fn catch_clause(&self) -> Option<JsCatchClause> { support::node(&self.syntax) }
	pub fn finally_clause(&self) -> SyntaxResult<JsFinallyClause> {
		support::required_node(&self.syntax)
	}
}
#[derive(Debug, Clone, PartialEq, Eq, Hash)]
pub struct JsDebuggerStatement {
	pub(crate) syntax: SyntaxNode,
}
impl JsDebuggerStatement {
	pub fn debugger_token(&self) -> SyntaxResult<SyntaxToken> {
		support::required_token(&self.syntax, T![debugger])
	}
	pub fn semicolon_token(&self) -> Option<SyntaxToken> { support::token(&self.syntax, T ! [;]) }
}
#[derive(Debug, Clone, PartialEq, Eq, Hash)]
pub struct JsFunctionDeclaration {
	pub(crate) syntax: SyntaxNode,
}
impl JsFunctionDeclaration {
	pub fn async_token(&self) -> Option<SyntaxToken> { support::token(&self.syntax, T![async]) }
	pub fn function_token(&self) -> SyntaxResult<SyntaxToken> {
		support::required_token(&self.syntax, T![function])
	}
	pub fn star_token(&self) -> Option<SyntaxToken> { support::token(&self.syntax, T ! [*]) }
	pub fn id(&self) -> SyntaxResult<JsIdentifierBinding> { support::required_node(&self.syntax) }
	pub fn type_parameters(&self) -> Option<TsTypeParams> { support::node(&self.syntax) }
	pub fn parameter_list(&self) -> SyntaxResult<JsParameterList> {
		support::required_node(&self.syntax)
	}
	pub fn return_type(&self) -> Option<TsTypeAnnotation> { support::node(&self.syntax) }
	pub fn body(&self) -> SyntaxResult<JsFunctionBody> { support::required_node(&self.syntax) }
}
#[derive(Debug, Clone, PartialEq, Eq, Hash)]
pub struct JsClassDeclaration {
	pub(crate) syntax: SyntaxNode,
}
impl JsClassDeclaration {
	pub fn class_token(&self) -> SyntaxResult<SyntaxToken> {
		support::required_token(&self.syntax, T![class])
	}
	pub fn id(&self) -> SyntaxResult<JsIdentifierBinding> { support::required_node(&self.syntax) }
	pub fn implements_clause(&self) -> Option<TsImplementsClause> { support::node(&self.syntax) }
	pub fn extends_clause(&self) -> Option<JsExtendsClause> { support::node(&self.syntax) }
	pub fn l_curly_token(&self) -> SyntaxResult<SyntaxToken> {
		support::required_token(&self.syntax, T!['{'])
	}
	pub fn members(&self) -> AstNodeList<JsAnyClassMember> {
		support::node_list(&self.syntax, 0usize)
	}
	pub fn r_curly_token(&self) -> SyntaxResult<SyntaxToken> {
		support::required_token(&self.syntax, T!['}'])
	}
}
#[derive(Debug, Clone, PartialEq, Eq, Hash)]
pub struct JsVariableDeclarationStatement {
	pub(crate) syntax: SyntaxNode,
}
impl JsVariableDeclarationStatement {
	pub fn declaration(&self) -> SyntaxResult<JsVariableDeclaration> {
		support::required_node(&self.syntax)
	}
	pub fn semicolon_token(&self) -> Option<SyntaxToken> { support::token(&self.syntax, T ! [;]) }
}
#[derive(Debug, Clone, PartialEq, Eq, Hash)]
pub struct TsEnum {
	pub(crate) syntax: SyntaxNode,
}
impl TsEnum {
	pub fn const_token(&self) -> Option<SyntaxToken> { support::token(&self.syntax, T![const]) }
	pub fn enum_token(&self) -> SyntaxResult<SyntaxToken> {
		support::required_token(&self.syntax, T![enum])
	}
	pub fn ident(&self) -> SyntaxResult<Ident> { support::required_node(&self.syntax) }
	pub fn l_curly_token(&self) -> SyntaxResult<SyntaxToken> {
		support::required_token(&self.syntax, T!['{'])
	}
	pub fn members(&self) -> AstNodeList<TsEnumMember> { support::node_list(&self.syntax, 0usize) }
	pub fn r_curly_token(&self) -> SyntaxResult<SyntaxToken> {
		support::required_token(&self.syntax, T!['}'])
	}
}
#[derive(Debug, Clone, PartialEq, Eq, Hash)]
pub struct TsTypeAliasDecl {
	pub(crate) syntax: SyntaxNode,
}
impl TsTypeAliasDecl {
	pub fn type_token(&self) -> SyntaxResult<SyntaxToken> {
		support::required_token(&self.syntax, T![type])
	}
	pub fn type_params(&self) -> SyntaxResult<TsTypeParams> { support::required_node(&self.syntax) }
	pub fn eq_token(&self) -> SyntaxResult<SyntaxToken> {
		support::required_token(&self.syntax, T ! [=])
	}
	pub fn ty(&self) -> SyntaxResult<TsType> { support::required_node(&self.syntax) }
}
#[derive(Debug, Clone, PartialEq, Eq, Hash)]
pub struct TsNamespaceDecl {
	pub(crate) syntax: SyntaxNode,
}
impl TsNamespaceDecl {
	pub fn declare_token(&self) -> SyntaxResult<SyntaxToken> {
		support::required_token(&self.syntax, T![declare])
	}
	pub fn ident(&self) -> SyntaxResult<Ident> { support::required_node(&self.syntax) }
	pub fn dot_token(&self) -> Option<SyntaxToken> { support::token(&self.syntax, T ! [.]) }
	pub fn body(&self) -> SyntaxResult<TsNamespaceBody> { support::required_node(&self.syntax) }
}
#[derive(Debug, Clone, PartialEq, Eq, Hash)]
pub struct TsModuleDecl {
	pub(crate) syntax: SyntaxNode,
}
impl TsModuleDecl {
	pub fn declare_token(&self) -> SyntaxResult<SyntaxToken> {
		support::required_token(&self.syntax, T![declare])
	}
	pub fn global_token(&self) -> Option<SyntaxToken> { support::token(&self.syntax, T![global]) }
	pub fn module_token(&self) -> SyntaxResult<SyntaxToken> {
		support::required_token(&self.syntax, T![module])
	}
	pub fn dot_token(&self) -> Option<SyntaxToken> { support::token(&self.syntax, T ! [.]) }
	pub fn ident(&self) -> SyntaxResult<Ident> { support::required_node(&self.syntax) }
	pub fn body(&self) -> SyntaxResult<TsNamespaceBody> { support::required_node(&self.syntax) }
}
#[derive(Debug, Clone, PartialEq, Eq, Hash)]
pub struct TsInterfaceDecl {
	pub(crate) syntax: SyntaxNode,
}
impl TsInterfaceDecl {
	pub fn declare_token(&self) -> Option<SyntaxToken> { support::token(&self.syntax, T![declare]) }
	pub fn interface_token(&self) -> SyntaxResult<SyntaxToken> {
		support::required_token(&self.syntax, T![interface])
	}
	pub fn type_params(&self) -> SyntaxResult<TsTypeParams> { support::required_node(&self.syntax) }
	pub fn extends_token(&self) -> Option<SyntaxToken> { support::token(&self.syntax, T![extends]) }
	pub fn extends(&self) -> Option<TsExprWithTypeArgs> { support::node(&self.syntax) }
	pub fn l_curly_token(&self) -> SyntaxResult<SyntaxToken> {
		support::required_token(&self.syntax, T!['{'])
	}
	pub fn members(&self) -> SyntaxResult<TsTypeElement> { support::required_node(&self.syntax) }
	pub fn r_curly_token(&self) -> SyntaxResult<SyntaxToken> {
		support::required_token(&self.syntax, T!['}'])
	}
}
#[derive(Debug, Clone, PartialEq, Eq, Hash)]
pub struct ImportDecl {
	pub(crate) syntax: SyntaxNode,
}
impl ImportDecl {
	pub fn import_token(&self) -> SyntaxResult<SyntaxToken> {
		support::required_token(&self.syntax, T![import])
	}
	pub fn imports(&self) -> AstNodeList<ImportClause> { support::node_list(&self.syntax, 0usize) }
	pub fn type_token(&self) -> Option<SyntaxToken> { support::token(&self.syntax, T![type]) }
	pub fn from_token(&self) -> SyntaxResult<SyntaxToken> {
		support::required_token(&self.syntax, T![from])
	}
	pub fn source(&self) -> SyntaxResult<JsStringLiteral> { support::required_node(&self.syntax) }
	pub fn asserted_object(&self) -> SyntaxResult<JsObjectExpression> {
		support::required_node(&self.syntax)
	}
	pub fn assert_token(&self) -> Option<SyntaxToken> { support::token(&self.syntax, T![assert]) }
	pub fn semicolon_token(&self) -> Option<SyntaxToken> { support::token(&self.syntax, T ! [;]) }
}
#[derive(Debug, Clone, PartialEq, Eq, Hash)]
pub struct ExportNamed {
	pub(crate) syntax: SyntaxNode,
}
impl ExportNamed {
	pub fn export_token(&self) -> SyntaxResult<SyntaxToken> {
		support::required_token(&self.syntax, T![export])
	}
	pub fn type_token(&self) -> Option<SyntaxToken> { support::token(&self.syntax, T![type]) }
	pub fn from_token(&self) -> Option<SyntaxToken> { support::token(&self.syntax, T![from]) }
	pub fn l_curly_token(&self) -> SyntaxResult<SyntaxToken> {
		support::required_token(&self.syntax, T!['{'])
	}
	pub fn specifiers(&self) -> AstSeparatedList<Specifier> {
		support::separated_list(&self.syntax, 0usize)
	}
	pub fn r_curly_token(&self) -> SyntaxResult<SyntaxToken> {
		support::required_token(&self.syntax, T!['}'])
	}
}
#[derive(Debug, Clone, PartialEq, Eq, Hash)]
pub struct ExportDefaultDecl {
	pub(crate) syntax: SyntaxNode,
}
impl ExportDefaultDecl {
	pub fn export_token(&self) -> SyntaxResult<SyntaxToken> {
		support::required_token(&self.syntax, T![export])
	}
	pub fn default_token(&self) -> Option<SyntaxToken> { support::token(&self.syntax, T![default]) }
	pub fn type_token(&self) -> Option<SyntaxToken> { support::token(&self.syntax, T![type]) }
	pub fn decl(&self) -> SyntaxResult<DefaultDecl> { support::required_node(&self.syntax) }
}
#[derive(Debug, Clone, PartialEq, Eq, Hash)]
pub struct ExportDefaultExpr {
	pub(crate) syntax: SyntaxNode,
}
impl ExportDefaultExpr {
	pub fn export_token(&self) -> SyntaxResult<SyntaxToken> {
		support::required_token(&self.syntax, T![export])
	}
	pub fn type_token(&self) -> Option<SyntaxToken> { support::token(&self.syntax, T![type]) }
	pub fn default_token(&self) -> Option<SyntaxToken> { support::token(&self.syntax, T![default]) }
	pub fn expr(&self) -> SyntaxResult<JsAnyExpression> { support::required_node(&self.syntax) }
}
#[derive(Debug, Clone, PartialEq, Eq, Hash)]
pub struct ExportWildcard {
	pub(crate) syntax: SyntaxNode,
}
impl ExportWildcard {
	pub fn export_token(&self) -> SyntaxResult<SyntaxToken> {
		support::required_token(&self.syntax, T![export])
	}
	pub fn type_token(&self) -> Option<SyntaxToken> { support::token(&self.syntax, T![type]) }
	pub fn star_token(&self) -> SyntaxResult<SyntaxToken> {
		support::required_token(&self.syntax, T ! [*])
	}
	pub fn as_token(&self) -> Option<SyntaxToken> { support::token(&self.syntax, T![as]) }
	pub fn ident(&self) -> Option<Ident> { support::node(&self.syntax) }
	pub fn from_token(&self) -> SyntaxResult<SyntaxToken> {
		support::required_token(&self.syntax, T![from])
	}
	pub fn source(&self) -> SyntaxResult<JsStringLiteral> { support::required_node(&self.syntax) }
}
#[derive(Debug, Clone, PartialEq, Eq, Hash)]
pub struct ExportDecl {
	pub(crate) syntax: SyntaxNode,
}
impl ExportDecl {
	pub fn export_token(&self) -> SyntaxResult<SyntaxToken> {
		support::required_token(&self.syntax, T![export])
	}
	pub fn type_token(&self) -> Option<SyntaxToken> { support::token(&self.syntax, T![type]) }
	pub fn decl(&self) -> SyntaxResult<JsAnyExportDeclaration> {
		support::required_node(&self.syntax)
	}
}
#[derive(Debug, Clone, PartialEq, Eq, Hash)]
pub struct TsImportEqualsDecl {
	pub(crate) syntax: SyntaxNode,
}
impl TsImportEqualsDecl {
	pub fn import_token(&self) -> SyntaxResult<SyntaxToken> {
		support::required_token(&self.syntax, T![import])
	}
	pub fn export_token(&self) -> SyntaxResult<SyntaxToken> {
		support::required_token(&self.syntax, T![export])
	}
	pub fn ident(&self) -> SyntaxResult<Ident> { support::required_node(&self.syntax) }
	pub fn eq_token(&self) -> SyntaxResult<SyntaxToken> {
		support::required_token(&self.syntax, T ! [=])
	}
	pub fn module(&self) -> SyntaxResult<TsModuleRef> { support::required_node(&self.syntax) }
	pub fn semicolon_token(&self) -> Option<SyntaxToken> { support::token(&self.syntax, T ! [;]) }
}
#[derive(Debug, Clone, PartialEq, Eq, Hash)]
pub struct TsExportAssignment {
	pub(crate) syntax: SyntaxNode,
}
impl TsExportAssignment {
	pub fn export_token(&self) -> SyntaxResult<SyntaxToken> {
		support::required_token(&self.syntax, T![export])
	}
	pub fn eq_token(&self) -> SyntaxResult<SyntaxToken> {
		support::required_token(&self.syntax, T ! [=])
	}
	pub fn expr(&self) -> SyntaxResult<JsAnyExpression> { support::required_node(&self.syntax) }
	pub fn semicolon_token(&self) -> Option<SyntaxToken> { support::token(&self.syntax, T ! [;]) }
}
#[derive(Debug, Clone, PartialEq, Eq, Hash)]
pub struct TsNamespaceExportDecl {
	pub(crate) syntax: SyntaxNode,
}
impl TsNamespaceExportDecl {
	pub fn export_token(&self) -> SyntaxResult<SyntaxToken> {
		support::required_token(&self.syntax, T![export])
	}
	pub fn as_token(&self) -> SyntaxResult<SyntaxToken> {
		support::required_token(&self.syntax, T![as])
	}
	pub fn namespace_token(&self) -> SyntaxResult<SyntaxToken> {
		support::required_token(&self.syntax, T![namespace])
	}
	pub fn ident(&self) -> Option<Ident> { support::node(&self.syntax) }
	pub fn semicolon_token(&self) -> Option<SyntaxToken> { support::token(&self.syntax, T ! [;]) }
}
#[derive(Debug, Clone, PartialEq, Eq, Hash)]
pub struct JsElseClause {
	pub(crate) syntax: SyntaxNode,
}
impl JsElseClause {
	pub fn else_token(&self) -> SyntaxResult<SyntaxToken> {
		support::required_token(&self.syntax, T![else])
	}
	pub fn alternate(&self) -> SyntaxResult<JsAnyStatement> { support::required_node(&self.syntax) }
}
#[derive(Debug, Clone, PartialEq, Eq, Hash)]
pub struct ForStmtInit {
	pub(crate) syntax: SyntaxNode,
}
impl ForStmtInit {
	pub fn inner(&self) -> SyntaxResult<ForHead> { support::required_node(&self.syntax) }
	pub fn semicolon_token(&self) -> SyntaxResult<SyntaxToken> {
		support::required_token(&self.syntax, T ! [;])
	}
}
#[derive(Debug, Clone, PartialEq, Eq, Hash)]
pub struct ForStmtTest {
	pub(crate) syntax: SyntaxNode,
}
impl ForStmtTest {
	pub fn expr(&self) -> SyntaxResult<JsAnyExpression> { support::required_node(&self.syntax) }
	pub fn semicolon_token(&self) -> SyntaxResult<SyntaxToken> {
		support::required_token(&self.syntax, T ! [;])
	}
}
#[derive(Debug, Clone, PartialEq, Eq, Hash)]
pub struct ForStmtUpdate {
	pub(crate) syntax: SyntaxNode,
}
impl ForStmtUpdate {
	pub fn expr(&self) -> SyntaxResult<JsAnyExpression> { support::required_node(&self.syntax) }
}
#[derive(Debug, Clone, PartialEq, Eq, Hash)]
pub struct JsVariableDeclaration {
	pub(crate) syntax: SyntaxNode,
}
impl JsVariableDeclaration {
	pub fn kind_token(&self) -> SyntaxResult<SyntaxToken> {
		support::find_required_token(&self.syntax, &[T![var], T![const], T![let]])
	}
	pub fn declarators(&self) -> AstSeparatedList<JsVariableDeclarator> {
		support::separated_list(&self.syntax, 0usize)
	}
}
#[derive(Debug, Clone, PartialEq, Eq, Hash)]
pub struct JsCaseClause {
	pub(crate) syntax: SyntaxNode,
}
impl JsCaseClause {
	pub fn case_token(&self) -> SyntaxResult<SyntaxToken> {
		support::required_token(&self.syntax, T![case])
	}
	pub fn test(&self) -> SyntaxResult<JsAnyExpression> { support::required_node(&self.syntax) }
	pub fn colon_token(&self) -> SyntaxResult<SyntaxToken> {
		support::required_token(&self.syntax, T ! [:])
	}
	pub fn consequent(&self) -> AstNodeList<JsAnyStatement> {
		support::node_list(&self.syntax, 0usize)
	}
}
#[derive(Debug, Clone, PartialEq, Eq, Hash)]
pub struct JsDefaultClause {
	pub(crate) syntax: SyntaxNode,
}
impl JsDefaultClause {
	pub fn default_token(&self) -> SyntaxResult<SyntaxToken> {
		support::required_token(&self.syntax, T![default])
	}
	pub fn colon_token(&self) -> SyntaxResult<SyntaxToken> {
		support::required_token(&self.syntax, T ! [:])
	}
	pub fn consequent(&self) -> AstNodeList<JsAnyStatement> {
		support::node_list(&self.syntax, 0usize)
	}
}
#[derive(Debug, Clone, PartialEq, Eq, Hash)]
pub struct JsCatchClause {
	pub(crate) syntax: SyntaxNode,
}
impl JsCatchClause {
	pub fn catch_token(&self) -> SyntaxResult<SyntaxToken> {
		support::required_token(&self.syntax, T![catch])
	}
	pub fn declaration(&self) -> Option<JsCatchDeclaration> { support::node(&self.syntax) }
	pub fn body(&self) -> SyntaxResult<JsBlockStatement> { support::required_node(&self.syntax) }
}
#[derive(Debug, Clone, PartialEq, Eq, Hash)]
pub struct JsFinallyClause {
	pub(crate) syntax: SyntaxNode,
}
impl JsFinallyClause {
	pub fn finally_token(&self) -> SyntaxResult<SyntaxToken> {
		support::required_token(&self.syntax, T![finally])
	}
	pub fn body(&self) -> SyntaxResult<JsBlockStatement> { support::required_node(&self.syntax) }
}
#[derive(Debug, Clone, PartialEq, Eq, Hash)]
pub struct JsCatchDeclaration {
	pub(crate) syntax: SyntaxNode,
}
impl JsCatchDeclaration {
	pub fn l_paren_token(&self) -> SyntaxResult<SyntaxToken> {
		support::required_token(&self.syntax, T!['('])
	}
	pub fn binding(&self) -> SyntaxResult<Pattern> { support::required_node(&self.syntax) }
	pub fn r_paren_token(&self) -> SyntaxResult<SyntaxToken> {
		support::required_token(&self.syntax, T![')'])
	}
}
#[derive(Debug, Clone, PartialEq, Eq, Hash)]
pub struct JsArrayExpression {
	pub(crate) syntax: SyntaxNode,
}
impl JsArrayExpression {
	pub fn l_brack_token(&self) -> SyntaxResult<SyntaxToken> {
		support::required_token(&self.syntax, T!['['])
	}
	pub fn elements(&self) -> AstSeparatedList<JsAnyArrayElement> {
		support::separated_list(&self.syntax, 0usize)
	}
	pub fn r_brack_token(&self) -> SyntaxResult<SyntaxToken> {
		support::required_token(&self.syntax, T![']'])
	}
}
#[derive(Debug, Clone, PartialEq, Eq, Hash)]
pub struct JsArrowFunctionExpression {
	pub(crate) syntax: SyntaxNode,
}
impl JsArrowFunctionExpression {
	pub fn async_token(&self) -> Option<SyntaxToken> { support::token(&self.syntax, T![async]) }
	pub fn type_parameters(&self) -> Option<TsTypeParams> { support::node(&self.syntax) }
	pub fn parameter_list(&self) -> Option<JsAnyArrowFunctionParameters> {
		support::node(&self.syntax)
	}
	pub fn fat_arrow_token(&self) -> SyntaxResult<SyntaxToken> {
		support::required_token(&self.syntax, T ! [=>])
	}
	pub fn return_type(&self) -> Option<TsTypeAnnotation> { support::node(&self.syntax) }
}
#[derive(Debug, Clone, PartialEq, Eq, Hash)]
pub struct JsAwaitExpression {
	pub(crate) syntax: SyntaxNode,
}
impl JsAwaitExpression {
	pub fn await_token(&self) -> SyntaxResult<SyntaxToken> {
		support::required_token(&self.syntax, T![await])
	}
	pub fn argument(&self) -> SyntaxResult<JsAnyExpression> { support::required_node(&self.syntax) }
}
#[derive(Debug, Clone, PartialEq, Eq, Hash)]
pub struct JsBinaryExpression {
	pub(crate) syntax: SyntaxNode,
}
impl JsBinaryExpression {
	pub fn left(&self) -> SyntaxResult<JsAnyExpression> { support::required_node(&self.syntax) }
	pub fn operator(&self) -> SyntaxResult<SyntaxToken> {
		support::find_required_token(
			&self.syntax,
			&[
				T ! [<],
				T ! [>],
				T ! [<=],
				T ! [>=],
				T ! [==],
				T ! [===],
				T ! [!=],
				T ! [!==],
				T ! [+],
				T ! [-],
				T ! [*],
				T ! [/],
				T ! [%],
				T ! [**],
				T ! [<<],
				T ! [>>],
				T ! [>>>],
				T ! [&],
				T ! [|],
				T ! [^],
				T![in],
				T![instanceof],
			],
		)
	}
}
#[derive(Debug, Clone, PartialEq, Eq, Hash)]
pub struct JsClassExpression {
	pub(crate) syntax: SyntaxNode,
}
impl JsClassExpression {
	pub fn class_token(&self) -> SyntaxResult<SyntaxToken> {
		support::required_token(&self.syntax, T![class])
	}
	pub fn id(&self) -> Option<JsIdentifierBinding> { support::node(&self.syntax) }
	pub fn extends_clause(&self) -> Option<JsExtendsClause> { support::node(&self.syntax) }
	pub fn l_curly_token(&self) -> SyntaxResult<SyntaxToken> {
		support::required_token(&self.syntax, T!['{'])
	}
	pub fn members(&self) -> AstNodeList<JsAnyClassMember> {
		support::node_list(&self.syntax, 0usize)
	}
	pub fn r_curly_token(&self) -> SyntaxResult<SyntaxToken> {
		support::required_token(&self.syntax, T!['}'])
	}
}
#[derive(Debug, Clone, PartialEq, Eq, Hash)]
pub struct JsConditionalExpression {
	pub(crate) syntax: SyntaxNode,
}
impl JsConditionalExpression {
	pub fn test(&self) -> SyntaxResult<JsAnyExpression> { support::required_node(&self.syntax) }
	pub fn question_mark_token(&self) -> SyntaxResult<SyntaxToken> {
		support::required_token(&self.syntax, T ! [?])
	}
	pub fn colon_token(&self) -> SyntaxResult<SyntaxToken> {
		support::required_token(&self.syntax, T ! [:])
	}
}
#[derive(Debug, Clone, PartialEq, Eq, Hash)]
pub struct JsFunctionExpression {
	pub(crate) syntax: SyntaxNode,
}
impl JsFunctionExpression {
	pub fn async_token(&self) -> Option<SyntaxToken> { support::token(&self.syntax, T![async]) }
	pub fn function_token(&self) -> SyntaxResult<SyntaxToken> {
		support::required_token(&self.syntax, T![function])
	}
	pub fn star_token(&self) -> Option<SyntaxToken> { support::token(&self.syntax, T ! [*]) }
	pub fn id(&self) -> Option<JsIdentifierBinding> { support::node(&self.syntax) }
	pub fn type_parameters(&self) -> Option<TsTypeParams> { support::node(&self.syntax) }
	pub fn parameters(&self) -> SyntaxResult<JsParameterList> {
		support::required_node(&self.syntax)
	}
	pub fn return_type(&self) -> Option<TsTypeAnnotation> { support::node(&self.syntax) }
	pub fn body(&self) -> SyntaxResult<JsFunctionBody> { support::required_node(&self.syntax) }
}
#[derive(Debug, Clone, PartialEq, Eq, Hash)]
pub struct JsImportCallExpression {
	pub(crate) syntax: SyntaxNode,
}
impl JsImportCallExpression {
	pub fn import_token(&self) -> SyntaxResult<SyntaxToken> {
		support::required_token(&self.syntax, T![import])
	}
	pub fn l_paren_token(&self) -> SyntaxResult<SyntaxToken> {
		support::required_token(&self.syntax, T!['('])
	}
	pub fn argument(&self) -> SyntaxResult<JsAnyExpression> { support::required_node(&self.syntax) }
	pub fn r_paren_token(&self) -> SyntaxResult<SyntaxToken> {
		support::required_token(&self.syntax, T![')'])
	}
}
#[derive(Debug, Clone, PartialEq, Eq, Hash)]
pub struct JsLogicalExpression {
	pub(crate) syntax: SyntaxNode,
}
impl JsLogicalExpression {
	pub fn left(&self) -> SyntaxResult<JsAnyExpression> { support::required_node(&self.syntax) }
	pub fn operator(&self) -> SyntaxResult<SyntaxToken> {
		support::find_required_token(&self.syntax, &[T ! [??], T ! [||], T ! [&&]])
	}
}
#[derive(Debug, Clone, PartialEq, Eq, Hash)]
pub struct JsObjectExpression {
	pub(crate) syntax: SyntaxNode,
}
impl JsObjectExpression {
	pub fn l_curly_token(&self) -> SyntaxResult<SyntaxToken> {
		support::required_token(&self.syntax, T!['{'])
	}
	pub fn members(&self) -> AstSeparatedList<JsAnyObjectMember> {
		support::separated_list(&self.syntax, 0usize)
	}
	pub fn r_curly_token(&self) -> SyntaxResult<SyntaxToken> {
		support::required_token(&self.syntax, T!['}'])
	}
}
#[derive(Debug, Clone, PartialEq, Eq, Hash)]
pub struct JsParenthesizedExpression {
	pub(crate) syntax: SyntaxNode,
}
impl JsParenthesizedExpression {
	pub fn l_paren_token(&self) -> SyntaxResult<SyntaxToken> {
		support::required_token(&self.syntax, T!['('])
	}
	pub fn expression(&self) -> SyntaxResult<JsAnyExpression> {
		support::required_node(&self.syntax)
	}
	pub fn r_paren_token(&self) -> SyntaxResult<SyntaxToken> {
		support::required_token(&self.syntax, T![')'])
	}
}
#[derive(Debug, Clone, PartialEq, Eq, Hash)]
pub struct JsReferenceIdentifierExpression {
	pub(crate) syntax: SyntaxNode,
}
impl JsReferenceIdentifierExpression {
	pub fn name_token(&self) -> SyntaxResult<SyntaxToken> {
		support::required_token(&self.syntax, T![ident])
	}
}
#[derive(Debug, Clone, PartialEq, Eq, Hash)]
pub struct JsSequenceExpression {
	pub(crate) syntax: SyntaxNode,
}
impl JsSequenceExpression {
	pub fn left(&self) -> SyntaxResult<JsAnyExpression> { support::required_node(&self.syntax) }
	pub fn comma_token(&self) -> SyntaxResult<SyntaxToken> {
		support::required_token(&self.syntax, T ! [,])
	}
}
#[derive(Debug, Clone, PartialEq, Eq, Hash)]
pub struct JsThisExpression {
	pub(crate) syntax: SyntaxNode,
}
impl JsThisExpression {
	pub fn this_token(&self) -> SyntaxResult<SyntaxToken> {
		support::required_token(&self.syntax, T![this])
	}
}
#[derive(Debug, Clone, PartialEq, Eq, Hash)]
pub struct JsUnaryExpression {
	pub(crate) syntax: SyntaxNode,
}
impl JsUnaryExpression {
	pub fn operator(&self) -> SyntaxResult<SyntaxToken> {
		support::find_required_token(
			&self.syntax,
			&[
				T![delete],
				T![void],
				T![typeof],
				T ! [+],
				T ! [-],
				T ! [~],
				T![!],
			],
		)
	}
	pub fn argument(&self) -> SyntaxResult<JsAnyExpression> { support::required_node(&self.syntax) }
}
#[derive(Debug, Clone, PartialEq, Eq, Hash)]
pub struct JsPreUpdateExpression {
	pub(crate) syntax: SyntaxNode,
}
impl JsPreUpdateExpression {
	pub fn operator(&self) -> SyntaxResult<SyntaxToken> {
		support::find_required_token(&self.syntax, &[T ! [++], T ! [--]])
	}
	pub fn operand(&self) -> SyntaxResult<JsAnyExpression> { support::required_node(&self.syntax) }
}
#[derive(Debug, Clone, PartialEq, Eq, Hash)]
pub struct JsPostUpdateExpression {
	pub(crate) syntax: SyntaxNode,
}
impl JsPostUpdateExpression {
	pub fn operand(&self) -> SyntaxResult<JsAnyExpression> { support::required_node(&self.syntax) }
	pub fn operator(&self) -> SyntaxResult<SyntaxToken> {
		support::find_required_token(&self.syntax, &[T ! [++], T ! [--]])
	}
}
#[derive(Debug, Clone, PartialEq, Eq, Hash)]
pub struct JsYieldExpression {
	pub(crate) syntax: SyntaxNode,
}
impl JsYieldExpression {
	pub fn yield_token(&self) -> SyntaxResult<SyntaxToken> {
		support::required_token(&self.syntax, T![yield])
	}
	pub fn star_token(&self) -> Option<SyntaxToken> { support::token(&self.syntax, T ! [*]) }
	pub fn argument(&self) -> Option<JsAnyExpression> { support::node(&self.syntax) }
}
#[derive(Debug, Clone, PartialEq, Eq, Hash)]
pub struct Template {
	pub(crate) syntax: SyntaxNode,
}
impl Template {
	pub fn backtick_token(&self) -> SyntaxResult<SyntaxToken> {
		support::required_token(&self.syntax, T!['`'])
	}
}
#[derive(Debug, Clone, PartialEq, Eq, Hash)]
pub struct BracketExpr {
	pub(crate) syntax: SyntaxNode,
}
impl BracketExpr {
	pub fn super_token(&self) -> Option<SyntaxToken> { support::token(&self.syntax, T![super]) }
	pub fn l_brack_token(&self) -> SyntaxResult<SyntaxToken> {
		support::required_token(&self.syntax, T!['['])
	}
	pub fn r_brack_token(&self) -> SyntaxResult<SyntaxToken> {
		support::required_token(&self.syntax, T![']'])
	}
}
#[derive(Debug, Clone, PartialEq, Eq, Hash)]
pub struct DotExpr {
	pub(crate) syntax: SyntaxNode,
}
impl DotExpr {
	pub fn super_token(&self) -> Option<SyntaxToken> { support::token(&self.syntax, T![super]) }
	pub fn object(&self) -> SyntaxResult<JsAnyExpression> { support::required_node(&self.syntax) }
	pub fn dot_token(&self) -> SyntaxResult<SyntaxToken> {
		support::required_token(&self.syntax, T ! [.])
	}
	pub fn prop(&self) -> SyntaxResult<Name> { support::required_node(&self.syntax) }
}
#[derive(Debug, Clone, PartialEq, Eq, Hash)]
pub struct NewExpr {
	pub(crate) syntax: SyntaxNode,
}
impl NewExpr {
	pub fn new_token(&self) -> SyntaxResult<SyntaxToken> {
		support::required_token(&self.syntax, T![new])
	}
	pub fn type_args(&self) -> Option<TsTypeArgs> { support::node(&self.syntax) }
	pub fn object(&self) -> SyntaxResult<JsAnyExpression> { support::required_node(&self.syntax) }
	pub fn arguments(&self) -> SyntaxResult<ArgList> { support::required_node(&self.syntax) }
}
#[derive(Debug, Clone, PartialEq, Eq, Hash)]
pub struct CallExpr {
	pub(crate) syntax: SyntaxNode,
}
impl CallExpr {
	pub fn type_args(&self) -> Option<TsTypeArgs> { support::node(&self.syntax) }
	pub fn callee(&self) -> SyntaxResult<JsAnyExpression> { support::required_node(&self.syntax) }
	pub fn arguments(&self) -> SyntaxResult<ArgList> { support::required_node(&self.syntax) }
}
#[derive(Debug, Clone, PartialEq, Eq, Hash)]
pub struct AssignExpr {
	pub(crate) syntax: SyntaxNode,
}
impl AssignExpr {
	pub fn operator(&self) -> SyntaxResult<SyntaxToken> {
		support::find_required_token(
			&self.syntax,
			&[
				T ! [=],
				T ! [+=],
				T ! [-=],
				T ! [*=],
				T ! [%=],
				T ! [**=],
				T ! [>>=],
				T ! [<<=],
				T ! [>>>=],
				T ! [&=],
				T ! [|=],
				T ! [^=],
				T ! [&&=],
				T ! [||=],
				T ! [??=],
			],
		)
	}
}
#[derive(Debug, Clone, PartialEq, Eq, Hash)]
pub struct NewTarget {
	pub(crate) syntax: SyntaxNode,
}
impl NewTarget {
	pub fn new_token(&self) -> SyntaxResult<SyntaxToken> {
		support::required_token(&self.syntax, T![new])
	}
	pub fn dot_token(&self) -> SyntaxResult<SyntaxToken> {
		support::required_token(&self.syntax, T ! [.])
	}
	pub fn target_token(&self) -> SyntaxResult<SyntaxToken> {
		support::required_token(&self.syntax, T![target])
	}
}
#[derive(Debug, Clone, PartialEq, Eq, Hash)]
pub struct ImportMeta {
	pub(crate) syntax: SyntaxNode,
}
impl ImportMeta {
	pub fn import_token(&self) -> SyntaxResult<SyntaxToken> {
		support::required_token(&self.syntax, T![import])
	}
	pub fn dot_token(&self) -> SyntaxResult<SyntaxToken> {
		support::required_token(&self.syntax, T ! [.])
	}
}
#[derive(Debug, Clone, PartialEq, Eq, Hash)]
pub struct SuperCall {
	pub(crate) syntax: SyntaxNode,
}
impl SuperCall {
	pub fn super_token(&self) -> SyntaxResult<SyntaxToken> {
		support::required_token(&self.syntax, T![super])
	}
	pub fn arguments(&self) -> SyntaxResult<ArgList> { support::required_node(&self.syntax) }
}
#[derive(Debug, Clone, PartialEq, Eq, Hash)]
pub struct PrivatePropAccess {
	pub(crate) syntax: SyntaxNode,
}
impl PrivatePropAccess {
	pub fn lhs(&self) -> SyntaxResult<JsAnyExpression> { support::required_node(&self.syntax) }
	pub fn dot_token(&self) -> SyntaxResult<SyntaxToken> {
		support::required_token(&self.syntax, T ! [.])
	}
	pub fn rhs(&self) -> SyntaxResult<PrivateName> { support::required_node(&self.syntax) }
}
#[derive(Debug, Clone, PartialEq, Eq, Hash)]
pub struct TsNonNull {
	pub(crate) syntax: SyntaxNode,
}
impl TsNonNull {
	pub fn expr(&self) -> SyntaxResult<JsAnyExpression> { support::required_node(&self.syntax) }
	pub fn excl_token(&self) -> SyntaxResult<SyntaxToken> {
		support::required_token(&self.syntax, T![!])
	}
}
#[derive(Debug, Clone, PartialEq, Eq, Hash)]
pub struct TsAssertion {
	pub(crate) syntax: SyntaxNode,
}
impl TsAssertion {
	pub fn expr(&self) -> SyntaxResult<JsAnyExpression> { support::required_node(&self.syntax) }
	pub fn ident(&self) -> SyntaxResult<Ident> { support::required_node(&self.syntax) }
	pub fn l_angle_token(&self) -> SyntaxResult<SyntaxToken> {
		support::required_token(&self.syntax, T ! [<])
	}
	pub fn ty(&self) -> SyntaxResult<TsType> { support::required_node(&self.syntax) }
	pub fn r_angle_token(&self) -> SyntaxResult<SyntaxToken> {
		support::required_token(&self.syntax, T ! [>])
	}
}
#[derive(Debug, Clone, PartialEq, Eq, Hash)]
pub struct TsConstAssertion {
	pub(crate) syntax: SyntaxNode,
}
impl TsConstAssertion {
	pub fn expr(&self) -> SyntaxResult<JsAnyExpression> { support::required_node(&self.syntax) }
	pub fn ident(&self) -> SyntaxResult<Ident> { support::required_node(&self.syntax) }
	pub fn l_angle_token(&self) -> SyntaxResult<SyntaxToken> {
		support::required_token(&self.syntax, T ! [<])
	}
	pub fn const_token(&self) -> SyntaxResult<SyntaxToken> {
		support::required_token(&self.syntax, T![const])
	}
	pub fn r_angle_token(&self) -> SyntaxResult<SyntaxToken> {
		support::required_token(&self.syntax, T ! [>])
	}
}
#[derive(Debug, Clone, PartialEq, Eq, Hash)]
pub struct Name {
	pub(crate) syntax: SyntaxNode,
}
impl Name {
	pub fn ident_token(&self) -> SyntaxResult<SyntaxToken> {
		support::required_token(&self.syntax, T![ident])
	}
}
#[derive(Debug, Clone, PartialEq, Eq, Hash)]
pub struct TsTypeArgs {
	pub(crate) syntax: SyntaxNode,
}
impl TsTypeArgs {
	pub fn l_angle_token(&self) -> SyntaxResult<SyntaxToken> {
		support::required_token(&self.syntax, T ! [<])
	}
	pub fn args(&self) -> SyntaxResult<TsType> { support::required_node(&self.syntax) }
	pub fn r_angle_token(&self) -> SyntaxResult<SyntaxToken> {
		support::required_token(&self.syntax, T ! [>])
	}
}
#[derive(Debug, Clone, PartialEq, Eq, Hash)]
pub struct ArgList {
	pub(crate) syntax: SyntaxNode,
}
impl ArgList {
	pub fn l_paren_token(&self) -> SyntaxResult<SyntaxToken> {
		support::required_token(&self.syntax, T!['('])
	}
	pub fn args(&self) -> AstSeparatedList<JsAnyExpression> {
		support::separated_list(&self.syntax, 0usize)
	}
	pub fn r_paren_token(&self) -> SyntaxResult<SyntaxToken> {
		support::required_token(&self.syntax, T![')'])
	}
}
#[derive(Debug, Clone, PartialEq, Eq, Hash)]
pub struct JsIdentifierBinding {
	pub(crate) syntax: SyntaxNode,
}
impl JsIdentifierBinding {
	pub fn name_token(&self) -> SyntaxResult<SyntaxToken> {
		support::required_token(&self.syntax, T![ident])
	}
}
#[derive(Debug, Clone, PartialEq, Eq, Hash)]
pub struct TsTypeParams {
	pub(crate) syntax: SyntaxNode,
}
impl TsTypeParams {
	pub fn l_angle_token(&self) -> Option<SyntaxToken> { support::token(&self.syntax, T ! [<]) }
	pub fn params(&self) -> SyntaxResult<TsTypeParam> { support::required_node(&self.syntax) }
	pub fn r_angle_token(&self) -> Option<SyntaxToken> { support::token(&self.syntax, T ! [>]) }
}
#[derive(Debug, Clone, PartialEq, Eq, Hash)]
pub struct JsParameterList {
	pub(crate) syntax: SyntaxNode,
}
impl JsParameterList {
	pub fn l_paren_token(&self) -> SyntaxResult<SyntaxToken> {
		support::required_token(&self.syntax, T!['('])
	}
	pub fn parameters(&self) -> AstSeparatedList<Pattern> {
		support::separated_list(&self.syntax, 0usize)
	}
	pub fn r_paren_token(&self) -> SyntaxResult<SyntaxToken> {
		support::required_token(&self.syntax, T![')'])
	}
}
#[derive(Debug, Clone, PartialEq, Eq, Hash)]
pub struct TsTypeAnnotation {
	pub(crate) syntax: SyntaxNode,
}
impl TsTypeAnnotation {
	pub fn colon_token(&self) -> SyntaxResult<SyntaxToken> {
		support::required_token(&self.syntax, T ! [:])
	}
	pub fn ty(&self) -> SyntaxResult<TsType> { support::required_node(&self.syntax) }
}
#[derive(Debug, Clone, PartialEq, Eq, Hash)]
pub struct JsFunctionBody {
	pub(crate) syntax: SyntaxNode,
}
impl JsFunctionBody {
	pub fn l_curly_token(&self) -> SyntaxResult<SyntaxToken> {
		support::required_token(&self.syntax, T!['{'])
	}
	pub fn directives(&self) -> AstNodeList<JsDirective> {
		support::node_list(&self.syntax, 0usize)
	}
	pub fn statements(&self) -> AstNodeList<JsAnyStatement> {
		support::node_list(&self.syntax, 1usize)
	}
	pub fn r_curly_token(&self) -> SyntaxResult<SyntaxToken> {
		support::required_token(&self.syntax, T!['}'])
	}
}
#[derive(Debug, Clone, PartialEq, Eq, Hash)]
pub struct SpreadElement {
	pub(crate) syntax: SyntaxNode,
}
impl SpreadElement {
	pub fn dotdotdot_token(&self) -> SyntaxResult<SyntaxToken> {
		support::required_token(&self.syntax, T ! [...])
	}
	pub fn element(&self) -> SyntaxResult<JsAnyExpression> { support::required_node(&self.syntax) }
}
#[derive(Debug, Clone, PartialEq, Eq, Hash)]
pub struct JsArrayHole {
	pub(crate) syntax: SyntaxNode,
}
impl JsArrayHole {}
#[derive(Debug, Clone, PartialEq, Eq, Hash)]
pub struct JsLiteralMemberName {
	pub(crate) syntax: SyntaxNode,
}
impl JsLiteralMemberName {
	pub fn value(&self) -> SyntaxResult<SyntaxToken> {
		support::find_required_token(
			&self.syntax,
			&[
				T![ident],
				T![js_string_literal_token],
				T![js_number_literal_token],
			],
		)
	}
}
#[derive(Debug, Clone, PartialEq, Eq, Hash)]
pub struct JsComputedMemberName {
	pub(crate) syntax: SyntaxNode,
}
impl JsComputedMemberName {
	pub fn l_brack_token(&self) -> SyntaxResult<SyntaxToken> {
		support::required_token(&self.syntax, T!['['])
	}
	pub fn expression(&self) -> SyntaxResult<JsAnyExpression> {
		support::required_node(&self.syntax)
	}
	pub fn r_brack_token(&self) -> SyntaxResult<SyntaxToken> {
		support::required_token(&self.syntax, T![']'])
	}
}
#[derive(Debug, Clone, PartialEq, Eq, Hash)]
pub struct JsPropertyObjectMember {
	pub(crate) syntax: SyntaxNode,
}
impl JsPropertyObjectMember {
	pub fn name(&self) -> SyntaxResult<JsAnyObjectMemberName> {
		support::required_node(&self.syntax)
	}
	pub fn colon_token(&self) -> SyntaxResult<SyntaxToken> {
		support::required_token(&self.syntax, T ! [:])
	}
}
#[derive(Debug, Clone, PartialEq, Eq, Hash)]
pub struct JsMethodObjectMember {
	pub(crate) syntax: SyntaxNode,
}
impl JsMethodObjectMember {
	pub fn async_token(&self) -> Option<SyntaxToken> { support::token(&self.syntax, T![async]) }
	pub fn star_token(&self) -> Option<SyntaxToken> { support::token(&self.syntax, T ! [*]) }
	pub fn name(&self) -> SyntaxResult<JsAnyObjectMemberName> {
		support::required_node(&self.syntax)
	}
	pub fn type_params(&self) -> Option<TsTypeParams> { support::node(&self.syntax) }
	pub fn parameter_list(&self) -> SyntaxResult<JsParameterList> {
		support::required_node(&self.syntax)
	}
	pub fn return_type(&self) -> Option<TsTypeAnnotation> { support::node(&self.syntax) }
	pub fn body(&self) -> SyntaxResult<JsFunctionBody> { support::required_node(&self.syntax) }
}
#[derive(Debug, Clone, PartialEq, Eq, Hash)]
pub struct JsGetterObjectMember {
	pub(crate) syntax: SyntaxNode,
}
impl JsGetterObjectMember {
	pub fn get_token(&self) -> SyntaxResult<SyntaxToken> {
		support::required_token(&self.syntax, T![get])
	}
	pub fn name(&self) -> SyntaxResult<JsAnyObjectMemberName> {
		support::required_node(&self.syntax)
	}
	pub fn l_paren_token(&self) -> SyntaxResult<SyntaxToken> {
		support::required_token(&self.syntax, T!['('])
	}
	pub fn r_paren_token(&self) -> SyntaxResult<SyntaxToken> {
		support::required_token(&self.syntax, T![')'])
	}
	pub fn return_type(&self) -> Option<TsTypeAnnotation> { support::node(&self.syntax) }
	pub fn body(&self) -> SyntaxResult<JsFunctionBody> { support::required_node(&self.syntax) }
}
#[derive(Debug, Clone, PartialEq, Eq, Hash)]
pub struct JsSetterObjectMember {
	pub(crate) syntax: SyntaxNode,
}
impl JsSetterObjectMember {
	pub fn set_token(&self) -> SyntaxResult<SyntaxToken> {
		support::required_token(&self.syntax, T![set])
	}
	pub fn name(&self) -> SyntaxResult<JsAnyObjectMemberName> {
		support::required_node(&self.syntax)
	}
	pub fn l_paren_token(&self) -> SyntaxResult<SyntaxToken> {
		support::required_token(&self.syntax, T!['('])
	}
	pub fn parameter(&self) -> SyntaxResult<Pattern> { support::required_node(&self.syntax) }
	pub fn r_paren_token(&self) -> SyntaxResult<SyntaxToken> {
		support::required_token(&self.syntax, T![')'])
	}
	pub fn body(&self) -> SyntaxResult<JsFunctionBody> { support::required_node(&self.syntax) }
}
#[derive(Debug, Clone, PartialEq, Eq, Hash)]
pub struct InitializedProp {
	pub(crate) syntax: SyntaxNode,
}
impl InitializedProp {
	pub fn key(&self) -> SyntaxResult<Name> { support::required_node(&self.syntax) }
	pub fn eq_token(&self) -> SyntaxResult<SyntaxToken> {
		support::required_token(&self.syntax, T ! [=])
	}
	pub fn value(&self) -> SyntaxResult<JsAnyExpression> { support::required_node(&self.syntax) }
}
#[derive(Debug, Clone, PartialEq, Eq, Hash)]
pub struct JsShorthandPropertyObjectMember {
	pub(crate) syntax: SyntaxNode,
}
impl JsShorthandPropertyObjectMember {
	pub fn name(&self) -> SyntaxResult<JsReferenceIdentifierExpression> {
		support::required_node(&self.syntax)
	}
}
#[derive(Debug, Clone, PartialEq, Eq, Hash)]
pub struct JsSpread {
	pub(crate) syntax: SyntaxNode,
}
impl JsSpread {
	pub fn dotdotdot_token(&self) -> SyntaxResult<SyntaxToken> {
		support::required_token(&self.syntax, T ! [...])
	}
	pub fn argument(&self) -> SyntaxResult<JsAnyExpression> { support::required_node(&self.syntax) }
}
#[derive(Debug, Clone, PartialEq, Eq, Hash)]
pub struct ComputedPropertyName {
	pub(crate) syntax: SyntaxNode,
}
impl ComputedPropertyName {
	pub fn l_brack_token(&self) -> SyntaxResult<SyntaxToken> {
		support::required_token(&self.syntax, T!['['])
	}
	pub fn expr(&self) -> SyntaxResult<JsAnyExpression> { support::required_node(&self.syntax) }
	pub fn r_brack_token(&self) -> SyntaxResult<SyntaxToken> {
		support::required_token(&self.syntax, T![']'])
	}
}
#[derive(Debug, Clone, PartialEq, Eq, Hash)]
pub struct JsStringLiteral {
	pub(crate) syntax: SyntaxNode,
}
impl JsStringLiteral {
	pub fn value_token(&self) -> SyntaxResult<SyntaxToken> {
		support::required_token(&self.syntax, T![js_string_literal_token])
	}
}
#[derive(Debug, Clone, PartialEq, Eq, Hash)]
pub struct JsNumberLiteral {
	pub(crate) syntax: SyntaxNode,
}
impl JsNumberLiteral {
	pub fn value_token(&self) -> SyntaxResult<SyntaxToken> {
		support::required_token(&self.syntax, T![js_number_literal_token])
	}
}
#[derive(Debug, Clone, PartialEq, Eq, Hash)]
pub struct PrivateName {
	pub(crate) syntax: SyntaxNode,
}
impl PrivateName {
	pub fn hash_token(&self) -> SyntaxResult<SyntaxToken> {
		support::required_token(&self.syntax, T ! [#])
	}
	pub fn name(&self) -> SyntaxResult<Name> { support::required_node(&self.syntax) }
}
#[derive(Debug, Clone, PartialEq, Eq, Hash)]
pub struct TsImplementsClause {
	pub(crate) syntax: SyntaxNode,
}
impl TsImplementsClause {
	pub fn implements_token(&self) -> SyntaxResult<SyntaxToken> {
		support::required_token(&self.syntax, T![implements])
	}
	pub fn interfaces(&self) -> AstSeparatedList<TsExprWithTypeArgs> {
		support::separated_list(&self.syntax, 0usize)
	}
}
#[derive(Debug, Clone, PartialEq, Eq, Hash)]
pub struct JsExtendsClause {
	pub(crate) syntax: SyntaxNode,
}
impl JsExtendsClause {
	pub fn extends_token(&self) -> SyntaxResult<SyntaxToken> {
		support::required_token(&self.syntax, T![extends])
	}
	pub fn super_class(&self) -> SyntaxResult<JsAnyExpression> {
		support::required_node(&self.syntax)
	}
}
#[derive(Debug, Clone, PartialEq, Eq, Hash)]
pub struct TsExprWithTypeArgs {
	pub(crate) syntax: SyntaxNode,
}
impl TsExprWithTypeArgs {
	pub fn item(&self) -> SyntaxResult<TsEntityName> { support::required_node(&self.syntax) }
	pub fn type_params(&self) -> SyntaxResult<TsTypeArgs> { support::required_node(&self.syntax) }
}
#[derive(Debug, Clone, PartialEq, Eq, Hash)]
pub struct JsPrivateClassMemberName {
	pub(crate) syntax: SyntaxNode,
}
impl JsPrivateClassMemberName {
	pub fn hash_token(&self) -> SyntaxResult<SyntaxToken> {
		support::required_token(&self.syntax, T ! [#])
	}
	pub fn id_token(&self) -> SyntaxResult<SyntaxToken> {
		support::required_token(&self.syntax, T![ident])
	}
}
#[derive(Debug, Clone, PartialEq, Eq, Hash)]
pub struct JsConstructorClassMember {
	pub(crate) syntax: SyntaxNode,
}
impl JsConstructorClassMember {
	pub fn access_modifier(&self) -> Option<TsAccessibility> { support::node(&self.syntax) }
	pub fn name(&self) -> SyntaxResult<JsLiteralMemberName> { support::required_node(&self.syntax) }
	pub fn parameter_list(&self) -> SyntaxResult<JsConstructorParameterList> {
		support::required_node(&self.syntax)
	}
	pub fn body(&self) -> SyntaxResult<JsFunctionBody> { support::required_node(&self.syntax) }
}
#[derive(Debug, Clone, PartialEq, Eq, Hash)]
pub struct JsPropertyClassMember {
	pub(crate) syntax: SyntaxNode,
}
impl JsPropertyClassMember {
	pub fn declare_token(&self) -> Option<SyntaxToken> { support::token(&self.syntax, T![declare]) }
	pub fn access_modifier(&self) -> Option<TsAccessibility> { support::node(&self.syntax) }
	pub fn abstract_token(&self) -> Option<SyntaxToken> {
		support::token(&self.syntax, T![abstract])
	}
	pub fn static_token(&self) -> Option<SyntaxToken> { support::token(&self.syntax, T![static]) }
	pub fn name(&self) -> SyntaxResult<JsAnyClassMemberName> {
		support::required_node(&self.syntax)
	}
	pub fn question_mark_token(&self) -> Option<SyntaxToken> {
		support::token(&self.syntax, T ! [?])
	}
	pub fn excl_token(&self) -> Option<SyntaxToken> { support::token(&self.syntax, T![!]) }
	pub fn ty(&self) -> Option<TsTypeAnnotation> { support::node(&self.syntax) }
	pub fn value(&self) -> Option<JsEqualValueClause> { support::node(&self.syntax) }
	pub fn semicolon_token(&self) -> Option<SyntaxToken> { support::token(&self.syntax, T ! [;]) }
}
#[derive(Debug, Clone, PartialEq, Eq, Hash)]
pub struct JsMethodClassMember {
	pub(crate) syntax: SyntaxNode,
}
impl JsMethodClassMember {
	pub fn access_modifier(&self) -> Option<TsAccessibility> { support::node(&self.syntax) }
	pub fn static_token(&self) -> Option<SyntaxToken> { support::token(&self.syntax, T![static]) }
	pub fn abstract_token(&self) -> Option<SyntaxToken> {
		support::token(&self.syntax, T![abstract])
	}
	pub fn async_token(&self) -> Option<SyntaxToken> { support::token(&self.syntax, T![async]) }
	pub fn star_token(&self) -> Option<SyntaxToken> { support::token(&self.syntax, T ! [*]) }
	pub fn name(&self) -> SyntaxResult<JsAnyClassMemberName> {
		support::required_node(&self.syntax)
	}
	pub fn type_parameters(&self) -> Option<TsTypeParams> { support::node(&self.syntax) }
	pub fn parameter_list(&self) -> SyntaxResult<JsParameterList> {
		support::required_node(&self.syntax)
	}
	pub fn return_type(&self) -> Option<TsTypeAnnotation> { support::node(&self.syntax) }
	pub fn body(&self) -> SyntaxResult<JsFunctionBody> { support::required_node(&self.syntax) }
}
#[derive(Debug, Clone, PartialEq, Eq, Hash)]
pub struct JsGetterClassMember {
	pub(crate) syntax: SyntaxNode,
}
impl JsGetterClassMember {
	pub fn access_modifier(&self) -> Option<TsAccessibility> { support::node(&self.syntax) }
	pub fn abstract_token(&self) -> Option<SyntaxToken> {
		support::token(&self.syntax, T![abstract])
	}
	pub fn static_token(&self) -> Option<SyntaxToken> { support::token(&self.syntax, T![static]) }
	pub fn get_token(&self) -> SyntaxResult<SyntaxToken> {
		support::required_token(&self.syntax, T![get])
	}
	pub fn name(&self) -> SyntaxResult<JsAnyClassMemberName> {
		support::required_node(&self.syntax)
	}
	pub fn l_paren_token(&self) -> SyntaxResult<SyntaxToken> {
		support::required_token(&self.syntax, T!['('])
	}
	pub fn r_paren_token(&self) -> SyntaxResult<SyntaxToken> {
		support::required_token(&self.syntax, T![')'])
	}
	pub fn return_type(&self) -> Option<TsTypeAnnotation> { support::node(&self.syntax) }
	pub fn body(&self) -> SyntaxResult<JsFunctionBody> { support::required_node(&self.syntax) }
}
#[derive(Debug, Clone, PartialEq, Eq, Hash)]
pub struct JsSetterClassMember {
	pub(crate) syntax: SyntaxNode,
}
impl JsSetterClassMember {
	pub fn access_modifier(&self) -> Option<TsAccessibility> { support::node(&self.syntax) }
	pub fn abstract_token(&self) -> Option<SyntaxToken> {
		support::token(&self.syntax, T![abstract])
	}
	pub fn static_token(&self) -> Option<SyntaxToken> { support::token(&self.syntax, T![static]) }
	pub fn set_token(&self) -> SyntaxResult<SyntaxToken> {
		support::required_token(&self.syntax, T![set])
	}
	pub fn name(&self) -> SyntaxResult<JsAnyClassMemberName> {
		support::required_node(&self.syntax)
	}
	pub fn l_paren_token(&self) -> SyntaxResult<SyntaxToken> {
		support::required_token(&self.syntax, T!['('])
	}
	pub fn parameter(&self) -> SyntaxResult<Pattern> { support::required_node(&self.syntax) }
	pub fn r_paren_token(&self) -> SyntaxResult<SyntaxToken> {
		support::required_token(&self.syntax, T![')'])
	}
	pub fn body(&self) -> SyntaxResult<JsFunctionBody> { support::required_node(&self.syntax) }
}
#[derive(Debug, Clone, PartialEq, Eq, Hash)]
pub struct JsEmptyClassMember {
	pub(crate) syntax: SyntaxNode,
}
impl JsEmptyClassMember {
	pub fn semicolon_token(&self) -> SyntaxResult<SyntaxToken> {
		support::required_token(&self.syntax, T ! [;])
	}
}
#[derive(Debug, Clone, PartialEq, Eq, Hash)]
pub struct TsIndexSignature {
	pub(crate) syntax: SyntaxNode,
}
impl TsIndexSignature {
	pub fn readonly_token(&self) -> Option<SyntaxToken> {
		support::token(&self.syntax, T![readonly])
	}
	pub fn l_brack_token(&self) -> SyntaxResult<SyntaxToken> {
		support::required_token(&self.syntax, T!['['])
	}
	pub fn pat(&self) -> SyntaxResult<SinglePattern> { support::required_node(&self.syntax) }
	pub fn colon_token(&self) -> SyntaxResult<SyntaxToken> {
		support::required_token(&self.syntax, T ! [:])
	}
	pub fn ty(&self) -> SyntaxResult<TsType> { support::required_node(&self.syntax) }
	pub fn r_brack_token(&self) -> SyntaxResult<SyntaxToken> {
		support::required_token(&self.syntax, T![']'])
	}
}
#[derive(Debug, Clone, PartialEq, Eq, Hash)]
pub struct TsAccessibility {
	pub(crate) syntax: SyntaxNode,
}
impl TsAccessibility {
	pub fn private_token(&self) -> SyntaxResult<SyntaxToken> {
		support::required_token(&self.syntax, T![private])
	}
	pub fn readonly_token(&self) -> SyntaxResult<SyntaxToken> {
		support::required_token(&self.syntax, T![readonly])
	}
}
#[derive(Debug, Clone, PartialEq, Eq, Hash)]
pub struct JsConstructorParameterList {
	pub(crate) syntax: SyntaxNode,
}
impl JsConstructorParameterList {
	pub fn l_paren_token(&self) -> SyntaxResult<SyntaxToken> {
		support::required_token(&self.syntax, T!['('])
	}
	pub fn parameters(&self) -> AstSeparatedList<JsAnyConstructorParameter> {
		support::separated_list(&self.syntax, 0usize)
	}
	pub fn r_paren_token(&self) -> SyntaxResult<SyntaxToken> {
		support::required_token(&self.syntax, T![')'])
	}
}
#[derive(Debug, Clone, PartialEq, Eq, Hash)]
pub struct TsConstructorParam {
	pub(crate) syntax: SyntaxNode,
}
impl TsConstructorParam {
	pub fn readonly_token(&self) -> SyntaxResult<SyntaxToken> {
		support::required_token(&self.syntax, T![readonly])
	}
	pub fn pat(&self) -> SyntaxResult<Pattern> { support::required_node(&self.syntax) }
}
#[derive(Debug, Clone, PartialEq, Eq, Hash)]
pub struct JsEqualValueClause {
	pub(crate) syntax: SyntaxNode,
}
impl JsEqualValueClause {
	pub fn eq_token(&self) -> SyntaxResult<SyntaxToken> {
		support::required_token(&self.syntax, T ! [=])
	}
	pub fn expression(&self) -> SyntaxResult<JsAnyExpression> {
		support::required_node(&self.syntax)
	}
}
#[derive(Debug, Clone, PartialEq, Eq, Hash)]
pub struct JsBigIntLiteral {
	pub(crate) syntax: SyntaxNode,
}
impl JsBigIntLiteral {
	pub fn value_token(&self) -> SyntaxResult<SyntaxToken> {
		support::required_token(&self.syntax, T![js_big_int_literal_token])
	}
}
#[derive(Debug, Clone, PartialEq, Eq, Hash)]
pub struct JsBooleanLiteral {
	pub(crate) syntax: SyntaxNode,
}
impl JsBooleanLiteral {
	pub fn value_token(&self) -> SyntaxResult<SyntaxToken> {
		support::find_required_token(&self.syntax, &[T![true], T![false]])
	}
}
#[derive(Debug, Clone, PartialEq, Eq, Hash)]
pub struct JsNullLiteral {
	pub(crate) syntax: SyntaxNode,
}
impl JsNullLiteral {
	pub fn value_token(&self) -> SyntaxResult<SyntaxToken> {
		support::required_token(&self.syntax, T![null])
	}
}
#[derive(Debug, Clone, PartialEq, Eq, Hash)]
pub struct JsRegexLiteral {
	pub(crate) syntax: SyntaxNode,
}
impl JsRegexLiteral {
	pub fn value_token(&self) -> SyntaxResult<SyntaxToken> {
		support::required_token(&self.syntax, T![js_regex_literal_token])
	}
}
#[derive(Debug, Clone, PartialEq, Eq, Hash)]
pub struct SinglePattern {
	pub(crate) syntax: SyntaxNode,
}
impl SinglePattern {
	pub fn name(&self) -> SyntaxResult<Name> { support::required_node(&self.syntax) }
	pub fn question_mark_token(&self) -> Option<SyntaxToken> {
		support::token(&self.syntax, T ! [?])
	}
	pub fn excl_token(&self) -> Option<SyntaxToken> { support::token(&self.syntax, T![!]) }
	pub fn ty(&self) -> Option<TsTypeAnnotation> { support::node(&self.syntax) }
}
#[derive(Debug, Clone, PartialEq, Eq, Hash)]
pub struct RestPattern {
	pub(crate) syntax: SyntaxNode,
}
impl RestPattern {
	pub fn dotdotdot_token(&self) -> SyntaxResult<SyntaxToken> {
		support::required_token(&self.syntax, T ! [...])
	}
	pub fn pat(&self) -> SyntaxResult<Pattern> { support::required_node(&self.syntax) }
}
#[derive(Debug, Clone, PartialEq, Eq, Hash)]
pub struct AssignPattern {
	pub(crate) syntax: SyntaxNode,
}
impl AssignPattern {
	pub fn key(&self) -> SyntaxResult<Pattern> { support::required_node(&self.syntax) }
	pub fn ty(&self) -> Option<TsTypeAnnotation> { support::node(&self.syntax) }
	pub fn eq_token(&self) -> SyntaxResult<SyntaxToken> {
		support::required_token(&self.syntax, T ! [=])
	}
	pub fn value(&self) -> SyntaxResult<JsAnyExpression> { support::required_node(&self.syntax) }
}
#[derive(Debug, Clone, PartialEq, Eq, Hash)]
pub struct ObjectPattern {
	pub(crate) syntax: SyntaxNode,
}
impl ObjectPattern {
	pub fn l_curly_token(&self) -> SyntaxResult<SyntaxToken> {
		support::required_token(&self.syntax, T!['{'])
	}
	pub fn elements(&self) -> AstSeparatedList<ObjectPatternProp> {
		support::separated_list(&self.syntax, 0usize)
	}
	pub fn r_curly_token(&self) -> SyntaxResult<SyntaxToken> {
		support::required_token(&self.syntax, T!['}'])
	}
}
#[derive(Debug, Clone, PartialEq, Eq, Hash)]
pub struct ArrayPattern {
	pub(crate) syntax: SyntaxNode,
}
impl ArrayPattern {
	pub fn l_brack_token(&self) -> SyntaxResult<SyntaxToken> {
		support::required_token(&self.syntax, T!['['])
	}
	pub fn elements(&self) -> AstNodeList<Pattern> { support::node_list(&self.syntax, 0usize) }
	pub fn r_brack_token(&self) -> SyntaxResult<SyntaxToken> {
		support::required_token(&self.syntax, T![']'])
	}
	pub fn excl_token(&self) -> SyntaxResult<SyntaxToken> {
		support::required_token(&self.syntax, T![!])
	}
	pub fn ty(&self) -> Option<TsTypeAnnotation> { support::node(&self.syntax) }
}
#[derive(Debug, Clone, PartialEq, Eq, Hash)]
pub struct ExprPattern {
	pub(crate) syntax: SyntaxNode,
}
impl ExprPattern {
	pub fn expr(&self) -> SyntaxResult<JsAnyExpression> { support::required_node(&self.syntax) }
}
#[derive(Debug, Clone, PartialEq, Eq, Hash)]
pub struct KeyValuePattern {
	pub(crate) syntax: SyntaxNode,
}
impl KeyValuePattern {
	pub fn key(&self) -> SyntaxResult<PropName> { support::required_node(&self.syntax) }
	pub fn colon_token(&self) -> SyntaxResult<SyntaxToken> {
		support::required_token(&self.syntax, T ! [:])
	}
}
#[derive(Debug, Clone, PartialEq, Eq, Hash)]
pub struct Condition {
	pub(crate) syntax: SyntaxNode,
}
impl Condition {
	pub fn l_paren_token(&self) -> SyntaxResult<SyntaxToken> {
		support::required_token(&self.syntax, T!['('])
	}
	pub fn condition(&self) -> SyntaxResult<JsAnyExpression> {
		support::required_node(&self.syntax)
	}
	pub fn r_paren_token(&self) -> SyntaxResult<SyntaxToken> {
		support::required_token(&self.syntax, T![')'])
	}
}
#[derive(Debug, Clone, PartialEq, Eq, Hash)]
pub struct JsVariableDeclarator {
	pub(crate) syntax: SyntaxNode,
}
impl JsVariableDeclarator {
	pub fn id(&self) -> SyntaxResult<Pattern> { support::required_node(&self.syntax) }
	pub fn init(&self) -> Option<JsEqualValueClause> { support::node(&self.syntax) }
}
#[derive(Debug, Clone, PartialEq, Eq, Hash)]
pub struct WildcardImport {
	pub(crate) syntax: SyntaxNode,
}
impl WildcardImport {
	pub fn star_token(&self) -> SyntaxResult<SyntaxToken> {
		support::required_token(&self.syntax, T ! [*])
	}
	pub fn as_token(&self) -> Option<SyntaxToken> { support::token(&self.syntax, T![as]) }
	pub fn ident(&self) -> Option<Ident> { support::node(&self.syntax) }
}
#[derive(Debug, Clone, PartialEq, Eq, Hash)]
pub struct NamedImports {
	pub(crate) syntax: SyntaxNode,
}
impl NamedImports {
	pub fn l_curly_token(&self) -> SyntaxResult<SyntaxToken> {
		support::required_token(&self.syntax, T!['{'])
	}
	pub fn specifiers(&self) -> AstSeparatedList<Specifier> {
		support::separated_list(&self.syntax, 0usize)
	}
	pub fn r_curly_token(&self) -> SyntaxResult<SyntaxToken> {
		support::required_token(&self.syntax, T!['}'])
	}
}
#[derive(Debug, Clone, PartialEq, Eq, Hash)]
pub struct ImportStringSpecifier {
	pub(crate) syntax: SyntaxNode,
}
impl ImportStringSpecifier {
	pub fn js_string_literal_token_token(&self) -> SyntaxResult<SyntaxToken> {
		support::required_token(&self.syntax, T![js_string_literal_token])
	}
}
#[derive(Debug, Clone, PartialEq, Eq, Hash)]
pub struct Specifier {
	pub(crate) syntax: SyntaxNode,
}
impl Specifier {
	pub fn name(&self) -> SyntaxResult<Ident> { support::required_node(&self.syntax) }
}
#[derive(Debug, Clone, PartialEq, Eq, Hash)]
pub struct JsRestParameter {
	pub(crate) syntax: SyntaxNode,
}
impl JsRestParameter {
	pub fn dotdotdot_token(&self) -> SyntaxResult<SyntaxToken> {
		support::required_token(&self.syntax, T ! [...])
	}
	pub fn binding(&self) -> SyntaxResult<Pattern> { support::required_node(&self.syntax) }
}
#[derive(Debug, Clone, PartialEq, Eq, Hash)]
pub struct TsExternalModuleRef {
	pub(crate) syntax: SyntaxNode,
}
impl TsExternalModuleRef {
	pub fn require_token(&self) -> SyntaxResult<SyntaxToken> {
		support::required_token(&self.syntax, T![require])
	}
	pub fn l_paren_token(&self) -> SyntaxResult<SyntaxToken> {
		support::required_token(&self.syntax, T!['('])
	}
	pub fn js_string_literal_token_token(&self) -> SyntaxResult<SyntaxToken> {
		support::required_token(&self.syntax, T![js_string_literal_token])
	}
	pub fn r_paren_token(&self) -> SyntaxResult<SyntaxToken> {
		support::required_token(&self.syntax, T![')'])
	}
}
#[derive(Debug, Clone, PartialEq, Eq, Hash)]
pub struct TsAny {
	pub(crate) syntax: SyntaxNode,
}
impl TsAny {
	pub fn any_token(&self) -> SyntaxResult<SyntaxToken> {
		support::required_token(&self.syntax, T![any])
	}
}
#[derive(Debug, Clone, PartialEq, Eq, Hash)]
pub struct TsUnknown {
	pub(crate) syntax: SyntaxNode,
}
impl TsUnknown {
	pub fn unknown_token(&self) -> SyntaxResult<SyntaxToken> {
		support::required_token(&self.syntax, T![unknown])
	}
}
#[derive(Debug, Clone, PartialEq, Eq, Hash)]
pub struct TsNumber {
	pub(crate) syntax: SyntaxNode,
}
impl TsNumber {
	pub fn ident(&self) -> SyntaxResult<Ident> { support::required_node(&self.syntax) }
}
#[derive(Debug, Clone, PartialEq, Eq, Hash)]
pub struct TsObject {
	pub(crate) syntax: SyntaxNode,
}
impl TsObject {
	pub fn ident(&self) -> SyntaxResult<Ident> { support::required_node(&self.syntax) }
}
#[derive(Debug, Clone, PartialEq, Eq, Hash)]
pub struct TsBoolean {
	pub(crate) syntax: SyntaxNode,
}
impl TsBoolean {
	pub fn ident(&self) -> SyntaxResult<Ident> { support::required_node(&self.syntax) }
}
#[derive(Debug, Clone, PartialEq, Eq, Hash)]
pub struct TsBigint {
	pub(crate) syntax: SyntaxNode,
}
impl TsBigint {
	pub fn ident(&self) -> SyntaxResult<Ident> { support::required_node(&self.syntax) }
}
#[derive(Debug, Clone, PartialEq, Eq, Hash)]
pub struct TsString {
	pub(crate) syntax: SyntaxNode,
}
impl TsString {
	pub fn ident(&self) -> SyntaxResult<Ident> { support::required_node(&self.syntax) }
}
#[derive(Debug, Clone, PartialEq, Eq, Hash)]
pub struct TsSymbol {
	pub(crate) syntax: SyntaxNode,
}
impl TsSymbol {
	pub fn ident(&self) -> SyntaxResult<Ident> { support::required_node(&self.syntax) }
}
#[derive(Debug, Clone, PartialEq, Eq, Hash)]
pub struct TsVoid {
	pub(crate) syntax: SyntaxNode,
}
impl TsVoid {
	pub fn void_token(&self) -> SyntaxResult<SyntaxToken> {
		support::required_token(&self.syntax, T![void])
	}
}
#[derive(Debug, Clone, PartialEq, Eq, Hash)]
pub struct TsUndefined {
	pub(crate) syntax: SyntaxNode,
}
impl TsUndefined {
	pub fn undefined_token(&self) -> SyntaxResult<SyntaxToken> {
		support::required_token(&self.syntax, T![undefined])
	}
}
#[derive(Debug, Clone, PartialEq, Eq, Hash)]
pub struct TsNull {
	pub(crate) syntax: SyntaxNode,
}
impl TsNull {
	pub fn null_token(&self) -> SyntaxResult<SyntaxToken> {
		support::required_token(&self.syntax, T![null])
	}
}
#[derive(Debug, Clone, PartialEq, Eq, Hash)]
pub struct TsNever {
	pub(crate) syntax: SyntaxNode,
}
impl TsNever {
	pub fn never_token(&self) -> SyntaxResult<SyntaxToken> {
		support::required_token(&self.syntax, T![never])
	}
}
#[derive(Debug, Clone, PartialEq, Eq, Hash)]
pub struct TsThis {
	pub(crate) syntax: SyntaxNode,
}
impl TsThis {
	pub fn this_token(&self) -> SyntaxResult<SyntaxToken> {
		support::required_token(&self.syntax, T![this])
	}
}
#[derive(Debug, Clone, PartialEq, Eq, Hash)]
pub struct TsLiteral {
	pub(crate) syntax: SyntaxNode,
}
impl TsLiteral {
	pub fn ident(&self) -> SyntaxResult<Ident> { support::required_node(&self.syntax) }
}
#[derive(Debug, Clone, PartialEq, Eq, Hash)]
pub struct TsPredicate {
	pub(crate) syntax: SyntaxNode,
}
impl TsPredicate {
	pub fn lhs(&self) -> SyntaxResult<TsThisOrMore> { support::required_node(&self.syntax) }
	pub fn rhs(&self) -> SyntaxResult<TsType> { support::required_node(&self.syntax) }
}
#[derive(Debug, Clone, PartialEq, Eq, Hash)]
pub struct TsTuple {
	pub(crate) syntax: SyntaxNode,
}
impl TsTuple {
	pub fn l_brack_token(&self) -> SyntaxResult<SyntaxToken> {
		support::required_token(&self.syntax, T!['['])
	}
	pub fn elements(&self) -> SyntaxResult<TsTupleElement> { support::required_node(&self.syntax) }
	pub fn r_brack_token(&self) -> SyntaxResult<SyntaxToken> {
		support::required_token(&self.syntax, T![']'])
	}
}
#[derive(Debug, Clone, PartialEq, Eq, Hash)]
pub struct TsParen {
	pub(crate) syntax: SyntaxNode,
}
impl TsParen {
	pub fn l_paren_token(&self) -> SyntaxResult<SyntaxToken> {
		support::required_token(&self.syntax, T!['('])
	}
	pub fn ty(&self) -> SyntaxResult<TsType> { support::required_node(&self.syntax) }
	pub fn r_paren_token(&self) -> SyntaxResult<SyntaxToken> {
		support::required_token(&self.syntax, T![')'])
	}
}
#[derive(Debug, Clone, PartialEq, Eq, Hash)]
pub struct TsTypeRef {
	pub(crate) syntax: SyntaxNode,
}
impl TsTypeRef {
	pub fn name(&self) -> SyntaxResult<TsEntityName> { support::required_node(&self.syntax) }
	pub fn type_args(&self) -> SyntaxResult<TsTypeArgs> { support::required_node(&self.syntax) }
}
#[derive(Debug, Clone, PartialEq, Eq, Hash)]
pub struct TsTemplate {
	pub(crate) syntax: SyntaxNode,
}
impl TsTemplate {
	pub fn elements(&self) -> SyntaxResult<TsTemplateElement> {
		support::required_node(&self.syntax)
	}
}
#[derive(Debug, Clone, PartialEq, Eq, Hash)]
pub struct TsMappedType {
	pub(crate) syntax: SyntaxNode,
}
impl TsMappedType {
	pub fn l_curly_token(&self) -> SyntaxResult<SyntaxToken> {
		support::required_token(&self.syntax, T!['{'])
	}
	pub fn readonly_modifier(&self) -> Option<TsMappedTypeReadonly> { support::node(&self.syntax) }
	pub fn minus_token(&self) -> Option<SyntaxToken> { support::token(&self.syntax, T ! [-]) }
	pub fn plus_token(&self) -> Option<SyntaxToken> { support::token(&self.syntax, T ! [+]) }
	pub fn question_mark_token(&self) -> Option<SyntaxToken> {
		support::token(&self.syntax, T ! [?])
	}
	pub fn param(&self) -> SyntaxResult<TsMappedTypeParam> { support::required_node(&self.syntax) }
	pub fn colon_token(&self) -> SyntaxResult<SyntaxToken> {
		support::required_token(&self.syntax, T ! [:])
	}
	pub fn ty(&self) -> SyntaxResult<TsType> { support::required_node(&self.syntax) }
	pub fn r_curly_token(&self) -> SyntaxResult<SyntaxToken> {
		support::required_token(&self.syntax, T!['}'])
	}
	pub fn semicolon_token(&self) -> Option<SyntaxToken> { support::token(&self.syntax, T ! [;]) }
}
#[derive(Debug, Clone, PartialEq, Eq, Hash)]
pub struct TsImport {
	pub(crate) syntax: SyntaxNode,
}
impl TsImport {
	pub fn import_token(&self) -> SyntaxResult<SyntaxToken> {
		support::required_token(&self.syntax, T![import])
	}
	pub fn type_args(&self) -> SyntaxResult<TsTypeArgs> { support::required_node(&self.syntax) }
	pub fn dot_token(&self) -> Option<SyntaxToken> { support::token(&self.syntax, T ! [.]) }
	pub fn l_paren_token(&self) -> SyntaxResult<SyntaxToken> {
		support::required_token(&self.syntax, T!['('])
	}
	pub fn qualifier(&self) -> SyntaxResult<TsEntityName> { support::required_node(&self.syntax) }
	pub fn r_paren_token(&self) -> SyntaxResult<SyntaxToken> {
		support::required_token(&self.syntax, T![')'])
	}
}
#[derive(Debug, Clone, PartialEq, Eq, Hash)]
pub struct TsArray {
	pub(crate) syntax: SyntaxNode,
}
impl TsArray {
	pub fn l_brack_token(&self) -> SyntaxResult<SyntaxToken> {
		support::required_token(&self.syntax, T!['['])
	}
	pub fn ty(&self) -> SyntaxResult<TsType> { support::required_node(&self.syntax) }
	pub fn r_brack_token(&self) -> SyntaxResult<SyntaxToken> {
		support::required_token(&self.syntax, T![']'])
	}
}
#[derive(Debug, Clone, PartialEq, Eq, Hash)]
pub struct TsIndexedArray {
	pub(crate) syntax: SyntaxNode,
}
impl TsIndexedArray {
	pub fn l_brack_token(&self) -> SyntaxResult<SyntaxToken> {
		support::required_token(&self.syntax, T!['['])
	}
	pub fn ty(&self) -> SyntaxResult<TsType> { support::required_node(&self.syntax) }
	pub fn r_brack_token(&self) -> SyntaxResult<SyntaxToken> {
		support::required_token(&self.syntax, T![']'])
	}
}
#[derive(Debug, Clone, PartialEq, Eq, Hash)]
pub struct TsTypeOperator {
	pub(crate) syntax: SyntaxNode,
}
impl TsTypeOperator {
	pub fn ty(&self) -> SyntaxResult<TsType> { support::required_node(&self.syntax) }
}
#[derive(Debug, Clone, PartialEq, Eq, Hash)]
pub struct TsIntersection {
	pub(crate) syntax: SyntaxNode,
}
impl TsIntersection {
	pub fn types(&self) -> AstNodeList<TsType> { support::node_list(&self.syntax, 0usize) }
}
#[derive(Debug, Clone, PartialEq, Eq, Hash)]
pub struct TsUnion {
	pub(crate) syntax: SyntaxNode,
}
impl TsUnion {
	pub fn types(&self) -> AstNodeList<TsType> { support::node_list(&self.syntax, 0usize) }
}
#[derive(Debug, Clone, PartialEq, Eq, Hash)]
pub struct TsFnType {
	pub(crate) syntax: SyntaxNode,
}
impl TsFnType {
	pub fn params(&self) -> SyntaxResult<JsParameterList> { support::required_node(&self.syntax) }
	pub fn fat_arrow_token(&self) -> SyntaxResult<SyntaxToken> {
		support::required_token(&self.syntax, T ! [=>])
	}
	pub fn return_type(&self) -> Option<TsType> { support::node(&self.syntax) }
}
#[derive(Debug, Clone, PartialEq, Eq, Hash)]
pub struct TsConstructorType {
	pub(crate) syntax: SyntaxNode,
}
impl TsConstructorType {
	pub fn new_token(&self) -> SyntaxResult<SyntaxToken> {
		support::required_token(&self.syntax, T![new])
	}
	pub fn params(&self) -> SyntaxResult<JsParameterList> { support::required_node(&self.syntax) }
	pub fn colon_token(&self) -> SyntaxResult<SyntaxToken> {
		support::required_token(&self.syntax, T ! [:])
	}
	pub fn return_type(&self) -> Option<TsType> { support::node(&self.syntax) }
}
#[derive(Debug, Clone, PartialEq, Eq, Hash)]
pub struct TsConditionalType {
	pub(crate) syntax: SyntaxNode,
}
impl TsConditionalType {
	pub fn ty(&self) -> SyntaxResult<TsType> { support::required_node(&self.syntax) }
	pub fn question_mark_token(&self) -> SyntaxResult<SyntaxToken> {
		support::required_token(&self.syntax, T ! [?])
	}
	pub fn colon_token(&self) -> SyntaxResult<SyntaxToken> {
		support::required_token(&self.syntax, T ! [:])
	}
	pub fn extends(&self) -> SyntaxResult<TsExtends> { support::required_node(&self.syntax) }
}
#[derive(Debug, Clone, PartialEq, Eq, Hash)]
pub struct TsObjectType {
	pub(crate) syntax: SyntaxNode,
}
impl TsObjectType {
	pub fn l_curly_token(&self) -> SyntaxResult<SyntaxToken> {
		support::required_token(&self.syntax, T!['{'])
	}
	pub fn members(&self) -> AstNodeList<TsTypeElement> { support::node_list(&self.syntax, 0usize) }
	pub fn r_curly_token(&self) -> SyntaxResult<SyntaxToken> {
		support::required_token(&self.syntax, T!['}'])
	}
}
#[derive(Debug, Clone, PartialEq, Eq, Hash)]
pub struct TsInfer {
	pub(crate) syntax: SyntaxNode,
}
impl TsInfer {
	pub fn infer_token(&self) -> SyntaxResult<SyntaxToken> {
		support::required_token(&self.syntax, T![infer])
	}
	pub fn ident(&self) -> SyntaxResult<Ident> { support::required_node(&self.syntax) }
}
#[derive(Debug, Clone, PartialEq, Eq, Hash)]
pub struct TsTupleElement {
	pub(crate) syntax: SyntaxNode,
}
impl TsTupleElement {
	pub fn ident(&self) -> SyntaxResult<Ident> { support::required_node(&self.syntax) }
	pub fn colon_token(&self) -> SyntaxResult<SyntaxToken> {
		support::required_token(&self.syntax, T ! [:])
	}
	pub fn question_mark_token(&self) -> SyntaxResult<SyntaxToken> {
		support::required_token(&self.syntax, T ! [?])
	}
	pub fn dotdotdot_token(&self) -> Option<SyntaxToken> { support::token(&self.syntax, T ! [...]) }
	pub fn ty(&self) -> SyntaxResult<TsType> { support::required_node(&self.syntax) }
}
#[derive(Debug, Clone, PartialEq, Eq, Hash)]
pub struct TsEnumMember {
	pub(crate) syntax: SyntaxNode,
}
impl TsEnumMember {
	pub fn ident(&self) -> SyntaxResult<Ident> { support::required_node(&self.syntax) }
	pub fn eq_token(&self) -> SyntaxResult<SyntaxToken> {
		support::required_token(&self.syntax, T ! [=])
	}
	pub fn value(&self) -> SyntaxResult<JsAnyExpression> { support::required_node(&self.syntax) }
}
#[derive(Debug, Clone, PartialEq, Eq, Hash)]
pub struct TsTemplateElement {
	pub(crate) syntax: SyntaxNode,
}
impl TsTemplateElement {
	pub fn ty(&self) -> SyntaxResult<TsType> { support::required_node(&self.syntax) }
	pub fn r_curly_token(&self) -> SyntaxResult<SyntaxToken> {
		support::required_token(&self.syntax, T!['}'])
	}
}
#[derive(Debug, Clone, PartialEq, Eq, Hash)]
pub struct TsMappedTypeReadonly {
	pub(crate) syntax: SyntaxNode,
}
impl TsMappedTypeReadonly {
	pub fn minus_token(&self) -> Option<SyntaxToken> { support::token(&self.syntax, T ! [-]) }
	pub fn plus_token(&self) -> Option<SyntaxToken> { support::token(&self.syntax, T ! [+]) }
	pub fn readonly_token(&self) -> Option<SyntaxToken> {
		support::token(&self.syntax, T![readonly])
	}
}
#[derive(Debug, Clone, PartialEq, Eq, Hash)]
pub struct TsMappedTypeParam {
	pub(crate) syntax: SyntaxNode,
}
impl TsMappedTypeParam {
	pub fn l_brack_token(&self) -> Option<SyntaxToken> { support::token(&self.syntax, T!['[']) }
	pub fn name(&self) -> Option<TsTypeName> { support::node(&self.syntax) }
	pub fn r_brack_token(&self) -> Option<SyntaxToken> { support::token(&self.syntax, T![']']) }
	pub fn ident(&self) -> Option<Ident> { support::node(&self.syntax) }
	pub fn ty(&self) -> SyntaxResult<TsType> { support::required_node(&self.syntax) }
}
#[derive(Debug, Clone, PartialEq, Eq, Hash)]
pub struct TsTypeName {
	pub(crate) syntax: SyntaxNode,
}
impl TsTypeName {
	pub fn ident(&self) -> SyntaxResult<Ident> { support::required_node(&self.syntax) }
}
#[derive(Debug, Clone, PartialEq, Eq, Hash)]
pub struct TsExtends {
	pub(crate) syntax: SyntaxNode,
}
impl TsExtends {
	pub fn extends_token(&self) -> SyntaxResult<SyntaxToken> {
		support::required_token(&self.syntax, T![extends])
	}
	pub fn ty(&self) -> SyntaxResult<TsType> { support::required_node(&self.syntax) }
}
#[derive(Debug, Clone, PartialEq, Eq, Hash)]
pub struct TsModuleBlock {
	pub(crate) syntax: SyntaxNode,
}
impl TsModuleBlock {
	pub fn l_curly_token(&self) -> SyntaxResult<SyntaxToken> {
		support::required_token(&self.syntax, T!['{'])
	}
	pub fn items(&self) -> SyntaxResult<JsAnyStatement> { support::required_node(&self.syntax) }
	pub fn r_curly_token(&self) -> SyntaxResult<SyntaxToken> {
		support::required_token(&self.syntax, T!['}'])
	}
}
#[derive(Debug, Clone, PartialEq, Eq, Hash)]
pub struct TsTypeParam {
	pub(crate) syntax: SyntaxNode,
}
impl TsTypeParam {
	pub fn ident(&self) -> SyntaxResult<Ident> { support::required_node(&self.syntax) }
	pub fn constraint(&self) -> SyntaxResult<TsConstraint> { support::required_node(&self.syntax) }
	pub fn default(&self) -> SyntaxResult<TsDefault> { support::required_node(&self.syntax) }
}
#[derive(Debug, Clone, PartialEq, Eq, Hash)]
pub struct TsConstraint {
	pub(crate) syntax: SyntaxNode,
}
impl TsConstraint {
	pub fn extends_token(&self) -> SyntaxResult<SyntaxToken> {
		support::required_token(&self.syntax, T![extends])
	}
	pub fn ty(&self) -> SyntaxResult<TsType> { support::required_node(&self.syntax) }
}
#[derive(Debug, Clone, PartialEq, Eq, Hash)]
pub struct TsDefault {
	pub(crate) syntax: SyntaxNode,
}
impl TsDefault {
	pub fn eq_token(&self) -> SyntaxResult<SyntaxToken> {
		support::required_token(&self.syntax, T ! [=])
	}
	pub fn ty(&self) -> SyntaxResult<TsType> { support::required_node(&self.syntax) }
}
#[derive(Debug, Clone, PartialEq, Eq, Hash)]
pub struct TsCallSignatureDecl {
	pub(crate) syntax: SyntaxNode,
}
impl TsCallSignatureDecl {
	pub fn type_params(&self) -> SyntaxResult<TsTypeParams> { support::required_node(&self.syntax) }
	pub fn parameters(&self) -> SyntaxResult<JsParameterList> {
		support::required_node(&self.syntax)
	}
	pub fn colon_token(&self) -> SyntaxResult<SyntaxToken> {
		support::required_token(&self.syntax, T ! [:])
	}
	pub fn return_type(&self) -> SyntaxResult<TsType> { support::required_node(&self.syntax) }
}
#[derive(Debug, Clone, PartialEq, Eq, Hash)]
pub struct TsConstructSignatureDecl {
	pub(crate) syntax: SyntaxNode,
}
impl TsConstructSignatureDecl {
	pub fn new_token(&self) -> SyntaxResult<SyntaxToken> {
		support::required_token(&self.syntax, T![new])
	}
	pub fn type_params(&self) -> SyntaxResult<TsTypeParams> { support::required_node(&self.syntax) }
	pub fn parameters(&self) -> SyntaxResult<JsParameterList> {
		support::required_node(&self.syntax)
	}
	pub fn colon_token(&self) -> Option<SyntaxToken> { support::token(&self.syntax, T ! [:]) }
	pub fn return_type(&self) -> SyntaxResult<TsType> { support::required_node(&self.syntax) }
}
#[derive(Debug, Clone, PartialEq, Eq, Hash)]
pub struct TsPropertySignature {
	pub(crate) syntax: SyntaxNode,
}
impl TsPropertySignature {
	pub fn readonly_token(&self) -> Option<SyntaxToken> {
		support::token(&self.syntax, T![readonly])
	}
	pub fn prop(&self) -> SyntaxResult<JsAnyExpression> { support::required_node(&self.syntax) }
	pub fn question_mark_token(&self) -> SyntaxResult<SyntaxToken> {
		support::required_token(&self.syntax, T ! [?])
	}
	pub fn colon_token(&self) -> SyntaxResult<SyntaxToken> {
		support::required_token(&self.syntax, T ! [:])
	}
	pub fn ty(&self) -> SyntaxResult<TsType> { support::required_node(&self.syntax) }
}
#[derive(Debug, Clone, PartialEq, Eq, Hash)]
pub struct TsMethodSignature {
	pub(crate) syntax: SyntaxNode,
}
impl TsMethodSignature {
	pub fn readonly_token(&self) -> Option<SyntaxToken> {
		support::token(&self.syntax, T![readonly])
	}
	pub fn key(&self) -> SyntaxResult<JsAnyExpression> { support::required_node(&self.syntax) }
	pub fn type_params(&self) -> SyntaxResult<TsTypeParams> { support::required_node(&self.syntax) }
	pub fn parameters(&self) -> SyntaxResult<JsParameterList> {
		support::required_node(&self.syntax)
	}
	pub fn question_mark_token(&self) -> Option<SyntaxToken> {
		support::token(&self.syntax, T ! [?])
	}
	pub fn colon_token(&self) -> SyntaxResult<SyntaxToken> {
		support::required_token(&self.syntax, T ! [:])
	}
	pub fn return_type(&self) -> SyntaxResult<TsType> { support::required_node(&self.syntax) }
}
#[derive(Debug, Clone, PartialEq, Eq, Hash)]
pub struct TsQualifiedPath {
	pub(crate) syntax: SyntaxNode,
}
impl TsQualifiedPath {
	pub fn lhs(&self) -> SyntaxResult<TsEntityName> { support::required_node(&self.syntax) }
	pub fn dot_token(&self) -> SyntaxResult<SyntaxToken> {
		support::required_token(&self.syntax, T ! [.])
	}
	pub fn rhs(&self) -> SyntaxResult<TsTypeName> { support::required_node(&self.syntax) }
}
#[derive(Debug, Clone, PartialEq, Eq, Hash)]
pub enum JsAnyStatement {
	JsBlockStatement(JsBlockStatement),
	JsEmptyStatement(JsEmptyStatement),
	JsExpressionStatement(JsExpressionStatement),
	JsIfStatement(JsIfStatement),
	JsDoWhileStatement(JsDoWhileStatement),
	JsWhileStatement(JsWhileStatement),
	ForStmt(ForStmt),
	ForInStmt(ForInStmt),
	ForOfStmt(ForOfStmt),
	JsContinueStatement(JsContinueStatement),
	JsBreakStatement(JsBreakStatement),
	JsReturnStatement(JsReturnStatement),
	JsWithStatement(JsWithStatement),
	JsLabeledStatement(JsLabeledStatement),
	JsSwitchStatement(JsSwitchStatement),
	JsThrowStatement(JsThrowStatement),
	JsTryStatement(JsTryStatement),
	JsTryFinallyStatement(JsTryFinallyStatement),
	JsDebuggerStatement(JsDebuggerStatement),
	JsFunctionDeclaration(JsFunctionDeclaration),
	JsClassDeclaration(JsClassDeclaration),
	JsVariableDeclarationStatement(JsVariableDeclarationStatement),
	TsEnum(TsEnum),
	TsTypeAliasDecl(TsTypeAliasDecl),
	TsNamespaceDecl(TsNamespaceDecl),
	TsModuleDecl(TsModuleDecl),
	TsInterfaceDecl(TsInterfaceDecl),
	ImportDecl(ImportDecl),
	ExportNamed(ExportNamed),
	ExportDefaultDecl(ExportDefaultDecl),
	ExportDefaultExpr(ExportDefaultExpr),
	ExportWildcard(ExportWildcard),
	ExportDecl(ExportDecl),
	TsImportEqualsDecl(TsImportEqualsDecl),
	TsExportAssignment(TsExportAssignment),
	TsNamespaceExportDecl(TsNamespaceExportDecl),
	JsUnknownStatement(JsUnknownStatement),
}
#[derive(Debug, Clone, PartialEq, Eq, Hash)]
pub enum JsAnyExpression {
	JsAnyLiteral(JsAnyLiteral),
	JsArrayExpression(JsArrayExpression),
	JsArrowFunctionExpression(JsArrowFunctionExpression),
	JsAwaitExpression(JsAwaitExpression),
	JsBinaryExpression(JsBinaryExpression),
	JsClassExpression(JsClassExpression),
	JsConditionalExpression(JsConditionalExpression),
	JsFunctionExpression(JsFunctionExpression),
	JsImportCallExpression(JsImportCallExpression),
	JsLogicalExpression(JsLogicalExpression),
	JsObjectExpression(JsObjectExpression),
	JsParenthesizedExpression(JsParenthesizedExpression),
	JsReferenceIdentifierExpression(JsReferenceIdentifierExpression),
	JsSequenceExpression(JsSequenceExpression),
	JsThisExpression(JsThisExpression),
	JsUnaryExpression(JsUnaryExpression),
	JsPreUpdateExpression(JsPreUpdateExpression),
	JsPostUpdateExpression(JsPostUpdateExpression),
	JsYieldExpression(JsYieldExpression),
	Template(Template),
	BracketExpr(BracketExpr),
	DotExpr(DotExpr),
	NewExpr(NewExpr),
	CallExpr(CallExpr),
	AssignExpr(AssignExpr),
	NewTarget(NewTarget),
	ImportMeta(ImportMeta),
	SuperCall(SuperCall),
	PrivatePropAccess(PrivatePropAccess),
	TsNonNull(TsNonNull),
	TsAssertion(TsAssertion),
	TsConstAssertion(TsConstAssertion),
	JsUnknownExpression(JsUnknownExpression),
}
#[derive(Debug, Clone, PartialEq, Eq, Hash)]
pub enum ForHead {
	JsVariableDeclaration(JsVariableDeclaration),
	JsAnyExpression(JsAnyExpression),
}
#[derive(Debug, Clone, PartialEq, Eq, Hash)]
pub enum JsAnySwitchClause {
	JsCaseClause(JsCaseClause),
	JsDefaultClause(JsDefaultClause),
}
#[derive(Debug, Clone, PartialEq, Eq, Hash)]
pub enum Pattern {
	SinglePattern(SinglePattern),
	RestPattern(RestPattern),
	AssignPattern(AssignPattern),
	ObjectPattern(ObjectPattern),
	ArrayPattern(ArrayPattern),
	ExprPattern(ExprPattern),
	JsUnknownPattern(JsUnknownPattern),
}
#[derive(Debug, Clone, PartialEq, Eq, Hash)]
pub enum JsAnyLiteral {
	JsStringLiteral(JsStringLiteral),
	JsNumberLiteral(JsNumberLiteral),
	JsBigIntLiteral(JsBigIntLiteral),
	JsBooleanLiteral(JsBooleanLiteral),
	JsNullLiteral(JsNullLiteral),
	JsRegexLiteral(JsRegexLiteral),
}
#[derive(Debug, Clone, PartialEq, Eq, Hash)]
pub enum JsAnyArrowFunctionParameters {
	JsParameterList(JsParameterList),
	JsIdentifierBinding(JsIdentifierBinding),
}
#[derive(Debug, Clone, PartialEq, Eq, Hash)]
pub enum JsAnyArrowFunctionBody {
	JsAnyExpression(JsAnyExpression),
	JsFunctionBody(JsFunctionBody),
}
#[derive(Debug, Clone, PartialEq, Eq, Hash)]
pub enum JsAnyArrayElement {
	JsAnyExpression(JsAnyExpression),
	SpreadElement(SpreadElement),
	JsArrayHole(JsArrayHole),
}
#[derive(Debug, Clone, PartialEq, Eq, Hash)]
pub enum PatternOrExpr {
	Pattern(Pattern),
	JsAnyExpression(JsAnyExpression),
}
#[derive(Debug, Clone, PartialEq, Eq, Hash)]
pub enum JsAnyObjectMemberName {
	JsLiteralMemberName(JsLiteralMemberName),
	JsComputedMemberName(JsComputedMemberName),
}
#[derive(Debug, Clone, PartialEq, Eq, Hash)]
pub enum JsAnyObjectMember {
	JsPropertyObjectMember(JsPropertyObjectMember),
	JsMethodObjectMember(JsMethodObjectMember),
	JsGetterObjectMember(JsGetterObjectMember),
	JsSetterObjectMember(JsSetterObjectMember),
	InitializedProp(InitializedProp),
	JsShorthandPropertyObjectMember(JsShorthandPropertyObjectMember),
	JsSpread(JsSpread),
	JsUnknownMember(JsUnknownMember),
}
#[derive(Debug, Clone, PartialEq, Eq, Hash)]
pub enum PropName {
	ComputedPropertyName(ComputedPropertyName),
	JsStringLiteral(JsStringLiteral),
	JsNumberLiteral(JsNumberLiteral),
	Ident(Ident),
	Name(Name),
	JsUnknownBinding(JsUnknownBinding),
}
#[derive(Debug, Clone, PartialEq, Eq, Hash)]
pub enum JsAnyClassMember {
	JsConstructorClassMember(JsConstructorClassMember),
	JsPropertyClassMember(JsPropertyClassMember),
	JsMethodClassMember(JsMethodClassMember),
	JsGetterClassMember(JsGetterClassMember),
	JsSetterClassMember(JsSetterClassMember),
	JsEmptyClassMember(JsEmptyClassMember),
	TsIndexSignature(TsIndexSignature),
	JsUnknownMember(JsUnknownMember),
}
#[derive(Debug, Clone, PartialEq, Eq, Hash)]
pub enum JsAnyClassMemberName {
	JsLiteralMemberName(JsLiteralMemberName),
	JsComputedMemberName(JsComputedMemberName),
	JsPrivateClassMemberName(JsPrivateClassMemberName),
}
#[derive(Debug, Clone, PartialEq, Eq, Hash)]
pub enum JsAnyConstructorParameter {
	TsConstructorParam(TsConstructorParam),
	Pattern(Pattern),
}
#[derive(Debug, Clone, PartialEq, Eq, Hash)]
pub enum ObjectPatternProp {
	AssignPattern(AssignPattern),
	KeyValuePattern(KeyValuePattern),
	RestPattern(RestPattern),
	SinglePattern(SinglePattern),
	JsUnknownPattern(JsUnknownPattern),
}
#[derive(Debug, Clone, PartialEq, Eq, Hash)]
pub enum TsType {
	TsAny(TsAny),
	TsUnknown(TsUnknown),
	TsNumber(TsNumber),
	TsObject(TsObject),
	TsBoolean(TsBoolean),
	TsBigint(TsBigint),
	TsString(TsString),
	TsSymbol(TsSymbol),
	TsVoid(TsVoid),
	TsUndefined(TsUndefined),
	TsNull(TsNull),
	TsNever(TsNever),
	TsThis(TsThis),
	TsLiteral(TsLiteral),
	TsPredicate(TsPredicate),
	TsTuple(TsTuple),
	TsParen(TsParen),
	TsTypeRef(TsTypeRef),
	TsTemplate(TsTemplate),
	TsMappedType(TsMappedType),
	TsImport(TsImport),
	TsArray(TsArray),
	TsIndexedArray(TsIndexedArray),
	TsTypeOperator(TsTypeOperator),
	TsIntersection(TsIntersection),
	TsUnion(TsUnion),
	TsFnType(TsFnType),
	TsConstructorType(TsConstructorType),
	TsConditionalType(TsConditionalType),
	TsObjectType(TsObjectType),
	TsInfer(TsInfer),
}
#[derive(Debug, Clone, PartialEq, Eq, Hash)]
pub enum ImportClause {
	WildcardImport(WildcardImport),
	NamedImports(NamedImports),
	Name(Name),
	ImportStringSpecifier(ImportStringSpecifier),
}
#[derive(Debug, Clone, PartialEq, Eq, Hash)]
pub enum DefaultDecl {
	JsFunctionDeclaration(JsFunctionDeclaration),
	JsClassDeclaration(JsClassDeclaration),
}
#[derive(Debug, Clone, PartialEq, Eq, Hash)]
pub enum JsAnyExportDeclaration {
	JsFunctionDeclaration(JsFunctionDeclaration),
	JsClassDeclaration(JsClassDeclaration),
	JsVariableDeclarationStatement(JsVariableDeclarationStatement),
	TsEnum(TsEnum),
	TsTypeAliasDecl(TsTypeAliasDecl),
	TsNamespaceDecl(TsNamespaceDecl),
	TsModuleDecl(TsModuleDecl),
	TsInterfaceDecl(TsInterfaceDecl),
}
#[derive(Debug, Clone, PartialEq, Eq, Hash)]
pub enum JsAnyParameter {
	Pattern(Pattern),
	JsRestParameter(JsRestParameter),
}
#[derive(Debug, Clone, PartialEq, Eq, Hash)]
pub enum TsModuleRef {
	TsExternalModuleRef(TsExternalModuleRef),
	TsEntityName(TsEntityName),
}
#[derive(Debug, Clone, PartialEq, Eq, Hash)]
pub enum TsEntityName {
	TsTypeName(TsTypeName),
	TsQualifiedPath(TsQualifiedPath),
}
#[derive(Debug, Clone, PartialEq, Eq, Hash)]
pub enum TsThisOrMore {
	TsThis(TsThis),
	TsTypeName(TsTypeName),
}
#[derive(Debug, Clone, PartialEq, Eq, Hash)]
pub enum TsTypeElement {
	TsCallSignatureDecl(TsCallSignatureDecl),
	TsConstructSignatureDecl(TsConstructSignatureDecl),
	TsPropertySignature(TsPropertySignature),
	TsMethodSignature(TsMethodSignature),
	TsIndexSignature(TsIndexSignature),
}
#[derive(Debug, Clone, PartialEq, Eq, Hash)]
pub enum TsNamespaceBody {
	TsModuleBlock(TsModuleBlock),
	TsNamespaceDecl(TsNamespaceDecl),
}
impl AstNode for JsUnknownStatement {
	fn can_cast(kind: SyntaxKind) -> bool { kind == JS_UNKNOWN_STATEMENT }
	fn cast(syntax: SyntaxNode) -> Option<Self> {
		if Self::can_cast(syntax.kind()) {
			Some(Self { syntax })
		} else {
			None
		}
	}
	fn syntax(&self) -> &SyntaxNode { &self.syntax }
}
impl AstNode for JsUnknownExpression {
	fn can_cast(kind: SyntaxKind) -> bool { kind == JS_UNKNOWN_EXPRESSION }
	fn cast(syntax: SyntaxNode) -> Option<Self> {
		if Self::can_cast(syntax.kind()) {
			Some(Self { syntax })
		} else {
			None
		}
	}
	fn syntax(&self) -> &SyntaxNode { &self.syntax }
}
impl AstNode for JsUnknownPattern {
	fn can_cast(kind: SyntaxKind) -> bool { kind == JS_UNKNOWN_PATTERN }
	fn cast(syntax: SyntaxNode) -> Option<Self> {
		if Self::can_cast(syntax.kind()) {
			Some(Self { syntax })
		} else {
			None
		}
	}
	fn syntax(&self) -> &SyntaxNode { &self.syntax }
}
impl AstNode for JsUnknownMember {
	fn can_cast(kind: SyntaxKind) -> bool { kind == JS_UNKNOWN_MEMBER }
	fn cast(syntax: SyntaxNode) -> Option<Self> {
		if Self::can_cast(syntax.kind()) {
			Some(Self { syntax })
		} else {
			None
		}
	}
	fn syntax(&self) -> &SyntaxNode { &self.syntax }
}
impl AstNode for JsUnknownBinding {
	fn can_cast(kind: SyntaxKind) -> bool { kind == JS_UNKNOWN_BINDING }
	fn cast(syntax: SyntaxNode) -> Option<Self> {
		if Self::can_cast(syntax.kind()) {
			Some(Self { syntax })
		} else {
			None
		}
	}
	fn syntax(&self) -> &SyntaxNode { &self.syntax }
}
impl AstNode for JsUnknownAssignmentTarget {
	fn can_cast(kind: SyntaxKind) -> bool { kind == JS_UNKNOWN_ASSIGNMENT_TARGET }
	fn cast(syntax: SyntaxNode) -> Option<Self> {
		if Self::can_cast(syntax.kind()) {
			Some(Self { syntax })
		} else {
			None
		}
	}
	fn syntax(&self) -> &SyntaxNode { &self.syntax }
}
impl AstNode for Ident {
	fn can_cast(kind: SyntaxKind) -> bool { kind == IDENT }
	fn cast(syntax: SyntaxNode) -> Option<Self> {
		if Self::can_cast(syntax.kind()) {
			Some(Self { syntax })
		} else {
			None
		}
	}
	fn syntax(&self) -> &SyntaxNode { &self.syntax }
}
impl AstNode for JsRoot {
	fn can_cast(kind: SyntaxKind) -> bool { kind == JS_ROOT }
	fn cast(syntax: SyntaxNode) -> Option<Self> {
		if Self::can_cast(syntax.kind()) {
			Some(Self { syntax })
		} else {
			None
		}
	}
	fn syntax(&self) -> &SyntaxNode { &self.syntax }
}
impl AstNode for JsDirective {
	fn can_cast(kind: SyntaxKind) -> bool { kind == JS_DIRECTIVE }
	fn cast(syntax: SyntaxNode) -> Option<Self> {
		if Self::can_cast(syntax.kind()) {
			Some(Self { syntax })
		} else {
			None
		}
	}
	fn syntax(&self) -> &SyntaxNode { &self.syntax }
}
impl AstNode for JsBlockStatement {
	fn can_cast(kind: SyntaxKind) -> bool { kind == JS_BLOCK_STATEMENT }
	fn cast(syntax: SyntaxNode) -> Option<Self> {
		if Self::can_cast(syntax.kind()) {
			Some(Self { syntax })
		} else {
			None
		}
	}
	fn syntax(&self) -> &SyntaxNode { &self.syntax }
}
impl AstNode for JsEmptyStatement {
	fn can_cast(kind: SyntaxKind) -> bool { kind == JS_EMPTY_STATEMENT }
	fn cast(syntax: SyntaxNode) -> Option<Self> {
		if Self::can_cast(syntax.kind()) {
			Some(Self { syntax })
		} else {
			None
		}
	}
	fn syntax(&self) -> &SyntaxNode { &self.syntax }
}
impl AstNode for JsExpressionStatement {
	fn can_cast(kind: SyntaxKind) -> bool { kind == JS_EXPRESSION_STATEMENT }
	fn cast(syntax: SyntaxNode) -> Option<Self> {
		if Self::can_cast(syntax.kind()) {
			Some(Self { syntax })
		} else {
			None
		}
	}
	fn syntax(&self) -> &SyntaxNode { &self.syntax }
}
impl AstNode for JsIfStatement {
	fn can_cast(kind: SyntaxKind) -> bool { kind == JS_IF_STATEMENT }
	fn cast(syntax: SyntaxNode) -> Option<Self> {
		if Self::can_cast(syntax.kind()) {
			Some(Self { syntax })
		} else {
			None
		}
	}
	fn syntax(&self) -> &SyntaxNode { &self.syntax }
}
impl AstNode for JsDoWhileStatement {
	fn can_cast(kind: SyntaxKind) -> bool { kind == JS_DO_WHILE_STATEMENT }
	fn cast(syntax: SyntaxNode) -> Option<Self> {
		if Self::can_cast(syntax.kind()) {
			Some(Self { syntax })
		} else {
			None
		}
	}
	fn syntax(&self) -> &SyntaxNode { &self.syntax }
}
impl AstNode for JsWhileStatement {
	fn can_cast(kind: SyntaxKind) -> bool { kind == JS_WHILE_STATEMENT }
	fn cast(syntax: SyntaxNode) -> Option<Self> {
		if Self::can_cast(syntax.kind()) {
			Some(Self { syntax })
		} else {
			None
		}
	}
	fn syntax(&self) -> &SyntaxNode { &self.syntax }
}
impl AstNode for ForStmt {
	fn can_cast(kind: SyntaxKind) -> bool { kind == FOR_STMT }
	fn cast(syntax: SyntaxNode) -> Option<Self> {
		if Self::can_cast(syntax.kind()) {
			Some(Self { syntax })
		} else {
			None
		}
	}
	fn syntax(&self) -> &SyntaxNode { &self.syntax }
}
impl AstNode for ForInStmt {
	fn can_cast(kind: SyntaxKind) -> bool { kind == FOR_IN_STMT }
	fn cast(syntax: SyntaxNode) -> Option<Self> {
		if Self::can_cast(syntax.kind()) {
			Some(Self { syntax })
		} else {
			None
		}
	}
	fn syntax(&self) -> &SyntaxNode { &self.syntax }
}
impl AstNode for ForOfStmt {
	fn can_cast(kind: SyntaxKind) -> bool { kind == FOR_OF_STMT }
	fn cast(syntax: SyntaxNode) -> Option<Self> {
		if Self::can_cast(syntax.kind()) {
			Some(Self { syntax })
		} else {
			None
		}
	}
	fn syntax(&self) -> &SyntaxNode { &self.syntax }
}
impl AstNode for JsContinueStatement {
	fn can_cast(kind: SyntaxKind) -> bool { kind == JS_CONTINUE_STATEMENT }
	fn cast(syntax: SyntaxNode) -> Option<Self> {
		if Self::can_cast(syntax.kind()) {
			Some(Self { syntax })
		} else {
			None
		}
	}
	fn syntax(&self) -> &SyntaxNode { &self.syntax }
}
impl AstNode for JsBreakStatement {
	fn can_cast(kind: SyntaxKind) -> bool { kind == JS_BREAK_STATEMENT }
	fn cast(syntax: SyntaxNode) -> Option<Self> {
		if Self::can_cast(syntax.kind()) {
			Some(Self { syntax })
		} else {
			None
		}
	}
	fn syntax(&self) -> &SyntaxNode { &self.syntax }
}
impl AstNode for JsReturnStatement {
	fn can_cast(kind: SyntaxKind) -> bool { kind == JS_RETURN_STATEMENT }
	fn cast(syntax: SyntaxNode) -> Option<Self> {
		if Self::can_cast(syntax.kind()) {
			Some(Self { syntax })
		} else {
			None
		}
	}
	fn syntax(&self) -> &SyntaxNode { &self.syntax }
}
impl AstNode for JsWithStatement {
	fn can_cast(kind: SyntaxKind) -> bool { kind == JS_WITH_STATEMENT }
	fn cast(syntax: SyntaxNode) -> Option<Self> {
		if Self::can_cast(syntax.kind()) {
			Some(Self { syntax })
		} else {
			None
		}
	}
	fn syntax(&self) -> &SyntaxNode { &self.syntax }
}
impl AstNode for JsLabeledStatement {
	fn can_cast(kind: SyntaxKind) -> bool { kind == JS_LABELED_STATEMENT }
	fn cast(syntax: SyntaxNode) -> Option<Self> {
		if Self::can_cast(syntax.kind()) {
			Some(Self { syntax })
		} else {
			None
		}
	}
	fn syntax(&self) -> &SyntaxNode { &self.syntax }
}
impl AstNode for JsSwitchStatement {
	fn can_cast(kind: SyntaxKind) -> bool { kind == JS_SWITCH_STATEMENT }
	fn cast(syntax: SyntaxNode) -> Option<Self> {
		if Self::can_cast(syntax.kind()) {
			Some(Self { syntax })
		} else {
			None
		}
	}
	fn syntax(&self) -> &SyntaxNode { &self.syntax }
}
impl AstNode for JsThrowStatement {
	fn can_cast(kind: SyntaxKind) -> bool { kind == JS_THROW_STATEMENT }
	fn cast(syntax: SyntaxNode) -> Option<Self> {
		if Self::can_cast(syntax.kind()) {
			Some(Self { syntax })
		} else {
			None
		}
	}
	fn syntax(&self) -> &SyntaxNode { &self.syntax }
}
impl AstNode for JsTryStatement {
	fn can_cast(kind: SyntaxKind) -> bool { kind == JS_TRY_STATEMENT }
	fn cast(syntax: SyntaxNode) -> Option<Self> {
		if Self::can_cast(syntax.kind()) {
			Some(Self { syntax })
		} else {
			None
		}
	}
	fn syntax(&self) -> &SyntaxNode { &self.syntax }
}
impl AstNode for JsTryFinallyStatement {
	fn can_cast(kind: SyntaxKind) -> bool { kind == JS_TRY_FINALLY_STATEMENT }
	fn cast(syntax: SyntaxNode) -> Option<Self> {
		if Self::can_cast(syntax.kind()) {
			Some(Self { syntax })
		} else {
			None
		}
	}
	fn syntax(&self) -> &SyntaxNode { &self.syntax }
}
impl AstNode for JsDebuggerStatement {
	fn can_cast(kind: SyntaxKind) -> bool { kind == JS_DEBUGGER_STATEMENT }
	fn cast(syntax: SyntaxNode) -> Option<Self> {
		if Self::can_cast(syntax.kind()) {
			Some(Self { syntax })
		} else {
			None
		}
	}
	fn syntax(&self) -> &SyntaxNode { &self.syntax }
}
impl AstNode for JsFunctionDeclaration {
	fn can_cast(kind: SyntaxKind) -> bool { kind == JS_FUNCTION_DECLARATION }
	fn cast(syntax: SyntaxNode) -> Option<Self> {
		if Self::can_cast(syntax.kind()) {
			Some(Self { syntax })
		} else {
			None
		}
	}
	fn syntax(&self) -> &SyntaxNode { &self.syntax }
}
impl AstNode for JsClassDeclaration {
	fn can_cast(kind: SyntaxKind) -> bool { kind == JS_CLASS_DECLARATION }
	fn cast(syntax: SyntaxNode) -> Option<Self> {
		if Self::can_cast(syntax.kind()) {
			Some(Self { syntax })
		} else {
			None
		}
	}
	fn syntax(&self) -> &SyntaxNode { &self.syntax }
}
impl AstNode for JsVariableDeclarationStatement {
	fn can_cast(kind: SyntaxKind) -> bool { kind == JS_VARIABLE_DECLARATION_STATEMENT }
	fn cast(syntax: SyntaxNode) -> Option<Self> {
		if Self::can_cast(syntax.kind()) {
			Some(Self { syntax })
		} else {
			None
		}
	}
	fn syntax(&self) -> &SyntaxNode { &self.syntax }
}
impl AstNode for TsEnum {
	fn can_cast(kind: SyntaxKind) -> bool { kind == TS_ENUM }
	fn cast(syntax: SyntaxNode) -> Option<Self> {
		if Self::can_cast(syntax.kind()) {
			Some(Self { syntax })
		} else {
			None
		}
	}
	fn syntax(&self) -> &SyntaxNode { &self.syntax }
}
impl AstNode for TsTypeAliasDecl {
	fn can_cast(kind: SyntaxKind) -> bool { kind == TS_TYPE_ALIAS_DECL }
	fn cast(syntax: SyntaxNode) -> Option<Self> {
		if Self::can_cast(syntax.kind()) {
			Some(Self { syntax })
		} else {
			None
		}
	}
	fn syntax(&self) -> &SyntaxNode { &self.syntax }
}
impl AstNode for TsNamespaceDecl {
	fn can_cast(kind: SyntaxKind) -> bool { kind == TS_NAMESPACE_DECL }
	fn cast(syntax: SyntaxNode) -> Option<Self> {
		if Self::can_cast(syntax.kind()) {
			Some(Self { syntax })
		} else {
			None
		}
	}
	fn syntax(&self) -> &SyntaxNode { &self.syntax }
}
impl AstNode for TsModuleDecl {
	fn can_cast(kind: SyntaxKind) -> bool { kind == TS_MODULE_DECL }
	fn cast(syntax: SyntaxNode) -> Option<Self> {
		if Self::can_cast(syntax.kind()) {
			Some(Self { syntax })
		} else {
			None
		}
	}
	fn syntax(&self) -> &SyntaxNode { &self.syntax }
}
impl AstNode for TsInterfaceDecl {
	fn can_cast(kind: SyntaxKind) -> bool { kind == TS_INTERFACE_DECL }
	fn cast(syntax: SyntaxNode) -> Option<Self> {
		if Self::can_cast(syntax.kind()) {
			Some(Self { syntax })
		} else {
			None
		}
	}
	fn syntax(&self) -> &SyntaxNode { &self.syntax }
}
impl AstNode for ImportDecl {
	fn can_cast(kind: SyntaxKind) -> bool { kind == IMPORT_DECL }
	fn cast(syntax: SyntaxNode) -> Option<Self> {
		if Self::can_cast(syntax.kind()) {
			Some(Self { syntax })
		} else {
			None
		}
	}
	fn syntax(&self) -> &SyntaxNode { &self.syntax }
}
impl AstNode for ExportNamed {
	fn can_cast(kind: SyntaxKind) -> bool { kind == EXPORT_NAMED }
	fn cast(syntax: SyntaxNode) -> Option<Self> {
		if Self::can_cast(syntax.kind()) {
			Some(Self { syntax })
		} else {
			None
		}
	}
	fn syntax(&self) -> &SyntaxNode { &self.syntax }
}
impl AstNode for ExportDefaultDecl {
	fn can_cast(kind: SyntaxKind) -> bool { kind == EXPORT_DEFAULT_DECL }
	fn cast(syntax: SyntaxNode) -> Option<Self> {
		if Self::can_cast(syntax.kind()) {
			Some(Self { syntax })
		} else {
			None
		}
	}
	fn syntax(&self) -> &SyntaxNode { &self.syntax }
}
impl AstNode for ExportDefaultExpr {
	fn can_cast(kind: SyntaxKind) -> bool { kind == EXPORT_DEFAULT_EXPR }
	fn cast(syntax: SyntaxNode) -> Option<Self> {
		if Self::can_cast(syntax.kind()) {
			Some(Self { syntax })
		} else {
			None
		}
	}
	fn syntax(&self) -> &SyntaxNode { &self.syntax }
}
impl AstNode for ExportWildcard {
	fn can_cast(kind: SyntaxKind) -> bool { kind == EXPORT_WILDCARD }
	fn cast(syntax: SyntaxNode) -> Option<Self> {
		if Self::can_cast(syntax.kind()) {
			Some(Self { syntax })
		} else {
			None
		}
	}
	fn syntax(&self) -> &SyntaxNode { &self.syntax }
}
impl AstNode for ExportDecl {
	fn can_cast(kind: SyntaxKind) -> bool { kind == EXPORT_DECL }
	fn cast(syntax: SyntaxNode) -> Option<Self> {
		if Self::can_cast(syntax.kind()) {
			Some(Self { syntax })
		} else {
			None
		}
	}
	fn syntax(&self) -> &SyntaxNode { &self.syntax }
}
impl AstNode for TsImportEqualsDecl {
	fn can_cast(kind: SyntaxKind) -> bool { kind == TS_IMPORT_EQUALS_DECL }
	fn cast(syntax: SyntaxNode) -> Option<Self> {
		if Self::can_cast(syntax.kind()) {
			Some(Self { syntax })
		} else {
			None
		}
	}
	fn syntax(&self) -> &SyntaxNode { &self.syntax }
}
impl AstNode for TsExportAssignment {
	fn can_cast(kind: SyntaxKind) -> bool { kind == TS_EXPORT_ASSIGNMENT }
	fn cast(syntax: SyntaxNode) -> Option<Self> {
		if Self::can_cast(syntax.kind()) {
			Some(Self { syntax })
		} else {
			None
		}
	}
	fn syntax(&self) -> &SyntaxNode { &self.syntax }
}
impl AstNode for TsNamespaceExportDecl {
	fn can_cast(kind: SyntaxKind) -> bool { kind == TS_NAMESPACE_EXPORT_DECL }
	fn cast(syntax: SyntaxNode) -> Option<Self> {
		if Self::can_cast(syntax.kind()) {
			Some(Self { syntax })
		} else {
			None
		}
	}
	fn syntax(&self) -> &SyntaxNode { &self.syntax }
}
impl AstNode for JsElseClause {
	fn can_cast(kind: SyntaxKind) -> bool { kind == JS_ELSE_CLAUSE }
	fn cast(syntax: SyntaxNode) -> Option<Self> {
		if Self::can_cast(syntax.kind()) {
			Some(Self { syntax })
		} else {
			None
		}
	}
	fn syntax(&self) -> &SyntaxNode { &self.syntax }
}
impl AstNode for ForStmtInit {
	fn can_cast(kind: SyntaxKind) -> bool { kind == FOR_STMT_INIT }
	fn cast(syntax: SyntaxNode) -> Option<Self> {
		if Self::can_cast(syntax.kind()) {
			Some(Self { syntax })
		} else {
			None
		}
	}
	fn syntax(&self) -> &SyntaxNode { &self.syntax }
}
impl AstNode for ForStmtTest {
	fn can_cast(kind: SyntaxKind) -> bool { kind == FOR_STMT_TEST }
	fn cast(syntax: SyntaxNode) -> Option<Self> {
		if Self::can_cast(syntax.kind()) {
			Some(Self { syntax })
		} else {
			None
		}
	}
	fn syntax(&self) -> &SyntaxNode { &self.syntax }
}
impl AstNode for ForStmtUpdate {
	fn can_cast(kind: SyntaxKind) -> bool { kind == FOR_STMT_UPDATE }
	fn cast(syntax: SyntaxNode) -> Option<Self> {
		if Self::can_cast(syntax.kind()) {
			Some(Self { syntax })
		} else {
			None
		}
	}
	fn syntax(&self) -> &SyntaxNode { &self.syntax }
}
impl AstNode for JsVariableDeclaration {
	fn can_cast(kind: SyntaxKind) -> bool { kind == JS_VARIABLE_DECLARATION }
	fn cast(syntax: SyntaxNode) -> Option<Self> {
		if Self::can_cast(syntax.kind()) {
			Some(Self { syntax })
		} else {
			None
		}
	}
	fn syntax(&self) -> &SyntaxNode { &self.syntax }
}
impl AstNode for JsCaseClause {
	fn can_cast(kind: SyntaxKind) -> bool { kind == JS_CASE_CLAUSE }
	fn cast(syntax: SyntaxNode) -> Option<Self> {
		if Self::can_cast(syntax.kind()) {
			Some(Self { syntax })
		} else {
			None
		}
	}
	fn syntax(&self) -> &SyntaxNode { &self.syntax }
}
impl AstNode for JsDefaultClause {
	fn can_cast(kind: SyntaxKind) -> bool { kind == JS_DEFAULT_CLAUSE }
	fn cast(syntax: SyntaxNode) -> Option<Self> {
		if Self::can_cast(syntax.kind()) {
			Some(Self { syntax })
		} else {
			None
		}
	}
	fn syntax(&self) -> &SyntaxNode { &self.syntax }
}
impl AstNode for JsCatchClause {
	fn can_cast(kind: SyntaxKind) -> bool { kind == JS_CATCH_CLAUSE }
	fn cast(syntax: SyntaxNode) -> Option<Self> {
		if Self::can_cast(syntax.kind()) {
			Some(Self { syntax })
		} else {
			None
		}
	}
	fn syntax(&self) -> &SyntaxNode { &self.syntax }
}
impl AstNode for JsFinallyClause {
	fn can_cast(kind: SyntaxKind) -> bool { kind == JS_FINALLY_CLAUSE }
	fn cast(syntax: SyntaxNode) -> Option<Self> {
		if Self::can_cast(syntax.kind()) {
			Some(Self { syntax })
		} else {
			None
		}
	}
	fn syntax(&self) -> &SyntaxNode { &self.syntax }
}
impl AstNode for JsCatchDeclaration {
	fn can_cast(kind: SyntaxKind) -> bool { kind == JS_CATCH_DECLARATION }
	fn cast(syntax: SyntaxNode) -> Option<Self> {
		if Self::can_cast(syntax.kind()) {
			Some(Self { syntax })
		} else {
			None
		}
	}
	fn syntax(&self) -> &SyntaxNode { &self.syntax }
}
impl AstNode for JsArrayExpression {
	fn can_cast(kind: SyntaxKind) -> bool { kind == JS_ARRAY_EXPRESSION }
	fn cast(syntax: SyntaxNode) -> Option<Self> {
		if Self::can_cast(syntax.kind()) {
			Some(Self { syntax })
		} else {
			None
		}
	}
	fn syntax(&self) -> &SyntaxNode { &self.syntax }
}
impl AstNode for JsArrowFunctionExpression {
	fn can_cast(kind: SyntaxKind) -> bool { kind == JS_ARROW_FUNCTION_EXPRESSION }
	fn cast(syntax: SyntaxNode) -> Option<Self> {
		if Self::can_cast(syntax.kind()) {
			Some(Self { syntax })
		} else {
			None
		}
	}
	fn syntax(&self) -> &SyntaxNode { &self.syntax }
}
impl AstNode for JsAwaitExpression {
	fn can_cast(kind: SyntaxKind) -> bool { kind == JS_AWAIT_EXPRESSION }
	fn cast(syntax: SyntaxNode) -> Option<Self> {
		if Self::can_cast(syntax.kind()) {
			Some(Self { syntax })
		} else {
			None
		}
	}
	fn syntax(&self) -> &SyntaxNode { &self.syntax }
}
impl AstNode for JsBinaryExpression {
	fn can_cast(kind: SyntaxKind) -> bool { kind == JS_BINARY_EXPRESSION }
	fn cast(syntax: SyntaxNode) -> Option<Self> {
		if Self::can_cast(syntax.kind()) {
			Some(Self { syntax })
		} else {
			None
		}
	}
	fn syntax(&self) -> &SyntaxNode { &self.syntax }
}
impl AstNode for JsClassExpression {
	fn can_cast(kind: SyntaxKind) -> bool { kind == JS_CLASS_EXPRESSION }
	fn cast(syntax: SyntaxNode) -> Option<Self> {
		if Self::can_cast(syntax.kind()) {
			Some(Self { syntax })
		} else {
			None
		}
	}
	fn syntax(&self) -> &SyntaxNode { &self.syntax }
}
impl AstNode for JsConditionalExpression {
	fn can_cast(kind: SyntaxKind) -> bool { kind == JS_CONDITIONAL_EXPRESSION }
	fn cast(syntax: SyntaxNode) -> Option<Self> {
		if Self::can_cast(syntax.kind()) {
			Some(Self { syntax })
		} else {
			None
		}
	}
	fn syntax(&self) -> &SyntaxNode { &self.syntax }
}
impl AstNode for JsFunctionExpression {
	fn can_cast(kind: SyntaxKind) -> bool { kind == JS_FUNCTION_EXPRESSION }
	fn cast(syntax: SyntaxNode) -> Option<Self> {
		if Self::can_cast(syntax.kind()) {
			Some(Self { syntax })
		} else {
			None
		}
	}
	fn syntax(&self) -> &SyntaxNode { &self.syntax }
}
impl AstNode for JsImportCallExpression {
	fn can_cast(kind: SyntaxKind) -> bool { kind == JS_IMPORT_CALL_EXPRESSION }
	fn cast(syntax: SyntaxNode) -> Option<Self> {
		if Self::can_cast(syntax.kind()) {
			Some(Self { syntax })
		} else {
			None
		}
	}
	fn syntax(&self) -> &SyntaxNode { &self.syntax }
}
impl AstNode for JsLogicalExpression {
	fn can_cast(kind: SyntaxKind) -> bool { kind == JS_LOGICAL_EXPRESSION }
	fn cast(syntax: SyntaxNode) -> Option<Self> {
		if Self::can_cast(syntax.kind()) {
			Some(Self { syntax })
		} else {
			None
		}
	}
	fn syntax(&self) -> &SyntaxNode { &self.syntax }
}
impl AstNode for JsObjectExpression {
	fn can_cast(kind: SyntaxKind) -> bool { kind == JS_OBJECT_EXPRESSION }
	fn cast(syntax: SyntaxNode) -> Option<Self> {
		if Self::can_cast(syntax.kind()) {
			Some(Self { syntax })
		} else {
			None
		}
	}
	fn syntax(&self) -> &SyntaxNode { &self.syntax }
}
impl AstNode for JsParenthesizedExpression {
	fn can_cast(kind: SyntaxKind) -> bool { kind == JS_PARENTHESIZED_EXPRESSION }
	fn cast(syntax: SyntaxNode) -> Option<Self> {
		if Self::can_cast(syntax.kind()) {
			Some(Self { syntax })
		} else {
			None
		}
	}
	fn syntax(&self) -> &SyntaxNode { &self.syntax }
}
impl AstNode for JsReferenceIdentifierExpression {
	fn can_cast(kind: SyntaxKind) -> bool { kind == JS_REFERENCE_IDENTIFIER_EXPRESSION }
	fn cast(syntax: SyntaxNode) -> Option<Self> {
		if Self::can_cast(syntax.kind()) {
			Some(Self { syntax })
		} else {
			None
		}
	}
	fn syntax(&self) -> &SyntaxNode { &self.syntax }
}
impl AstNode for JsSequenceExpression {
	fn can_cast(kind: SyntaxKind) -> bool { kind == JS_SEQUENCE_EXPRESSION }
	fn cast(syntax: SyntaxNode) -> Option<Self> {
		if Self::can_cast(syntax.kind()) {
			Some(Self { syntax })
		} else {
			None
		}
	}
	fn syntax(&self) -> &SyntaxNode { &self.syntax }
}
impl AstNode for JsThisExpression {
	fn can_cast(kind: SyntaxKind) -> bool { kind == JS_THIS_EXPRESSION }
	fn cast(syntax: SyntaxNode) -> Option<Self> {
		if Self::can_cast(syntax.kind()) {
			Some(Self { syntax })
		} else {
			None
		}
	}
	fn syntax(&self) -> &SyntaxNode { &self.syntax }
}
impl AstNode for JsUnaryExpression {
	fn can_cast(kind: SyntaxKind) -> bool { kind == JS_UNARY_EXPRESSION }
	fn cast(syntax: SyntaxNode) -> Option<Self> {
		if Self::can_cast(syntax.kind()) {
			Some(Self { syntax })
		} else {
			None
		}
	}
	fn syntax(&self) -> &SyntaxNode { &self.syntax }
}
impl AstNode for JsPreUpdateExpression {
	fn can_cast(kind: SyntaxKind) -> bool { kind == JS_PRE_UPDATE_EXPRESSION }
	fn cast(syntax: SyntaxNode) -> Option<Self> {
		if Self::can_cast(syntax.kind()) {
			Some(Self { syntax })
		} else {
			None
		}
	}
	fn syntax(&self) -> &SyntaxNode { &self.syntax }
}
impl AstNode for JsPostUpdateExpression {
	fn can_cast(kind: SyntaxKind) -> bool { kind == JS_POST_UPDATE_EXPRESSION }
	fn cast(syntax: SyntaxNode) -> Option<Self> {
		if Self::can_cast(syntax.kind()) {
			Some(Self { syntax })
		} else {
			None
		}
	}
	fn syntax(&self) -> &SyntaxNode { &self.syntax }
}
impl AstNode for JsYieldExpression {
	fn can_cast(kind: SyntaxKind) -> bool { kind == JS_YIELD_EXPRESSION }
	fn cast(syntax: SyntaxNode) -> Option<Self> {
		if Self::can_cast(syntax.kind()) {
			Some(Self { syntax })
		} else {
			None
		}
	}
	fn syntax(&self) -> &SyntaxNode { &self.syntax }
}
impl AstNode for Template {
	fn can_cast(kind: SyntaxKind) -> bool { kind == TEMPLATE }
	fn cast(syntax: SyntaxNode) -> Option<Self> {
		if Self::can_cast(syntax.kind()) {
			Some(Self { syntax })
		} else {
			None
		}
	}
	fn syntax(&self) -> &SyntaxNode { &self.syntax }
}
impl AstNode for BracketExpr {
	fn can_cast(kind: SyntaxKind) -> bool { kind == BRACKET_EXPR }
	fn cast(syntax: SyntaxNode) -> Option<Self> {
		if Self::can_cast(syntax.kind()) {
			Some(Self { syntax })
		} else {
			None
		}
	}
	fn syntax(&self) -> &SyntaxNode { &self.syntax }
}
impl AstNode for DotExpr {
	fn can_cast(kind: SyntaxKind) -> bool { kind == DOT_EXPR }
	fn cast(syntax: SyntaxNode) -> Option<Self> {
		if Self::can_cast(syntax.kind()) {
			Some(Self { syntax })
		} else {
			None
		}
	}
	fn syntax(&self) -> &SyntaxNode { &self.syntax }
}
impl AstNode for NewExpr {
	fn can_cast(kind: SyntaxKind) -> bool { kind == NEW_EXPR }
	fn cast(syntax: SyntaxNode) -> Option<Self> {
		if Self::can_cast(syntax.kind()) {
			Some(Self { syntax })
		} else {
			None
		}
	}
	fn syntax(&self) -> &SyntaxNode { &self.syntax }
}
impl AstNode for CallExpr {
	fn can_cast(kind: SyntaxKind) -> bool { kind == CALL_EXPR }
	fn cast(syntax: SyntaxNode) -> Option<Self> {
		if Self::can_cast(syntax.kind()) {
			Some(Self { syntax })
		} else {
			None
		}
	}
	fn syntax(&self) -> &SyntaxNode { &self.syntax }
}
impl AstNode for AssignExpr {
	fn can_cast(kind: SyntaxKind) -> bool { kind == ASSIGN_EXPR }
	fn cast(syntax: SyntaxNode) -> Option<Self> {
		if Self::can_cast(syntax.kind()) {
			Some(Self { syntax })
		} else {
			None
		}
	}
	fn syntax(&self) -> &SyntaxNode { &self.syntax }
}
impl AstNode for NewTarget {
	fn can_cast(kind: SyntaxKind) -> bool { kind == NEW_TARGET }
	fn cast(syntax: SyntaxNode) -> Option<Self> {
		if Self::can_cast(syntax.kind()) {
			Some(Self { syntax })
		} else {
			None
		}
	}
	fn syntax(&self) -> &SyntaxNode { &self.syntax }
}
impl AstNode for ImportMeta {
	fn can_cast(kind: SyntaxKind) -> bool { kind == IMPORT_META }
	fn cast(syntax: SyntaxNode) -> Option<Self> {
		if Self::can_cast(syntax.kind()) {
			Some(Self { syntax })
		} else {
			None
		}
	}
	fn syntax(&self) -> &SyntaxNode { &self.syntax }
}
impl AstNode for SuperCall {
	fn can_cast(kind: SyntaxKind) -> bool { kind == SUPER_CALL }
	fn cast(syntax: SyntaxNode) -> Option<Self> {
		if Self::can_cast(syntax.kind()) {
			Some(Self { syntax })
		} else {
			None
		}
	}
	fn syntax(&self) -> &SyntaxNode { &self.syntax }
}
impl AstNode for PrivatePropAccess {
	fn can_cast(kind: SyntaxKind) -> bool { kind == PRIVATE_PROP_ACCESS }
	fn cast(syntax: SyntaxNode) -> Option<Self> {
		if Self::can_cast(syntax.kind()) {
			Some(Self { syntax })
		} else {
			None
		}
	}
	fn syntax(&self) -> &SyntaxNode { &self.syntax }
}
impl AstNode for TsNonNull {
	fn can_cast(kind: SyntaxKind) -> bool { kind == TS_NON_NULL }
	fn cast(syntax: SyntaxNode) -> Option<Self> {
		if Self::can_cast(syntax.kind()) {
			Some(Self { syntax })
		} else {
			None
		}
	}
	fn syntax(&self) -> &SyntaxNode { &self.syntax }
}
impl AstNode for TsAssertion {
	fn can_cast(kind: SyntaxKind) -> bool { kind == TS_ASSERTION }
	fn cast(syntax: SyntaxNode) -> Option<Self> {
		if Self::can_cast(syntax.kind()) {
			Some(Self { syntax })
		} else {
			None
		}
	}
	fn syntax(&self) -> &SyntaxNode { &self.syntax }
}
impl AstNode for TsConstAssertion {
	fn can_cast(kind: SyntaxKind) -> bool { kind == TS_CONST_ASSERTION }
	fn cast(syntax: SyntaxNode) -> Option<Self> {
		if Self::can_cast(syntax.kind()) {
			Some(Self { syntax })
		} else {
			None
		}
	}
	fn syntax(&self) -> &SyntaxNode { &self.syntax }
}
impl AstNode for Name {
	fn can_cast(kind: SyntaxKind) -> bool { kind == NAME }
	fn cast(syntax: SyntaxNode) -> Option<Self> {
		if Self::can_cast(syntax.kind()) {
			Some(Self { syntax })
		} else {
			None
		}
	}
	fn syntax(&self) -> &SyntaxNode { &self.syntax }
}
impl AstNode for TsTypeArgs {
	fn can_cast(kind: SyntaxKind) -> bool { kind == TS_TYPE_ARGS }
	fn cast(syntax: SyntaxNode) -> Option<Self> {
		if Self::can_cast(syntax.kind()) {
			Some(Self { syntax })
		} else {
			None
		}
	}
	fn syntax(&self) -> &SyntaxNode { &self.syntax }
}
impl AstNode for ArgList {
	fn can_cast(kind: SyntaxKind) -> bool { kind == ARG_LIST }
	fn cast(syntax: SyntaxNode) -> Option<Self> {
		if Self::can_cast(syntax.kind()) {
			Some(Self { syntax })
		} else {
			None
		}
	}
	fn syntax(&self) -> &SyntaxNode { &self.syntax }
}
impl AstNode for JsIdentifierBinding {
	fn can_cast(kind: SyntaxKind) -> bool { kind == JS_IDENTIFIER_BINDING }
	fn cast(syntax: SyntaxNode) -> Option<Self> {
		if Self::can_cast(syntax.kind()) {
			Some(Self { syntax })
		} else {
			None
		}
	}
	fn syntax(&self) -> &SyntaxNode { &self.syntax }
}
impl AstNode for TsTypeParams {
	fn can_cast(kind: SyntaxKind) -> bool { kind == TS_TYPE_PARAMS }
	fn cast(syntax: SyntaxNode) -> Option<Self> {
		if Self::can_cast(syntax.kind()) {
			Some(Self { syntax })
		} else {
			None
		}
	}
	fn syntax(&self) -> &SyntaxNode { &self.syntax }
}
impl AstNode for JsParameterList {
	fn can_cast(kind: SyntaxKind) -> bool { kind == JS_PARAMETER_LIST }
	fn cast(syntax: SyntaxNode) -> Option<Self> {
		if Self::can_cast(syntax.kind()) {
			Some(Self { syntax })
		} else {
			None
		}
	}
	fn syntax(&self) -> &SyntaxNode { &self.syntax }
}
impl AstNode for TsTypeAnnotation {
	fn can_cast(kind: SyntaxKind) -> bool { kind == TS_TYPE_ANNOTATION }
	fn cast(syntax: SyntaxNode) -> Option<Self> {
		if Self::can_cast(syntax.kind()) {
			Some(Self { syntax })
		} else {
			None
		}
	}
	fn syntax(&self) -> &SyntaxNode { &self.syntax }
}
impl AstNode for JsFunctionBody {
	fn can_cast(kind: SyntaxKind) -> bool { kind == JS_FUNCTION_BODY }
	fn cast(syntax: SyntaxNode) -> Option<Self> {
		if Self::can_cast(syntax.kind()) {
			Some(Self { syntax })
		} else {
			None
		}
	}
	fn syntax(&self) -> &SyntaxNode { &self.syntax }
}
impl AstNode for SpreadElement {
	fn can_cast(kind: SyntaxKind) -> bool { kind == SPREAD_ELEMENT }
	fn cast(syntax: SyntaxNode) -> Option<Self> {
		if Self::can_cast(syntax.kind()) {
			Some(Self { syntax })
		} else {
			None
		}
	}
	fn syntax(&self) -> &SyntaxNode { &self.syntax }
}
impl AstNode for JsArrayHole {
	fn can_cast(kind: SyntaxKind) -> bool { kind == JS_ARRAY_HOLE }
	fn cast(syntax: SyntaxNode) -> Option<Self> {
		if Self::can_cast(syntax.kind()) {
			Some(Self { syntax })
		} else {
			None
		}
	}
	fn syntax(&self) -> &SyntaxNode { &self.syntax }
}
impl AstNode for JsLiteralMemberName {
	fn can_cast(kind: SyntaxKind) -> bool { kind == JS_LITERAL_MEMBER_NAME }
	fn cast(syntax: SyntaxNode) -> Option<Self> {
		if Self::can_cast(syntax.kind()) {
			Some(Self { syntax })
		} else {
			None
		}
	}
	fn syntax(&self) -> &SyntaxNode { &self.syntax }
}
impl AstNode for JsComputedMemberName {
	fn can_cast(kind: SyntaxKind) -> bool { kind == JS_COMPUTED_MEMBER_NAME }
	fn cast(syntax: SyntaxNode) -> Option<Self> {
		if Self::can_cast(syntax.kind()) {
			Some(Self { syntax })
		} else {
			None
		}
	}
	fn syntax(&self) -> &SyntaxNode { &self.syntax }
}
impl AstNode for JsPropertyObjectMember {
	fn can_cast(kind: SyntaxKind) -> bool { kind == JS_PROPERTY_OBJECT_MEMBER }
	fn cast(syntax: SyntaxNode) -> Option<Self> {
		if Self::can_cast(syntax.kind()) {
			Some(Self { syntax })
		} else {
			None
		}
	}
	fn syntax(&self) -> &SyntaxNode { &self.syntax }
}
impl AstNode for JsMethodObjectMember {
	fn can_cast(kind: SyntaxKind) -> bool { kind == JS_METHOD_OBJECT_MEMBER }
	fn cast(syntax: SyntaxNode) -> Option<Self> {
		if Self::can_cast(syntax.kind()) {
			Some(Self { syntax })
		} else {
			None
		}
	}
	fn syntax(&self) -> &SyntaxNode { &self.syntax }
}
impl AstNode for JsGetterObjectMember {
	fn can_cast(kind: SyntaxKind) -> bool { kind == JS_GETTER_OBJECT_MEMBER }
	fn cast(syntax: SyntaxNode) -> Option<Self> {
		if Self::can_cast(syntax.kind()) {
			Some(Self { syntax })
		} else {
			None
		}
	}
	fn syntax(&self) -> &SyntaxNode { &self.syntax }
}
impl AstNode for JsSetterObjectMember {
	fn can_cast(kind: SyntaxKind) -> bool { kind == JS_SETTER_OBJECT_MEMBER }
	fn cast(syntax: SyntaxNode) -> Option<Self> {
		if Self::can_cast(syntax.kind()) {
			Some(Self { syntax })
		} else {
			None
		}
	}
	fn syntax(&self) -> &SyntaxNode { &self.syntax }
}
impl AstNode for InitializedProp {
	fn can_cast(kind: SyntaxKind) -> bool { kind == INITIALIZED_PROP }
	fn cast(syntax: SyntaxNode) -> Option<Self> {
		if Self::can_cast(syntax.kind()) {
			Some(Self { syntax })
		} else {
			None
		}
	}
	fn syntax(&self) -> &SyntaxNode { &self.syntax }
}
impl AstNode for JsShorthandPropertyObjectMember {
	fn can_cast(kind: SyntaxKind) -> bool { kind == JS_SHORTHAND_PROPERTY_OBJECT_MEMBER }
	fn cast(syntax: SyntaxNode) -> Option<Self> {
		if Self::can_cast(syntax.kind()) {
			Some(Self { syntax })
		} else {
			None
		}
	}
	fn syntax(&self) -> &SyntaxNode { &self.syntax }
}
impl AstNode for JsSpread {
	fn can_cast(kind: SyntaxKind) -> bool { kind == JS_SPREAD }
	fn cast(syntax: SyntaxNode) -> Option<Self> {
		if Self::can_cast(syntax.kind()) {
			Some(Self { syntax })
		} else {
			None
		}
	}
	fn syntax(&self) -> &SyntaxNode { &self.syntax }
}
impl AstNode for ComputedPropertyName {
	fn can_cast(kind: SyntaxKind) -> bool { kind == COMPUTED_PROPERTY_NAME }
	fn cast(syntax: SyntaxNode) -> Option<Self> {
		if Self::can_cast(syntax.kind()) {
			Some(Self { syntax })
		} else {
			None
		}
	}
	fn syntax(&self) -> &SyntaxNode { &self.syntax }
}
impl AstNode for JsStringLiteral {
	fn can_cast(kind: SyntaxKind) -> bool { kind == JS_STRING_LITERAL }
	fn cast(syntax: SyntaxNode) -> Option<Self> {
		if Self::can_cast(syntax.kind()) {
			Some(Self { syntax })
		} else {
			None
		}
	}
	fn syntax(&self) -> &SyntaxNode { &self.syntax }
}
impl AstNode for JsNumberLiteral {
	fn can_cast(kind: SyntaxKind) -> bool { kind == JS_NUMBER_LITERAL }
	fn cast(syntax: SyntaxNode) -> Option<Self> {
		if Self::can_cast(syntax.kind()) {
			Some(Self { syntax })
		} else {
			None
		}
	}
	fn syntax(&self) -> &SyntaxNode { &self.syntax }
}
impl AstNode for PrivateName {
	fn can_cast(kind: SyntaxKind) -> bool { kind == PRIVATE_NAME }
	fn cast(syntax: SyntaxNode) -> Option<Self> {
		if Self::can_cast(syntax.kind()) {
			Some(Self { syntax })
		} else {
			None
		}
	}
	fn syntax(&self) -> &SyntaxNode { &self.syntax }
}
impl AstNode for TsImplementsClause {
	fn can_cast(kind: SyntaxKind) -> bool { kind == TS_IMPLEMENTS_CLAUSE }
	fn cast(syntax: SyntaxNode) -> Option<Self> {
		if Self::can_cast(syntax.kind()) {
			Some(Self { syntax })
		} else {
			None
		}
	}
	fn syntax(&self) -> &SyntaxNode { &self.syntax }
}
impl AstNode for JsExtendsClause {
	fn can_cast(kind: SyntaxKind) -> bool { kind == JS_EXTENDS_CLAUSE }
	fn cast(syntax: SyntaxNode) -> Option<Self> {
		if Self::can_cast(syntax.kind()) {
			Some(Self { syntax })
		} else {
			None
		}
	}
	fn syntax(&self) -> &SyntaxNode { &self.syntax }
}
impl AstNode for TsExprWithTypeArgs {
	fn can_cast(kind: SyntaxKind) -> bool { kind == TS_EXPR_WITH_TYPE_ARGS }
	fn cast(syntax: SyntaxNode) -> Option<Self> {
		if Self::can_cast(syntax.kind()) {
			Some(Self { syntax })
		} else {
			None
		}
	}
	fn syntax(&self) -> &SyntaxNode { &self.syntax }
}
impl AstNode for JsPrivateClassMemberName {
	fn can_cast(kind: SyntaxKind) -> bool { kind == JS_PRIVATE_CLASS_MEMBER_NAME }
	fn cast(syntax: SyntaxNode) -> Option<Self> {
		if Self::can_cast(syntax.kind()) {
			Some(Self { syntax })
		} else {
			None
		}
	}
	fn syntax(&self) -> &SyntaxNode { &self.syntax }
}
impl AstNode for JsConstructorClassMember {
	fn can_cast(kind: SyntaxKind) -> bool { kind == JS_CONSTRUCTOR_CLASS_MEMBER }
	fn cast(syntax: SyntaxNode) -> Option<Self> {
		if Self::can_cast(syntax.kind()) {
			Some(Self { syntax })
		} else {
			None
		}
	}
	fn syntax(&self) -> &SyntaxNode { &self.syntax }
}
impl AstNode for JsPropertyClassMember {
	fn can_cast(kind: SyntaxKind) -> bool { kind == JS_PROPERTY_CLASS_MEMBER }
	fn cast(syntax: SyntaxNode) -> Option<Self> {
		if Self::can_cast(syntax.kind()) {
			Some(Self { syntax })
		} else {
			None
		}
	}
	fn syntax(&self) -> &SyntaxNode { &self.syntax }
}
impl AstNode for JsMethodClassMember {
	fn can_cast(kind: SyntaxKind) -> bool { kind == JS_METHOD_CLASS_MEMBER }
	fn cast(syntax: SyntaxNode) -> Option<Self> {
		if Self::can_cast(syntax.kind()) {
			Some(Self { syntax })
		} else {
			None
		}
	}
	fn syntax(&self) -> &SyntaxNode { &self.syntax }
}
impl AstNode for JsGetterClassMember {
	fn can_cast(kind: SyntaxKind) -> bool { kind == JS_GETTER_CLASS_MEMBER }
	fn cast(syntax: SyntaxNode) -> Option<Self> {
		if Self::can_cast(syntax.kind()) {
			Some(Self { syntax })
		} else {
			None
		}
	}
	fn syntax(&self) -> &SyntaxNode { &self.syntax }
}
impl AstNode for JsSetterClassMember {
	fn can_cast(kind: SyntaxKind) -> bool { kind == JS_SETTER_CLASS_MEMBER }
	fn cast(syntax: SyntaxNode) -> Option<Self> {
		if Self::can_cast(syntax.kind()) {
			Some(Self { syntax })
		} else {
			None
		}
	}
	fn syntax(&self) -> &SyntaxNode { &self.syntax }
}
impl AstNode for JsEmptyClassMember {
	fn can_cast(kind: SyntaxKind) -> bool { kind == JS_EMPTY_CLASS_MEMBER }
	fn cast(syntax: SyntaxNode) -> Option<Self> {
		if Self::can_cast(syntax.kind()) {
			Some(Self { syntax })
		} else {
			None
		}
	}
	fn syntax(&self) -> &SyntaxNode { &self.syntax }
}
impl AstNode for TsIndexSignature {
	fn can_cast(kind: SyntaxKind) -> bool { kind == TS_INDEX_SIGNATURE }
	fn cast(syntax: SyntaxNode) -> Option<Self> {
		if Self::can_cast(syntax.kind()) {
			Some(Self { syntax })
		} else {
			None
		}
	}
	fn syntax(&self) -> &SyntaxNode { &self.syntax }
}
impl AstNode for TsAccessibility {
	fn can_cast(kind: SyntaxKind) -> bool { kind == TS_ACCESSIBILITY }
	fn cast(syntax: SyntaxNode) -> Option<Self> {
		if Self::can_cast(syntax.kind()) {
			Some(Self { syntax })
		} else {
			None
		}
	}
	fn syntax(&self) -> &SyntaxNode { &self.syntax }
}
impl AstNode for JsConstructorParameterList {
	fn can_cast(kind: SyntaxKind) -> bool { kind == JS_CONSTRUCTOR_PARAMETER_LIST }
	fn cast(syntax: SyntaxNode) -> Option<Self> {
		if Self::can_cast(syntax.kind()) {
			Some(Self { syntax })
		} else {
			None
		}
	}
	fn syntax(&self) -> &SyntaxNode { &self.syntax }
}
impl AstNode for TsConstructorParam {
	fn can_cast(kind: SyntaxKind) -> bool { kind == TS_CONSTRUCTOR_PARAM }
	fn cast(syntax: SyntaxNode) -> Option<Self> {
		if Self::can_cast(syntax.kind()) {
			Some(Self { syntax })
		} else {
			None
		}
	}
	fn syntax(&self) -> &SyntaxNode { &self.syntax }
}
impl AstNode for JsEqualValueClause {
	fn can_cast(kind: SyntaxKind) -> bool { kind == JS_EQUAL_VALUE_CLAUSE }
	fn cast(syntax: SyntaxNode) -> Option<Self> {
		if Self::can_cast(syntax.kind()) {
			Some(Self { syntax })
		} else {
			None
		}
	}
	fn syntax(&self) -> &SyntaxNode { &self.syntax }
}
impl AstNode for JsBigIntLiteral {
	fn can_cast(kind: SyntaxKind) -> bool { kind == JS_BIG_INT_LITERAL }
	fn cast(syntax: SyntaxNode) -> Option<Self> {
		if Self::can_cast(syntax.kind()) {
			Some(Self { syntax })
		} else {
			None
		}
	}
	fn syntax(&self) -> &SyntaxNode { &self.syntax }
}
impl AstNode for JsBooleanLiteral {
	fn can_cast(kind: SyntaxKind) -> bool { kind == JS_BOOLEAN_LITERAL }
	fn cast(syntax: SyntaxNode) -> Option<Self> {
		if Self::can_cast(syntax.kind()) {
			Some(Self { syntax })
		} else {
			None
		}
	}
	fn syntax(&self) -> &SyntaxNode { &self.syntax }
}
impl AstNode for JsNullLiteral {
	fn can_cast(kind: SyntaxKind) -> bool { kind == JS_NULL_LITERAL }
	fn cast(syntax: SyntaxNode) -> Option<Self> {
		if Self::can_cast(syntax.kind()) {
			Some(Self { syntax })
		} else {
			None
		}
	}
	fn syntax(&self) -> &SyntaxNode { &self.syntax }
}
impl AstNode for JsRegexLiteral {
	fn can_cast(kind: SyntaxKind) -> bool { kind == JS_REGEX_LITERAL }
	fn cast(syntax: SyntaxNode) -> Option<Self> {
		if Self::can_cast(syntax.kind()) {
			Some(Self { syntax })
		} else {
			None
		}
	}
	fn syntax(&self) -> &SyntaxNode { &self.syntax }
}
impl AstNode for SinglePattern {
	fn can_cast(kind: SyntaxKind) -> bool { kind == SINGLE_PATTERN }
	fn cast(syntax: SyntaxNode) -> Option<Self> {
		if Self::can_cast(syntax.kind()) {
			Some(Self { syntax })
		} else {
			None
		}
	}
	fn syntax(&self) -> &SyntaxNode { &self.syntax }
}
impl AstNode for RestPattern {
	fn can_cast(kind: SyntaxKind) -> bool { kind == REST_PATTERN }
	fn cast(syntax: SyntaxNode) -> Option<Self> {
		if Self::can_cast(syntax.kind()) {
			Some(Self { syntax })
		} else {
			None
		}
	}
	fn syntax(&self) -> &SyntaxNode { &self.syntax }
}
impl AstNode for AssignPattern {
	fn can_cast(kind: SyntaxKind) -> bool { kind == ASSIGN_PATTERN }
	fn cast(syntax: SyntaxNode) -> Option<Self> {
		if Self::can_cast(syntax.kind()) {
			Some(Self { syntax })
		} else {
			None
		}
	}
	fn syntax(&self) -> &SyntaxNode { &self.syntax }
}
impl AstNode for ObjectPattern {
	fn can_cast(kind: SyntaxKind) -> bool { kind == OBJECT_PATTERN }
	fn cast(syntax: SyntaxNode) -> Option<Self> {
		if Self::can_cast(syntax.kind()) {
			Some(Self { syntax })
		} else {
			None
		}
	}
	fn syntax(&self) -> &SyntaxNode { &self.syntax }
}
impl AstNode for ArrayPattern {
	fn can_cast(kind: SyntaxKind) -> bool { kind == ARRAY_PATTERN }
	fn cast(syntax: SyntaxNode) -> Option<Self> {
		if Self::can_cast(syntax.kind()) {
			Some(Self { syntax })
		} else {
			None
		}
	}
	fn syntax(&self) -> &SyntaxNode { &self.syntax }
}
impl AstNode for ExprPattern {
	fn can_cast(kind: SyntaxKind) -> bool { kind == EXPR_PATTERN }
	fn cast(syntax: SyntaxNode) -> Option<Self> {
		if Self::can_cast(syntax.kind()) {
			Some(Self { syntax })
		} else {
			None
		}
	}
	fn syntax(&self) -> &SyntaxNode { &self.syntax }
}
impl AstNode for KeyValuePattern {
	fn can_cast(kind: SyntaxKind) -> bool { kind == KEY_VALUE_PATTERN }
	fn cast(syntax: SyntaxNode) -> Option<Self> {
		if Self::can_cast(syntax.kind()) {
			Some(Self { syntax })
		} else {
			None
		}
	}
	fn syntax(&self) -> &SyntaxNode { &self.syntax }
}
impl AstNode for Condition {
	fn can_cast(kind: SyntaxKind) -> bool { kind == CONDITION }
	fn cast(syntax: SyntaxNode) -> Option<Self> {
		if Self::can_cast(syntax.kind()) {
			Some(Self { syntax })
		} else {
			None
		}
	}
	fn syntax(&self) -> &SyntaxNode { &self.syntax }
}
impl AstNode for JsVariableDeclarator {
	fn can_cast(kind: SyntaxKind) -> bool { kind == JS_VARIABLE_DECLARATOR }
	fn cast(syntax: SyntaxNode) -> Option<Self> {
		if Self::can_cast(syntax.kind()) {
			Some(Self { syntax })
		} else {
			None
		}
	}
	fn syntax(&self) -> &SyntaxNode { &self.syntax }
}
impl AstNode for WildcardImport {
	fn can_cast(kind: SyntaxKind) -> bool { kind == WILDCARD_IMPORT }
	fn cast(syntax: SyntaxNode) -> Option<Self> {
		if Self::can_cast(syntax.kind()) {
			Some(Self { syntax })
		} else {
			None
		}
	}
	fn syntax(&self) -> &SyntaxNode { &self.syntax }
}
impl AstNode for NamedImports {
	fn can_cast(kind: SyntaxKind) -> bool { kind == NAMED_IMPORTS }
	fn cast(syntax: SyntaxNode) -> Option<Self> {
		if Self::can_cast(syntax.kind()) {
			Some(Self { syntax })
		} else {
			None
		}
	}
	fn syntax(&self) -> &SyntaxNode { &self.syntax }
}
impl AstNode for ImportStringSpecifier {
	fn can_cast(kind: SyntaxKind) -> bool { kind == IMPORT_STRING_SPECIFIER }
	fn cast(syntax: SyntaxNode) -> Option<Self> {
		if Self::can_cast(syntax.kind()) {
			Some(Self { syntax })
		} else {
			None
		}
	}
	fn syntax(&self) -> &SyntaxNode { &self.syntax }
}
impl AstNode for Specifier {
	fn can_cast(kind: SyntaxKind) -> bool { kind == SPECIFIER }
	fn cast(syntax: SyntaxNode) -> Option<Self> {
		if Self::can_cast(syntax.kind()) {
			Some(Self { syntax })
		} else {
			None
		}
	}
	fn syntax(&self) -> &SyntaxNode { &self.syntax }
}
impl AstNode for JsRestParameter {
	fn can_cast(kind: SyntaxKind) -> bool { kind == JS_REST_PARAMETER }
	fn cast(syntax: SyntaxNode) -> Option<Self> {
		if Self::can_cast(syntax.kind()) {
			Some(Self { syntax })
		} else {
			None
		}
	}
	fn syntax(&self) -> &SyntaxNode { &self.syntax }
}
impl AstNode for TsExternalModuleRef {
	fn can_cast(kind: SyntaxKind) -> bool { kind == TS_EXTERNAL_MODULE_REF }
	fn cast(syntax: SyntaxNode) -> Option<Self> {
		if Self::can_cast(syntax.kind()) {
			Some(Self { syntax })
		} else {
			None
		}
	}
	fn syntax(&self) -> &SyntaxNode { &self.syntax }
}
impl AstNode for TsAny {
	fn can_cast(kind: SyntaxKind) -> bool { kind == TS_ANY }
	fn cast(syntax: SyntaxNode) -> Option<Self> {
		if Self::can_cast(syntax.kind()) {
			Some(Self { syntax })
		} else {
			None
		}
	}
	fn syntax(&self) -> &SyntaxNode { &self.syntax }
}
impl AstNode for TsUnknown {
	fn can_cast(kind: SyntaxKind) -> bool { kind == TS_UNKNOWN }
	fn cast(syntax: SyntaxNode) -> Option<Self> {
		if Self::can_cast(syntax.kind()) {
			Some(Self { syntax })
		} else {
			None
		}
	}
	fn syntax(&self) -> &SyntaxNode { &self.syntax }
}
impl AstNode for TsNumber {
	fn can_cast(kind: SyntaxKind) -> bool { kind == TS_NUMBER }
	fn cast(syntax: SyntaxNode) -> Option<Self> {
		if Self::can_cast(syntax.kind()) {
			Some(Self { syntax })
		} else {
			None
		}
	}
	fn syntax(&self) -> &SyntaxNode { &self.syntax }
}
impl AstNode for TsObject {
	fn can_cast(kind: SyntaxKind) -> bool { kind == TS_OBJECT }
	fn cast(syntax: SyntaxNode) -> Option<Self> {
		if Self::can_cast(syntax.kind()) {
			Some(Self { syntax })
		} else {
			None
		}
	}
	fn syntax(&self) -> &SyntaxNode { &self.syntax }
}
impl AstNode for TsBoolean {
	fn can_cast(kind: SyntaxKind) -> bool { kind == TS_BOOLEAN }
	fn cast(syntax: SyntaxNode) -> Option<Self> {
		if Self::can_cast(syntax.kind()) {
			Some(Self { syntax })
		} else {
			None
		}
	}
	fn syntax(&self) -> &SyntaxNode { &self.syntax }
}
impl AstNode for TsBigint {
	fn can_cast(kind: SyntaxKind) -> bool { kind == TS_BIGINT }
	fn cast(syntax: SyntaxNode) -> Option<Self> {
		if Self::can_cast(syntax.kind()) {
			Some(Self { syntax })
		} else {
			None
		}
	}
	fn syntax(&self) -> &SyntaxNode { &self.syntax }
}
impl AstNode for TsString {
	fn can_cast(kind: SyntaxKind) -> bool { kind == TS_STRING }
	fn cast(syntax: SyntaxNode) -> Option<Self> {
		if Self::can_cast(syntax.kind()) {
			Some(Self { syntax })
		} else {
			None
		}
	}
	fn syntax(&self) -> &SyntaxNode { &self.syntax }
}
impl AstNode for TsSymbol {
	fn can_cast(kind: SyntaxKind) -> bool { kind == TS_SYMBOL }
	fn cast(syntax: SyntaxNode) -> Option<Self> {
		if Self::can_cast(syntax.kind()) {
			Some(Self { syntax })
		} else {
			None
		}
	}
	fn syntax(&self) -> &SyntaxNode { &self.syntax }
}
impl AstNode for TsVoid {
	fn can_cast(kind: SyntaxKind) -> bool { kind == TS_VOID }
	fn cast(syntax: SyntaxNode) -> Option<Self> {
		if Self::can_cast(syntax.kind()) {
			Some(Self { syntax })
		} else {
			None
		}
	}
	fn syntax(&self) -> &SyntaxNode { &self.syntax }
}
impl AstNode for TsUndefined {
	fn can_cast(kind: SyntaxKind) -> bool { kind == TS_UNDEFINED }
	fn cast(syntax: SyntaxNode) -> Option<Self> {
		if Self::can_cast(syntax.kind()) {
			Some(Self { syntax })
		} else {
			None
		}
	}
	fn syntax(&self) -> &SyntaxNode { &self.syntax }
}
impl AstNode for TsNull {
	fn can_cast(kind: SyntaxKind) -> bool { kind == TS_NULL }
	fn cast(syntax: SyntaxNode) -> Option<Self> {
		if Self::can_cast(syntax.kind()) {
			Some(Self { syntax })
		} else {
			None
		}
	}
	fn syntax(&self) -> &SyntaxNode { &self.syntax }
}
impl AstNode for TsNever {
	fn can_cast(kind: SyntaxKind) -> bool { kind == TS_NEVER }
	fn cast(syntax: SyntaxNode) -> Option<Self> {
		if Self::can_cast(syntax.kind()) {
			Some(Self { syntax })
		} else {
			None
		}
	}
	fn syntax(&self) -> &SyntaxNode { &self.syntax }
}
impl AstNode for TsThis {
	fn can_cast(kind: SyntaxKind) -> bool { kind == TS_THIS }
	fn cast(syntax: SyntaxNode) -> Option<Self> {
		if Self::can_cast(syntax.kind()) {
			Some(Self { syntax })
		} else {
			None
		}
	}
	fn syntax(&self) -> &SyntaxNode { &self.syntax }
}
impl AstNode for TsLiteral {
	fn can_cast(kind: SyntaxKind) -> bool { kind == TS_LITERAL }
	fn cast(syntax: SyntaxNode) -> Option<Self> {
		if Self::can_cast(syntax.kind()) {
			Some(Self { syntax })
		} else {
			None
		}
	}
	fn syntax(&self) -> &SyntaxNode { &self.syntax }
}
impl AstNode for TsPredicate {
	fn can_cast(kind: SyntaxKind) -> bool { kind == TS_PREDICATE }
	fn cast(syntax: SyntaxNode) -> Option<Self> {
		if Self::can_cast(syntax.kind()) {
			Some(Self { syntax })
		} else {
			None
		}
	}
	fn syntax(&self) -> &SyntaxNode { &self.syntax }
}
impl AstNode for TsTuple {
	fn can_cast(kind: SyntaxKind) -> bool { kind == TS_TUPLE }
	fn cast(syntax: SyntaxNode) -> Option<Self> {
		if Self::can_cast(syntax.kind()) {
			Some(Self { syntax })
		} else {
			None
		}
	}
	fn syntax(&self) -> &SyntaxNode { &self.syntax }
}
impl AstNode for TsParen {
	fn can_cast(kind: SyntaxKind) -> bool { kind == TS_PAREN }
	fn cast(syntax: SyntaxNode) -> Option<Self> {
		if Self::can_cast(syntax.kind()) {
			Some(Self { syntax })
		} else {
			None
		}
	}
	fn syntax(&self) -> &SyntaxNode { &self.syntax }
}
impl AstNode for TsTypeRef {
	fn can_cast(kind: SyntaxKind) -> bool { kind == TS_TYPE_REF }
	fn cast(syntax: SyntaxNode) -> Option<Self> {
		if Self::can_cast(syntax.kind()) {
			Some(Self { syntax })
		} else {
			None
		}
	}
	fn syntax(&self) -> &SyntaxNode { &self.syntax }
}
impl AstNode for TsTemplate {
	fn can_cast(kind: SyntaxKind) -> bool { kind == TS_TEMPLATE }
	fn cast(syntax: SyntaxNode) -> Option<Self> {
		if Self::can_cast(syntax.kind()) {
			Some(Self { syntax })
		} else {
			None
		}
	}
	fn syntax(&self) -> &SyntaxNode { &self.syntax }
}
impl AstNode for TsMappedType {
	fn can_cast(kind: SyntaxKind) -> bool { kind == TS_MAPPED_TYPE }
	fn cast(syntax: SyntaxNode) -> Option<Self> {
		if Self::can_cast(syntax.kind()) {
			Some(Self { syntax })
		} else {
			None
		}
	}
	fn syntax(&self) -> &SyntaxNode { &self.syntax }
}
impl AstNode for TsImport {
	fn can_cast(kind: SyntaxKind) -> bool { kind == TS_IMPORT }
	fn cast(syntax: SyntaxNode) -> Option<Self> {
		if Self::can_cast(syntax.kind()) {
			Some(Self { syntax })
		} else {
			None
		}
	}
	fn syntax(&self) -> &SyntaxNode { &self.syntax }
}
impl AstNode for TsArray {
	fn can_cast(kind: SyntaxKind) -> bool { kind == TS_ARRAY }
	fn cast(syntax: SyntaxNode) -> Option<Self> {
		if Self::can_cast(syntax.kind()) {
			Some(Self { syntax })
		} else {
			None
		}
	}
	fn syntax(&self) -> &SyntaxNode { &self.syntax }
}
impl AstNode for TsIndexedArray {
	fn can_cast(kind: SyntaxKind) -> bool { kind == TS_INDEXED_ARRAY }
	fn cast(syntax: SyntaxNode) -> Option<Self> {
		if Self::can_cast(syntax.kind()) {
			Some(Self { syntax })
		} else {
			None
		}
	}
	fn syntax(&self) -> &SyntaxNode { &self.syntax }
}
impl AstNode for TsTypeOperator {
	fn can_cast(kind: SyntaxKind) -> bool { kind == TS_TYPE_OPERATOR }
	fn cast(syntax: SyntaxNode) -> Option<Self> {
		if Self::can_cast(syntax.kind()) {
			Some(Self { syntax })
		} else {
			None
		}
	}
	fn syntax(&self) -> &SyntaxNode { &self.syntax }
}
impl AstNode for TsIntersection {
	fn can_cast(kind: SyntaxKind) -> bool { kind == TS_INTERSECTION }
	fn cast(syntax: SyntaxNode) -> Option<Self> {
		if Self::can_cast(syntax.kind()) {
			Some(Self { syntax })
		} else {
			None
		}
	}
	fn syntax(&self) -> &SyntaxNode { &self.syntax }
}
impl AstNode for TsUnion {
	fn can_cast(kind: SyntaxKind) -> bool { kind == TS_UNION }
	fn cast(syntax: SyntaxNode) -> Option<Self> {
		if Self::can_cast(syntax.kind()) {
			Some(Self { syntax })
		} else {
			None
		}
	}
	fn syntax(&self) -> &SyntaxNode { &self.syntax }
}
impl AstNode for TsFnType {
	fn can_cast(kind: SyntaxKind) -> bool { kind == TS_FN_TYPE }
	fn cast(syntax: SyntaxNode) -> Option<Self> {
		if Self::can_cast(syntax.kind()) {
			Some(Self { syntax })
		} else {
			None
		}
	}
	fn syntax(&self) -> &SyntaxNode { &self.syntax }
}
impl AstNode for TsConstructorType {
	fn can_cast(kind: SyntaxKind) -> bool { kind == TS_CONSTRUCTOR_TYPE }
	fn cast(syntax: SyntaxNode) -> Option<Self> {
		if Self::can_cast(syntax.kind()) {
			Some(Self { syntax })
		} else {
			None
		}
	}
	fn syntax(&self) -> &SyntaxNode { &self.syntax }
}
impl AstNode for TsConditionalType {
	fn can_cast(kind: SyntaxKind) -> bool { kind == TS_CONDITIONAL_TYPE }
	fn cast(syntax: SyntaxNode) -> Option<Self> {
		if Self::can_cast(syntax.kind()) {
			Some(Self { syntax })
		} else {
			None
		}
	}
	fn syntax(&self) -> &SyntaxNode { &self.syntax }
}
impl AstNode for TsObjectType {
	fn can_cast(kind: SyntaxKind) -> bool { kind == TS_OBJECT_TYPE }
	fn cast(syntax: SyntaxNode) -> Option<Self> {
		if Self::can_cast(syntax.kind()) {
			Some(Self { syntax })
		} else {
			None
		}
	}
	fn syntax(&self) -> &SyntaxNode { &self.syntax }
}
impl AstNode for TsInfer {
	fn can_cast(kind: SyntaxKind) -> bool { kind == TS_INFER }
	fn cast(syntax: SyntaxNode) -> Option<Self> {
		if Self::can_cast(syntax.kind()) {
			Some(Self { syntax })
		} else {
			None
		}
	}
	fn syntax(&self) -> &SyntaxNode { &self.syntax }
}
impl AstNode for TsTupleElement {
	fn can_cast(kind: SyntaxKind) -> bool { kind == TS_TUPLE_ELEMENT }
	fn cast(syntax: SyntaxNode) -> Option<Self> {
		if Self::can_cast(syntax.kind()) {
			Some(Self { syntax })
		} else {
			None
		}
	}
	fn syntax(&self) -> &SyntaxNode { &self.syntax }
}
impl AstNode for TsEnumMember {
	fn can_cast(kind: SyntaxKind) -> bool { kind == TS_ENUM_MEMBER }
	fn cast(syntax: SyntaxNode) -> Option<Self> {
		if Self::can_cast(syntax.kind()) {
			Some(Self { syntax })
		} else {
			None
		}
	}
	fn syntax(&self) -> &SyntaxNode { &self.syntax }
}
impl AstNode for TsTemplateElement {
	fn can_cast(kind: SyntaxKind) -> bool { kind == TS_TEMPLATE_ELEMENT }
	fn cast(syntax: SyntaxNode) -> Option<Self> {
		if Self::can_cast(syntax.kind()) {
			Some(Self { syntax })
		} else {
			None
		}
	}
	fn syntax(&self) -> &SyntaxNode { &self.syntax }
}
impl AstNode for TsMappedTypeReadonly {
	fn can_cast(kind: SyntaxKind) -> bool { kind == TS_MAPPED_TYPE_READONLY }
	fn cast(syntax: SyntaxNode) -> Option<Self> {
		if Self::can_cast(syntax.kind()) {
			Some(Self { syntax })
		} else {
			None
		}
	}
	fn syntax(&self) -> &SyntaxNode { &self.syntax }
}
impl AstNode for TsMappedTypeParam {
	fn can_cast(kind: SyntaxKind) -> bool { kind == TS_MAPPED_TYPE_PARAM }
	fn cast(syntax: SyntaxNode) -> Option<Self> {
		if Self::can_cast(syntax.kind()) {
			Some(Self { syntax })
		} else {
			None
		}
	}
	fn syntax(&self) -> &SyntaxNode { &self.syntax }
}
impl AstNode for TsTypeName {
	fn can_cast(kind: SyntaxKind) -> bool { kind == TS_TYPE_NAME }
	fn cast(syntax: SyntaxNode) -> Option<Self> {
		if Self::can_cast(syntax.kind()) {
			Some(Self { syntax })
		} else {
			None
		}
	}
	fn syntax(&self) -> &SyntaxNode { &self.syntax }
}
impl AstNode for TsExtends {
	fn can_cast(kind: SyntaxKind) -> bool { kind == TS_EXTENDS }
	fn cast(syntax: SyntaxNode) -> Option<Self> {
		if Self::can_cast(syntax.kind()) {
			Some(Self { syntax })
		} else {
			None
		}
	}
	fn syntax(&self) -> &SyntaxNode { &self.syntax }
}
impl AstNode for TsModuleBlock {
	fn can_cast(kind: SyntaxKind) -> bool { kind == TS_MODULE_BLOCK }
	fn cast(syntax: SyntaxNode) -> Option<Self> {
		if Self::can_cast(syntax.kind()) {
			Some(Self { syntax })
		} else {
			None
		}
	}
	fn syntax(&self) -> &SyntaxNode { &self.syntax }
}
impl AstNode for TsTypeParam {
	fn can_cast(kind: SyntaxKind) -> bool { kind == TS_TYPE_PARAM }
	fn cast(syntax: SyntaxNode) -> Option<Self> {
		if Self::can_cast(syntax.kind()) {
			Some(Self { syntax })
		} else {
			None
		}
	}
	fn syntax(&self) -> &SyntaxNode { &self.syntax }
}
impl AstNode for TsConstraint {
	fn can_cast(kind: SyntaxKind) -> bool { kind == TS_CONSTRAINT }
	fn cast(syntax: SyntaxNode) -> Option<Self> {
		if Self::can_cast(syntax.kind()) {
			Some(Self { syntax })
		} else {
			None
		}
	}
	fn syntax(&self) -> &SyntaxNode { &self.syntax }
}
impl AstNode for TsDefault {
	fn can_cast(kind: SyntaxKind) -> bool { kind == TS_DEFAULT }
	fn cast(syntax: SyntaxNode) -> Option<Self> {
		if Self::can_cast(syntax.kind()) {
			Some(Self { syntax })
		} else {
			None
		}
	}
	fn syntax(&self) -> &SyntaxNode { &self.syntax }
}
impl AstNode for TsCallSignatureDecl {
	fn can_cast(kind: SyntaxKind) -> bool { kind == TS_CALL_SIGNATURE_DECL }
	fn cast(syntax: SyntaxNode) -> Option<Self> {
		if Self::can_cast(syntax.kind()) {
			Some(Self { syntax })
		} else {
			None
		}
	}
	fn syntax(&self) -> &SyntaxNode { &self.syntax }
}
impl AstNode for TsConstructSignatureDecl {
	fn can_cast(kind: SyntaxKind) -> bool { kind == TS_CONSTRUCT_SIGNATURE_DECL }
	fn cast(syntax: SyntaxNode) -> Option<Self> {
		if Self::can_cast(syntax.kind()) {
			Some(Self { syntax })
		} else {
			None
		}
	}
	fn syntax(&self) -> &SyntaxNode { &self.syntax }
}
impl AstNode for TsPropertySignature {
	fn can_cast(kind: SyntaxKind) -> bool { kind == TS_PROPERTY_SIGNATURE }
	fn cast(syntax: SyntaxNode) -> Option<Self> {
		if Self::can_cast(syntax.kind()) {
			Some(Self { syntax })
		} else {
			None
		}
	}
	fn syntax(&self) -> &SyntaxNode { &self.syntax }
}
impl AstNode for TsMethodSignature {
	fn can_cast(kind: SyntaxKind) -> bool { kind == TS_METHOD_SIGNATURE }
	fn cast(syntax: SyntaxNode) -> Option<Self> {
		if Self::can_cast(syntax.kind()) {
			Some(Self { syntax })
		} else {
			None
		}
	}
	fn syntax(&self) -> &SyntaxNode { &self.syntax }
}
impl AstNode for TsQualifiedPath {
	fn can_cast(kind: SyntaxKind) -> bool { kind == TS_QUALIFIED_PATH }
	fn cast(syntax: SyntaxNode) -> Option<Self> {
		if Self::can_cast(syntax.kind()) {
			Some(Self { syntax })
		} else {
			None
		}
	}
	fn syntax(&self) -> &SyntaxNode { &self.syntax }
}
impl From<JsBlockStatement> for JsAnyStatement {
	fn from(node: JsBlockStatement) -> JsAnyStatement { JsAnyStatement::JsBlockStatement(node) }
}
impl From<JsEmptyStatement> for JsAnyStatement {
	fn from(node: JsEmptyStatement) -> JsAnyStatement { JsAnyStatement::JsEmptyStatement(node) }
}
impl From<JsExpressionStatement> for JsAnyStatement {
	fn from(node: JsExpressionStatement) -> JsAnyStatement {
		JsAnyStatement::JsExpressionStatement(node)
	}
}
impl From<JsIfStatement> for JsAnyStatement {
	fn from(node: JsIfStatement) -> JsAnyStatement { JsAnyStatement::JsIfStatement(node) }
}
impl From<JsDoWhileStatement> for JsAnyStatement {
	fn from(node: JsDoWhileStatement) -> JsAnyStatement { JsAnyStatement::JsDoWhileStatement(node) }
}
impl From<JsWhileStatement> for JsAnyStatement {
	fn from(node: JsWhileStatement) -> JsAnyStatement { JsAnyStatement::JsWhileStatement(node) }
}
impl From<ForStmt> for JsAnyStatement {
	fn from(node: ForStmt) -> JsAnyStatement { JsAnyStatement::ForStmt(node) }
}
impl From<ForInStmt> for JsAnyStatement {
	fn from(node: ForInStmt) -> JsAnyStatement { JsAnyStatement::ForInStmt(node) }
}
impl From<ForOfStmt> for JsAnyStatement {
	fn from(node: ForOfStmt) -> JsAnyStatement { JsAnyStatement::ForOfStmt(node) }
}
impl From<JsContinueStatement> for JsAnyStatement {
	fn from(node: JsContinueStatement) -> JsAnyStatement {
		JsAnyStatement::JsContinueStatement(node)
	}
}
impl From<JsBreakStatement> for JsAnyStatement {
	fn from(node: JsBreakStatement) -> JsAnyStatement { JsAnyStatement::JsBreakStatement(node) }
}
impl From<JsReturnStatement> for JsAnyStatement {
	fn from(node: JsReturnStatement) -> JsAnyStatement { JsAnyStatement::JsReturnStatement(node) }
}
impl From<JsWithStatement> for JsAnyStatement {
	fn from(node: JsWithStatement) -> JsAnyStatement { JsAnyStatement::JsWithStatement(node) }
}
impl From<JsLabeledStatement> for JsAnyStatement {
	fn from(node: JsLabeledStatement) -> JsAnyStatement { JsAnyStatement::JsLabeledStatement(node) }
}
impl From<JsSwitchStatement> for JsAnyStatement {
	fn from(node: JsSwitchStatement) -> JsAnyStatement { JsAnyStatement::JsSwitchStatement(node) }
}
impl From<JsThrowStatement> for JsAnyStatement {
	fn from(node: JsThrowStatement) -> JsAnyStatement { JsAnyStatement::JsThrowStatement(node) }
}
impl From<JsTryStatement> for JsAnyStatement {
	fn from(node: JsTryStatement) -> JsAnyStatement { JsAnyStatement::JsTryStatement(node) }
}
impl From<JsTryFinallyStatement> for JsAnyStatement {
	fn from(node: JsTryFinallyStatement) -> JsAnyStatement {
		JsAnyStatement::JsTryFinallyStatement(node)
	}
}
impl From<JsDebuggerStatement> for JsAnyStatement {
	fn from(node: JsDebuggerStatement) -> JsAnyStatement {
		JsAnyStatement::JsDebuggerStatement(node)
	}
}
impl From<JsFunctionDeclaration> for JsAnyStatement {
	fn from(node: JsFunctionDeclaration) -> JsAnyStatement {
		JsAnyStatement::JsFunctionDeclaration(node)
	}
}
impl From<JsClassDeclaration> for JsAnyStatement {
	fn from(node: JsClassDeclaration) -> JsAnyStatement { JsAnyStatement::JsClassDeclaration(node) }
}
impl From<JsVariableDeclarationStatement> for JsAnyStatement {
	fn from(node: JsVariableDeclarationStatement) -> JsAnyStatement {
		JsAnyStatement::JsVariableDeclarationStatement(node)
	}
}
impl From<TsEnum> for JsAnyStatement {
	fn from(node: TsEnum) -> JsAnyStatement { JsAnyStatement::TsEnum(node) }
}
impl From<TsTypeAliasDecl> for JsAnyStatement {
	fn from(node: TsTypeAliasDecl) -> JsAnyStatement { JsAnyStatement::TsTypeAliasDecl(node) }
}
impl From<TsNamespaceDecl> for JsAnyStatement {
	fn from(node: TsNamespaceDecl) -> JsAnyStatement { JsAnyStatement::TsNamespaceDecl(node) }
}
impl From<TsModuleDecl> for JsAnyStatement {
	fn from(node: TsModuleDecl) -> JsAnyStatement { JsAnyStatement::TsModuleDecl(node) }
}
impl From<TsInterfaceDecl> for JsAnyStatement {
	fn from(node: TsInterfaceDecl) -> JsAnyStatement { JsAnyStatement::TsInterfaceDecl(node) }
}
impl From<ImportDecl> for JsAnyStatement {
	fn from(node: ImportDecl) -> JsAnyStatement { JsAnyStatement::ImportDecl(node) }
}
impl From<ExportNamed> for JsAnyStatement {
	fn from(node: ExportNamed) -> JsAnyStatement { JsAnyStatement::ExportNamed(node) }
}
impl From<ExportDefaultDecl> for JsAnyStatement {
	fn from(node: ExportDefaultDecl) -> JsAnyStatement { JsAnyStatement::ExportDefaultDecl(node) }
}
impl From<ExportDefaultExpr> for JsAnyStatement {
	fn from(node: ExportDefaultExpr) -> JsAnyStatement { JsAnyStatement::ExportDefaultExpr(node) }
}
impl From<ExportWildcard> for JsAnyStatement {
	fn from(node: ExportWildcard) -> JsAnyStatement { JsAnyStatement::ExportWildcard(node) }
}
impl From<ExportDecl> for JsAnyStatement {
	fn from(node: ExportDecl) -> JsAnyStatement { JsAnyStatement::ExportDecl(node) }
}
impl From<TsImportEqualsDecl> for JsAnyStatement {
	fn from(node: TsImportEqualsDecl) -> JsAnyStatement { JsAnyStatement::TsImportEqualsDecl(node) }
}
impl From<TsExportAssignment> for JsAnyStatement {
	fn from(node: TsExportAssignment) -> JsAnyStatement { JsAnyStatement::TsExportAssignment(node) }
}
impl From<TsNamespaceExportDecl> for JsAnyStatement {
	fn from(node: TsNamespaceExportDecl) -> JsAnyStatement {
		JsAnyStatement::TsNamespaceExportDecl(node)
	}
}
impl From<JsUnknownStatement> for JsAnyStatement {
	fn from(node: JsUnknownStatement) -> JsAnyStatement { JsAnyStatement::JsUnknownStatement(node) }
}
impl AstNode for JsAnyStatement {
	fn can_cast(kind: SyntaxKind) -> bool {
		matches!(
			kind,
			JS_BLOCK_STATEMENT
<<<<<<< HEAD
				| JS_EMPTY_STATEMENT
				| JS_EXPRESSION_STATEMENT
				| JS_IF_STATEMENT
				| JS_DO_WHILE_STATEMENT
				| JS_WHILE_STATEMENT
				| FOR_STMT | FOR_IN_STMT
				| FOR_OF_STMT | JS_CONTINUE_STATEMENT
				| JS_BREAK_STATEMENT
				| JS_RETURN_STATEMENT
				| JS_WITH_STATEMENT
				| JS_LABELED_STATEMENT
				| JS_SWITCH_STATEMENT
				| JS_THROW_STATEMENT
				| JS_TRY_STATEMENT
				| JS_TRY_FINALLY_STATEMENT
				| JS_DEBUGGER_STATEMENT
				| JS_FUNCTION_DECLARATION
				| CLASS_DECL | JS_VARIABLE_DECLARATION_STATEMENT
				| TS_ENUM | TS_TYPE_ALIAS_DECL
				| TS_NAMESPACE_DECL
				| TS_MODULE_DECL | TS_INTERFACE_DECL
				| IMPORT_DECL | EXPORT_NAMED
				| EXPORT_DEFAULT_DECL
				| EXPORT_DEFAULT_EXPR
				| EXPORT_WILDCARD
				| EXPORT_DECL | TS_IMPORT_EQUALS_DECL
				| TS_EXPORT_ASSIGNMENT
				| TS_NAMESPACE_EXPORT_DECL
				| JS_UNKNOWN_STATEMENT
		)
=======
			| JS_EMPTY_STATEMENT
			| JS_EXPRESSION_STATEMENT
			| JS_IF_STATEMENT
			| JS_DO_WHILE_STATEMENT
			| JS_WHILE_STATEMENT
			| FOR_STMT
			| FOR_IN_STMT
			| FOR_OF_STMT
			| JS_CONTINUE_STATEMENT
			| JS_BREAK_STATEMENT
			| JS_RETURN_STATEMENT
			| JS_WITH_STATEMENT
			| JS_LABELED_STATEMENT
			| JS_SWITCH_STATEMENT
			| JS_THROW_STATEMENT
			| JS_TRY_STATEMENT
			| JS_TRY_FINALLY_STATEMENT
			| JS_DEBUGGER_STATEMENT
			| JS_FUNCTION_DECLARATION
			| JS_CLASS_DECLARATION
			| JS_VARIABLE_DECLARATION_STATEMENT
			| TS_ENUM
			| TS_TYPE_ALIAS_DECL
			| TS_NAMESPACE_DECL
			| TS_MODULE_DECL
			| TS_INTERFACE_DECL
			| IMPORT_DECL
			| EXPORT_NAMED
			| EXPORT_DEFAULT_DECL
			| EXPORT_DEFAULT_EXPR
			| EXPORT_WILDCARD
			| EXPORT_DECL
			| TS_IMPORT_EQUALS_DECL
			| TS_EXPORT_ASSIGNMENT
			| TS_NAMESPACE_EXPORT_DECL
			| JS_UNKNOWN_STATEMENT => true,
			_ => false,
		}
>>>>>>> cbeeaaf5
	}
	fn cast(syntax: SyntaxNode) -> Option<Self> {
		let res = match syntax.kind() {
			JS_BLOCK_STATEMENT => JsAnyStatement::JsBlockStatement(JsBlockStatement { syntax }),
			JS_EMPTY_STATEMENT => JsAnyStatement::JsEmptyStatement(JsEmptyStatement { syntax }),
			JS_EXPRESSION_STATEMENT => {
				JsAnyStatement::JsExpressionStatement(JsExpressionStatement { syntax })
			}
			JS_IF_STATEMENT => JsAnyStatement::JsIfStatement(JsIfStatement { syntax }),
			JS_DO_WHILE_STATEMENT => {
				JsAnyStatement::JsDoWhileStatement(JsDoWhileStatement { syntax })
			}
			JS_WHILE_STATEMENT => JsAnyStatement::JsWhileStatement(JsWhileStatement { syntax }),
			FOR_STMT => JsAnyStatement::ForStmt(ForStmt { syntax }),
			FOR_IN_STMT => JsAnyStatement::ForInStmt(ForInStmt { syntax }),
			FOR_OF_STMT => JsAnyStatement::ForOfStmt(ForOfStmt { syntax }),
			JS_CONTINUE_STATEMENT => {
				JsAnyStatement::JsContinueStatement(JsContinueStatement { syntax })
			}
			JS_BREAK_STATEMENT => JsAnyStatement::JsBreakStatement(JsBreakStatement { syntax }),
			JS_RETURN_STATEMENT => JsAnyStatement::JsReturnStatement(JsReturnStatement { syntax }),
			JS_WITH_STATEMENT => JsAnyStatement::JsWithStatement(JsWithStatement { syntax }),
			JS_LABELED_STATEMENT => {
				JsAnyStatement::JsLabeledStatement(JsLabeledStatement { syntax })
			}
			JS_SWITCH_STATEMENT => JsAnyStatement::JsSwitchStatement(JsSwitchStatement { syntax }),
			JS_THROW_STATEMENT => JsAnyStatement::JsThrowStatement(JsThrowStatement { syntax }),
			JS_TRY_STATEMENT => JsAnyStatement::JsTryStatement(JsTryStatement { syntax }),
			JS_TRY_FINALLY_STATEMENT => {
				JsAnyStatement::JsTryFinallyStatement(JsTryFinallyStatement { syntax })
			}
			JS_DEBUGGER_STATEMENT => {
				JsAnyStatement::JsDebuggerStatement(JsDebuggerStatement { syntax })
			}
			JS_FUNCTION_DECLARATION => {
				JsAnyStatement::JsFunctionDeclaration(JsFunctionDeclaration { syntax })
			}
			JS_CLASS_DECLARATION => {
				JsAnyStatement::JsClassDeclaration(JsClassDeclaration { syntax })
			}
			JS_VARIABLE_DECLARATION_STATEMENT => {
				JsAnyStatement::JsVariableDeclarationStatement(JsVariableDeclarationStatement {
					syntax,
				})
			}
			TS_ENUM => JsAnyStatement::TsEnum(TsEnum { syntax }),
			TS_TYPE_ALIAS_DECL => JsAnyStatement::TsTypeAliasDecl(TsTypeAliasDecl { syntax }),
			TS_NAMESPACE_DECL => JsAnyStatement::TsNamespaceDecl(TsNamespaceDecl { syntax }),
			TS_MODULE_DECL => JsAnyStatement::TsModuleDecl(TsModuleDecl { syntax }),
			TS_INTERFACE_DECL => JsAnyStatement::TsInterfaceDecl(TsInterfaceDecl { syntax }),
			IMPORT_DECL => JsAnyStatement::ImportDecl(ImportDecl { syntax }),
			EXPORT_NAMED => JsAnyStatement::ExportNamed(ExportNamed { syntax }),
			EXPORT_DEFAULT_DECL => JsAnyStatement::ExportDefaultDecl(ExportDefaultDecl { syntax }),
			EXPORT_DEFAULT_EXPR => JsAnyStatement::ExportDefaultExpr(ExportDefaultExpr { syntax }),
			EXPORT_WILDCARD => JsAnyStatement::ExportWildcard(ExportWildcard { syntax }),
			EXPORT_DECL => JsAnyStatement::ExportDecl(ExportDecl { syntax }),
			TS_IMPORT_EQUALS_DECL => {
				JsAnyStatement::TsImportEqualsDecl(TsImportEqualsDecl { syntax })
			}
			TS_EXPORT_ASSIGNMENT => {
				JsAnyStatement::TsExportAssignment(TsExportAssignment { syntax })
			}
			TS_NAMESPACE_EXPORT_DECL => {
				JsAnyStatement::TsNamespaceExportDecl(TsNamespaceExportDecl { syntax })
			}
			JS_UNKNOWN_STATEMENT => {
				JsAnyStatement::JsUnknownStatement(JsUnknownStatement { syntax })
			}
			_ => return None,
		};
		Some(res)
	}
	fn syntax(&self) -> &SyntaxNode {
		match self {
			JsAnyStatement::JsBlockStatement(it) => &it.syntax,
			JsAnyStatement::JsEmptyStatement(it) => &it.syntax,
			JsAnyStatement::JsExpressionStatement(it) => &it.syntax,
			JsAnyStatement::JsIfStatement(it) => &it.syntax,
			JsAnyStatement::JsDoWhileStatement(it) => &it.syntax,
			JsAnyStatement::JsWhileStatement(it) => &it.syntax,
			JsAnyStatement::ForStmt(it) => &it.syntax,
			JsAnyStatement::ForInStmt(it) => &it.syntax,
			JsAnyStatement::ForOfStmt(it) => &it.syntax,
			JsAnyStatement::JsContinueStatement(it) => &it.syntax,
			JsAnyStatement::JsBreakStatement(it) => &it.syntax,
			JsAnyStatement::JsReturnStatement(it) => &it.syntax,
			JsAnyStatement::JsWithStatement(it) => &it.syntax,
			JsAnyStatement::JsLabeledStatement(it) => &it.syntax,
			JsAnyStatement::JsSwitchStatement(it) => &it.syntax,
			JsAnyStatement::JsThrowStatement(it) => &it.syntax,
			JsAnyStatement::JsTryStatement(it) => &it.syntax,
			JsAnyStatement::JsTryFinallyStatement(it) => &it.syntax,
			JsAnyStatement::JsDebuggerStatement(it) => &it.syntax,
			JsAnyStatement::JsFunctionDeclaration(it) => &it.syntax,
			JsAnyStatement::JsClassDeclaration(it) => &it.syntax,
			JsAnyStatement::JsVariableDeclarationStatement(it) => &it.syntax,
			JsAnyStatement::TsEnum(it) => &it.syntax,
			JsAnyStatement::TsTypeAliasDecl(it) => &it.syntax,
			JsAnyStatement::TsNamespaceDecl(it) => &it.syntax,
			JsAnyStatement::TsModuleDecl(it) => &it.syntax,
			JsAnyStatement::TsInterfaceDecl(it) => &it.syntax,
			JsAnyStatement::ImportDecl(it) => &it.syntax,
			JsAnyStatement::ExportNamed(it) => &it.syntax,
			JsAnyStatement::ExportDefaultDecl(it) => &it.syntax,
			JsAnyStatement::ExportDefaultExpr(it) => &it.syntax,
			JsAnyStatement::ExportWildcard(it) => &it.syntax,
			JsAnyStatement::ExportDecl(it) => &it.syntax,
			JsAnyStatement::TsImportEqualsDecl(it) => &it.syntax,
			JsAnyStatement::TsExportAssignment(it) => &it.syntax,
			JsAnyStatement::TsNamespaceExportDecl(it) => &it.syntax,
			JsAnyStatement::JsUnknownStatement(it) => &it.syntax,
		}
	}
}
impl From<JsArrayExpression> for JsAnyExpression {
	fn from(node: JsArrayExpression) -> JsAnyExpression { JsAnyExpression::JsArrayExpression(node) }
}
impl From<JsArrowFunctionExpression> for JsAnyExpression {
	fn from(node: JsArrowFunctionExpression) -> JsAnyExpression {
		JsAnyExpression::JsArrowFunctionExpression(node)
	}
}
impl From<JsAwaitExpression> for JsAnyExpression {
	fn from(node: JsAwaitExpression) -> JsAnyExpression { JsAnyExpression::JsAwaitExpression(node) }
}
impl From<JsBinaryExpression> for JsAnyExpression {
	fn from(node: JsBinaryExpression) -> JsAnyExpression {
		JsAnyExpression::JsBinaryExpression(node)
	}
}
impl From<JsClassExpression> for JsAnyExpression {
	fn from(node: JsClassExpression) -> JsAnyExpression { JsAnyExpression::JsClassExpression(node) }
}
impl From<JsConditionalExpression> for JsAnyExpression {
	fn from(node: JsConditionalExpression) -> JsAnyExpression {
		JsAnyExpression::JsConditionalExpression(node)
	}
}
impl From<JsFunctionExpression> for JsAnyExpression {
	fn from(node: JsFunctionExpression) -> JsAnyExpression {
		JsAnyExpression::JsFunctionExpression(node)
	}
}
impl From<JsImportCallExpression> for JsAnyExpression {
	fn from(node: JsImportCallExpression) -> JsAnyExpression {
		JsAnyExpression::JsImportCallExpression(node)
	}
}
impl From<JsLogicalExpression> for JsAnyExpression {
	fn from(node: JsLogicalExpression) -> JsAnyExpression {
		JsAnyExpression::JsLogicalExpression(node)
	}
}
impl From<JsObjectExpression> for JsAnyExpression {
	fn from(node: JsObjectExpression) -> JsAnyExpression {
		JsAnyExpression::JsObjectExpression(node)
	}
}
impl From<JsParenthesizedExpression> for JsAnyExpression {
	fn from(node: JsParenthesizedExpression) -> JsAnyExpression {
		JsAnyExpression::JsParenthesizedExpression(node)
	}
}
impl From<JsReferenceIdentifierExpression> for JsAnyExpression {
	fn from(node: JsReferenceIdentifierExpression) -> JsAnyExpression {
		JsAnyExpression::JsReferenceIdentifierExpression(node)
	}
}
impl From<JsSequenceExpression> for JsAnyExpression {
	fn from(node: JsSequenceExpression) -> JsAnyExpression {
		JsAnyExpression::JsSequenceExpression(node)
	}
}
impl From<JsThisExpression> for JsAnyExpression {
	fn from(node: JsThisExpression) -> JsAnyExpression { JsAnyExpression::JsThisExpression(node) }
}
impl From<JsUnaryExpression> for JsAnyExpression {
	fn from(node: JsUnaryExpression) -> JsAnyExpression { JsAnyExpression::JsUnaryExpression(node) }
}
impl From<JsPreUpdateExpression> for JsAnyExpression {
	fn from(node: JsPreUpdateExpression) -> JsAnyExpression {
		JsAnyExpression::JsPreUpdateExpression(node)
	}
}
impl From<JsPostUpdateExpression> for JsAnyExpression {
	fn from(node: JsPostUpdateExpression) -> JsAnyExpression {
		JsAnyExpression::JsPostUpdateExpression(node)
	}
}
impl From<JsYieldExpression> for JsAnyExpression {
	fn from(node: JsYieldExpression) -> JsAnyExpression { JsAnyExpression::JsYieldExpression(node) }
}
impl From<Template> for JsAnyExpression {
	fn from(node: Template) -> JsAnyExpression { JsAnyExpression::Template(node) }
}
impl From<BracketExpr> for JsAnyExpression {
	fn from(node: BracketExpr) -> JsAnyExpression { JsAnyExpression::BracketExpr(node) }
}
impl From<DotExpr> for JsAnyExpression {
	fn from(node: DotExpr) -> JsAnyExpression { JsAnyExpression::DotExpr(node) }
}
impl From<NewExpr> for JsAnyExpression {
	fn from(node: NewExpr) -> JsAnyExpression { JsAnyExpression::NewExpr(node) }
}
impl From<CallExpr> for JsAnyExpression {
	fn from(node: CallExpr) -> JsAnyExpression { JsAnyExpression::CallExpr(node) }
}
impl From<AssignExpr> for JsAnyExpression {
	fn from(node: AssignExpr) -> JsAnyExpression { JsAnyExpression::AssignExpr(node) }
}
impl From<NewTarget> for JsAnyExpression {
	fn from(node: NewTarget) -> JsAnyExpression { JsAnyExpression::NewTarget(node) }
}
impl From<ImportMeta> for JsAnyExpression {
	fn from(node: ImportMeta) -> JsAnyExpression { JsAnyExpression::ImportMeta(node) }
}
impl From<SuperCall> for JsAnyExpression {
	fn from(node: SuperCall) -> JsAnyExpression { JsAnyExpression::SuperCall(node) }
}
impl From<PrivatePropAccess> for JsAnyExpression {
	fn from(node: PrivatePropAccess) -> JsAnyExpression { JsAnyExpression::PrivatePropAccess(node) }
}
impl From<TsNonNull> for JsAnyExpression {
	fn from(node: TsNonNull) -> JsAnyExpression { JsAnyExpression::TsNonNull(node) }
}
impl From<TsAssertion> for JsAnyExpression {
	fn from(node: TsAssertion) -> JsAnyExpression { JsAnyExpression::TsAssertion(node) }
}
impl From<TsConstAssertion> for JsAnyExpression {
	fn from(node: TsConstAssertion) -> JsAnyExpression { JsAnyExpression::TsConstAssertion(node) }
}
impl From<JsUnknownExpression> for JsAnyExpression {
	fn from(node: JsUnknownExpression) -> JsAnyExpression {
		JsAnyExpression::JsUnknownExpression(node)
	}
}
impl AstNode for JsAnyExpression {
	fn can_cast(kind: SyntaxKind) -> bool {
		match kind {
			JS_ARRAY_EXPRESSION
			| JS_ARROW_FUNCTION_EXPRESSION
			| JS_AWAIT_EXPRESSION
			| JS_BINARY_EXPRESSION
			| JS_CLASS_EXPRESSION
			| JS_CONDITIONAL_EXPRESSION
			| JS_FUNCTION_EXPRESSION
			| JS_IMPORT_CALL_EXPRESSION
			| JS_LOGICAL_EXPRESSION
			| JS_OBJECT_EXPRESSION
			| JS_PARENTHESIZED_EXPRESSION
			| JS_REFERENCE_IDENTIFIER_EXPRESSION
			| JS_SEQUENCE_EXPRESSION
			| JS_THIS_EXPRESSION
			| JS_UNARY_EXPRESSION
			| JS_PRE_UPDATE_EXPRESSION
			| JS_POST_UPDATE_EXPRESSION
			| JS_YIELD_EXPRESSION
			| TEMPLATE
			| BRACKET_EXPR
			| DOT_EXPR
			| NEW_EXPR
			| CALL_EXPR
			| ASSIGN_EXPR
			| NEW_TARGET
			| IMPORT_META
			| SUPER_CALL
			| PRIVATE_PROP_ACCESS
			| TS_NON_NULL
			| TS_ASSERTION
			| TS_CONST_ASSERTION
			| JS_UNKNOWN_EXPRESSION => true,
			k if JsAnyLiteral::can_cast(k) => true,
			_ => false,
		}
	}
	fn cast(syntax: SyntaxNode) -> Option<Self> {
		let res = match syntax.kind() {
			JS_ARRAY_EXPRESSION => JsAnyExpression::JsArrayExpression(JsArrayExpression { syntax }),
			JS_ARROW_FUNCTION_EXPRESSION => {
				JsAnyExpression::JsArrowFunctionExpression(JsArrowFunctionExpression { syntax })
			}
			JS_AWAIT_EXPRESSION => JsAnyExpression::JsAwaitExpression(JsAwaitExpression { syntax }),
			JS_BINARY_EXPRESSION => {
				JsAnyExpression::JsBinaryExpression(JsBinaryExpression { syntax })
			}
			JS_CLASS_EXPRESSION => JsAnyExpression::JsClassExpression(JsClassExpression { syntax }),
			JS_CONDITIONAL_EXPRESSION => {
				JsAnyExpression::JsConditionalExpression(JsConditionalExpression { syntax })
			}
			JS_FUNCTION_EXPRESSION => {
				JsAnyExpression::JsFunctionExpression(JsFunctionExpression { syntax })
			}
			JS_IMPORT_CALL_EXPRESSION => {
				JsAnyExpression::JsImportCallExpression(JsImportCallExpression { syntax })
			}
			JS_LOGICAL_EXPRESSION => {
				JsAnyExpression::JsLogicalExpression(JsLogicalExpression { syntax })
			}
			JS_OBJECT_EXPRESSION => {
				JsAnyExpression::JsObjectExpression(JsObjectExpression { syntax })
			}
			JS_PARENTHESIZED_EXPRESSION => {
				JsAnyExpression::JsParenthesizedExpression(JsParenthesizedExpression { syntax })
			}
			JS_REFERENCE_IDENTIFIER_EXPRESSION => {
				JsAnyExpression::JsReferenceIdentifierExpression(JsReferenceIdentifierExpression {
					syntax,
				})
			}
			JS_SEQUENCE_EXPRESSION => {
				JsAnyExpression::JsSequenceExpression(JsSequenceExpression { syntax })
			}
			JS_THIS_EXPRESSION => JsAnyExpression::JsThisExpression(JsThisExpression { syntax }),
			JS_UNARY_EXPRESSION => JsAnyExpression::JsUnaryExpression(JsUnaryExpression { syntax }),
			JS_PRE_UPDATE_EXPRESSION => {
				JsAnyExpression::JsPreUpdateExpression(JsPreUpdateExpression { syntax })
			}
			JS_POST_UPDATE_EXPRESSION => {
				JsAnyExpression::JsPostUpdateExpression(JsPostUpdateExpression { syntax })
			}
			JS_YIELD_EXPRESSION => JsAnyExpression::JsYieldExpression(JsYieldExpression { syntax }),
			TEMPLATE => JsAnyExpression::Template(Template { syntax }),
			BRACKET_EXPR => JsAnyExpression::BracketExpr(BracketExpr { syntax }),
			DOT_EXPR => JsAnyExpression::DotExpr(DotExpr { syntax }),
			NEW_EXPR => JsAnyExpression::NewExpr(NewExpr { syntax }),
			CALL_EXPR => JsAnyExpression::CallExpr(CallExpr { syntax }),
			ASSIGN_EXPR => JsAnyExpression::AssignExpr(AssignExpr { syntax }),
			NEW_TARGET => JsAnyExpression::NewTarget(NewTarget { syntax }),
			IMPORT_META => JsAnyExpression::ImportMeta(ImportMeta { syntax }),
			SUPER_CALL => JsAnyExpression::SuperCall(SuperCall { syntax }),
			PRIVATE_PROP_ACCESS => JsAnyExpression::PrivatePropAccess(PrivatePropAccess { syntax }),
			TS_NON_NULL => JsAnyExpression::TsNonNull(TsNonNull { syntax }),
			TS_ASSERTION => JsAnyExpression::TsAssertion(TsAssertion { syntax }),
			TS_CONST_ASSERTION => JsAnyExpression::TsConstAssertion(TsConstAssertion { syntax }),
			JS_UNKNOWN_EXPRESSION => {
				JsAnyExpression::JsUnknownExpression(JsUnknownExpression { syntax })
			}
			_ => {
				if let Some(js_any_literal) = JsAnyLiteral::cast(syntax) {
					return Some(JsAnyExpression::JsAnyLiteral(js_any_literal));
				}
				return None;
			}
		};
		Some(res)
	}
	fn syntax(&self) -> &SyntaxNode {
		match self {
			JsAnyExpression::JsArrayExpression(it) => &it.syntax,
			JsAnyExpression::JsArrowFunctionExpression(it) => &it.syntax,
			JsAnyExpression::JsAwaitExpression(it) => &it.syntax,
			JsAnyExpression::JsBinaryExpression(it) => &it.syntax,
			JsAnyExpression::JsClassExpression(it) => &it.syntax,
			JsAnyExpression::JsConditionalExpression(it) => &it.syntax,
			JsAnyExpression::JsFunctionExpression(it) => &it.syntax,
			JsAnyExpression::JsImportCallExpression(it) => &it.syntax,
			JsAnyExpression::JsLogicalExpression(it) => &it.syntax,
			JsAnyExpression::JsObjectExpression(it) => &it.syntax,
			JsAnyExpression::JsParenthesizedExpression(it) => &it.syntax,
			JsAnyExpression::JsReferenceIdentifierExpression(it) => &it.syntax,
			JsAnyExpression::JsSequenceExpression(it) => &it.syntax,
			JsAnyExpression::JsThisExpression(it) => &it.syntax,
			JsAnyExpression::JsUnaryExpression(it) => &it.syntax,
			JsAnyExpression::JsPreUpdateExpression(it) => &it.syntax,
			JsAnyExpression::JsPostUpdateExpression(it) => &it.syntax,
			JsAnyExpression::JsYieldExpression(it) => &it.syntax,
			JsAnyExpression::Template(it) => &it.syntax,
			JsAnyExpression::BracketExpr(it) => &it.syntax,
			JsAnyExpression::DotExpr(it) => &it.syntax,
			JsAnyExpression::NewExpr(it) => &it.syntax,
			JsAnyExpression::CallExpr(it) => &it.syntax,
			JsAnyExpression::AssignExpr(it) => &it.syntax,
			JsAnyExpression::NewTarget(it) => &it.syntax,
			JsAnyExpression::ImportMeta(it) => &it.syntax,
			JsAnyExpression::SuperCall(it) => &it.syntax,
			JsAnyExpression::PrivatePropAccess(it) => &it.syntax,
			JsAnyExpression::TsNonNull(it) => &it.syntax,
			JsAnyExpression::TsAssertion(it) => &it.syntax,
			JsAnyExpression::TsConstAssertion(it) => &it.syntax,
			JsAnyExpression::JsUnknownExpression(it) => &it.syntax,
			JsAnyExpression::JsAnyLiteral(it) => it.syntax(),
		}
	}
}
impl From<JsVariableDeclaration> for ForHead {
	fn from(node: JsVariableDeclaration) -> ForHead { ForHead::JsVariableDeclaration(node) }
}
impl AstNode for ForHead {
	fn can_cast(kind: SyntaxKind) -> bool {
		match kind {
			JS_VARIABLE_DECLARATION => true,
			k if JsAnyExpression::can_cast(k) => true,
			_ => false,
		}
	}
	fn cast(syntax: SyntaxNode) -> Option<Self> {
		let res = match syntax.kind() {
			JS_VARIABLE_DECLARATION => {
				ForHead::JsVariableDeclaration(JsVariableDeclaration { syntax })
			}
			_ => {
				if let Some(js_any_expression) = JsAnyExpression::cast(syntax) {
					return Some(ForHead::JsAnyExpression(js_any_expression));
				}
				return None;
			}
		};
		Some(res)
	}
	fn syntax(&self) -> &SyntaxNode {
		match self {
			ForHead::JsVariableDeclaration(it) => &it.syntax,
			ForHead::JsAnyExpression(it) => it.syntax(),
		}
	}
}
impl From<JsCaseClause> for JsAnySwitchClause {
	fn from(node: JsCaseClause) -> JsAnySwitchClause { JsAnySwitchClause::JsCaseClause(node) }
}
impl From<JsDefaultClause> for JsAnySwitchClause {
	fn from(node: JsDefaultClause) -> JsAnySwitchClause { JsAnySwitchClause::JsDefaultClause(node) }
}
impl AstNode for JsAnySwitchClause {
	fn can_cast(kind: SyntaxKind) -> bool { matches!(kind, JS_CASE_CLAUSE | JS_DEFAULT_CLAUSE) }
	fn cast(syntax: SyntaxNode) -> Option<Self> {
		let res = match syntax.kind() {
			JS_CASE_CLAUSE => JsAnySwitchClause::JsCaseClause(JsCaseClause { syntax }),
			JS_DEFAULT_CLAUSE => JsAnySwitchClause::JsDefaultClause(JsDefaultClause { syntax }),
			_ => return None,
		};
		Some(res)
	}
	fn syntax(&self) -> &SyntaxNode {
		match self {
			JsAnySwitchClause::JsCaseClause(it) => &it.syntax,
			JsAnySwitchClause::JsDefaultClause(it) => &it.syntax,
		}
	}
}
impl From<SinglePattern> for Pattern {
	fn from(node: SinglePattern) -> Pattern { Pattern::SinglePattern(node) }
}
impl From<RestPattern> for Pattern {
	fn from(node: RestPattern) -> Pattern { Pattern::RestPattern(node) }
}
impl From<AssignPattern> for Pattern {
	fn from(node: AssignPattern) -> Pattern { Pattern::AssignPattern(node) }
}
impl From<ObjectPattern> for Pattern {
	fn from(node: ObjectPattern) -> Pattern { Pattern::ObjectPattern(node) }
}
impl From<ArrayPattern> for Pattern {
	fn from(node: ArrayPattern) -> Pattern { Pattern::ArrayPattern(node) }
}
impl From<ExprPattern> for Pattern {
	fn from(node: ExprPattern) -> Pattern { Pattern::ExprPattern(node) }
}
impl From<JsUnknownPattern> for Pattern {
	fn from(node: JsUnknownPattern) -> Pattern { Pattern::JsUnknownPattern(node) }
}
impl AstNode for Pattern {
	fn can_cast(kind: SyntaxKind) -> bool {
		matches!(
			kind,
			SINGLE_PATTERN
				| REST_PATTERN | ASSIGN_PATTERN
				| OBJECT_PATTERN | ARRAY_PATTERN
				| EXPR_PATTERN | JS_UNKNOWN_PATTERN
		)
	}
	fn cast(syntax: SyntaxNode) -> Option<Self> {
		let res = match syntax.kind() {
			SINGLE_PATTERN => Pattern::SinglePattern(SinglePattern { syntax }),
			REST_PATTERN => Pattern::RestPattern(RestPattern { syntax }),
			ASSIGN_PATTERN => Pattern::AssignPattern(AssignPattern { syntax }),
			OBJECT_PATTERN => Pattern::ObjectPattern(ObjectPattern { syntax }),
			ARRAY_PATTERN => Pattern::ArrayPattern(ArrayPattern { syntax }),
			EXPR_PATTERN => Pattern::ExprPattern(ExprPattern { syntax }),
			JS_UNKNOWN_PATTERN => Pattern::JsUnknownPattern(JsUnknownPattern { syntax }),
			_ => return None,
		};
		Some(res)
	}
	fn syntax(&self) -> &SyntaxNode {
		match self {
			Pattern::SinglePattern(it) => &it.syntax,
			Pattern::RestPattern(it) => &it.syntax,
			Pattern::AssignPattern(it) => &it.syntax,
			Pattern::ObjectPattern(it) => &it.syntax,
			Pattern::ArrayPattern(it) => &it.syntax,
			Pattern::ExprPattern(it) => &it.syntax,
			Pattern::JsUnknownPattern(it) => &it.syntax,
		}
	}
}
impl From<JsStringLiteral> for JsAnyLiteral {
	fn from(node: JsStringLiteral) -> JsAnyLiteral { JsAnyLiteral::JsStringLiteral(node) }
}
impl From<JsNumberLiteral> for JsAnyLiteral {
	fn from(node: JsNumberLiteral) -> JsAnyLiteral { JsAnyLiteral::JsNumberLiteral(node) }
}
impl From<JsBigIntLiteral> for JsAnyLiteral {
	fn from(node: JsBigIntLiteral) -> JsAnyLiteral { JsAnyLiteral::JsBigIntLiteral(node) }
}
impl From<JsBooleanLiteral> for JsAnyLiteral {
	fn from(node: JsBooleanLiteral) -> JsAnyLiteral { JsAnyLiteral::JsBooleanLiteral(node) }
}
impl From<JsNullLiteral> for JsAnyLiteral {
	fn from(node: JsNullLiteral) -> JsAnyLiteral { JsAnyLiteral::JsNullLiteral(node) }
}
impl From<JsRegexLiteral> for JsAnyLiteral {
	fn from(node: JsRegexLiteral) -> JsAnyLiteral { JsAnyLiteral::JsRegexLiteral(node) }
}
impl AstNode for JsAnyLiteral {
	fn can_cast(kind: SyntaxKind) -> bool {
		matches!(
			kind,
			JS_STRING_LITERAL
				| JS_NUMBER_LITERAL
				| JS_BIG_INT_LITERAL
				| JS_BOOLEAN_LITERAL
				| JS_NULL_LITERAL
				| JS_REGEX_LITERAL
		)
	}
	fn cast(syntax: SyntaxNode) -> Option<Self> {
		let res = match syntax.kind() {
			JS_STRING_LITERAL => JsAnyLiteral::JsStringLiteral(JsStringLiteral { syntax }),
			JS_NUMBER_LITERAL => JsAnyLiteral::JsNumberLiteral(JsNumberLiteral { syntax }),
			JS_BIG_INT_LITERAL => JsAnyLiteral::JsBigIntLiteral(JsBigIntLiteral { syntax }),
			JS_BOOLEAN_LITERAL => JsAnyLiteral::JsBooleanLiteral(JsBooleanLiteral { syntax }),
			JS_NULL_LITERAL => JsAnyLiteral::JsNullLiteral(JsNullLiteral { syntax }),
			JS_REGEX_LITERAL => JsAnyLiteral::JsRegexLiteral(JsRegexLiteral { syntax }),
			_ => return None,
		};
		Some(res)
	}
	fn syntax(&self) -> &SyntaxNode {
		match self {
			JsAnyLiteral::JsStringLiteral(it) => &it.syntax,
			JsAnyLiteral::JsNumberLiteral(it) => &it.syntax,
			JsAnyLiteral::JsBigIntLiteral(it) => &it.syntax,
			JsAnyLiteral::JsBooleanLiteral(it) => &it.syntax,
			JsAnyLiteral::JsNullLiteral(it) => &it.syntax,
			JsAnyLiteral::JsRegexLiteral(it) => &it.syntax,
		}
	}
}
impl From<JsParameterList> for JsAnyArrowFunctionParameters {
	fn from(node: JsParameterList) -> JsAnyArrowFunctionParameters {
		JsAnyArrowFunctionParameters::JsParameterList(node)
	}
}
impl From<JsIdentifierBinding> for JsAnyArrowFunctionParameters {
	fn from(node: JsIdentifierBinding) -> JsAnyArrowFunctionParameters {
		JsAnyArrowFunctionParameters::JsIdentifierBinding(node)
	}
}
impl AstNode for JsAnyArrowFunctionParameters {
	fn can_cast(kind: SyntaxKind) -> bool {
		matches!(kind, JS_PARAMETER_LIST | JS_IDENTIFIER_BINDING)
	}
	fn cast(syntax: SyntaxNode) -> Option<Self> {
		let res = match syntax.kind() {
			JS_PARAMETER_LIST => {
				JsAnyArrowFunctionParameters::JsParameterList(JsParameterList { syntax })
			}
			JS_IDENTIFIER_BINDING => {
				JsAnyArrowFunctionParameters::JsIdentifierBinding(JsIdentifierBinding { syntax })
			}
			_ => return None,
		};
		Some(res)
	}
	fn syntax(&self) -> &SyntaxNode {
		match self {
			JsAnyArrowFunctionParameters::JsParameterList(it) => &it.syntax,
			JsAnyArrowFunctionParameters::JsIdentifierBinding(it) => &it.syntax,
		}
	}
}
impl From<JsFunctionBody> for JsAnyArrowFunctionBody {
	fn from(node: JsFunctionBody) -> JsAnyArrowFunctionBody {
		JsAnyArrowFunctionBody::JsFunctionBody(node)
	}
}
impl AstNode for JsAnyArrowFunctionBody {
	fn can_cast(kind: SyntaxKind) -> bool {
		match kind {
			JS_FUNCTION_BODY => true,
			k if JsAnyExpression::can_cast(k) => true,
			_ => false,
		}
	}
	fn cast(syntax: SyntaxNode) -> Option<Self> {
		let res = match syntax.kind() {
			JS_FUNCTION_BODY => JsAnyArrowFunctionBody::JsFunctionBody(JsFunctionBody { syntax }),
			_ => {
				if let Some(js_any_expression) = JsAnyExpression::cast(syntax) {
					return Some(JsAnyArrowFunctionBody::JsAnyExpression(js_any_expression));
				}
				return None;
			}
		};
		Some(res)
	}
	fn syntax(&self) -> &SyntaxNode {
		match self {
			JsAnyArrowFunctionBody::JsFunctionBody(it) => &it.syntax,
			JsAnyArrowFunctionBody::JsAnyExpression(it) => it.syntax(),
		}
	}
}
impl From<SpreadElement> for JsAnyArrayElement {
	fn from(node: SpreadElement) -> JsAnyArrayElement { JsAnyArrayElement::SpreadElement(node) }
}
impl From<JsArrayHole> for JsAnyArrayElement {
	fn from(node: JsArrayHole) -> JsAnyArrayElement { JsAnyArrayElement::JsArrayHole(node) }
}
impl AstNode for JsAnyArrayElement {
	fn can_cast(kind: SyntaxKind) -> bool {
<<<<<<< HEAD
		matches!(
			kind,
			JS_EMPTY_STATEMENT
				| METHOD | PRIVATE_PROP
				| CLASS_PROP | CONSTRUCTOR
				| TS_INDEX_SIGNATURE
				| GETTER | SETTER
				| JS_UNKNOWN_MEMBER
		)
=======
		match kind {
			SPREAD_ELEMENT | JS_ARRAY_HOLE => true,
			k if JsAnyExpression::can_cast(k) => true,
			_ => false,
		}
>>>>>>> cbeeaaf5
	}
	fn cast(syntax: SyntaxNode) -> Option<Self> {
		let res = match syntax.kind() {
			SPREAD_ELEMENT => JsAnyArrayElement::SpreadElement(SpreadElement { syntax }),
			JS_ARRAY_HOLE => JsAnyArrayElement::JsArrayHole(JsArrayHole { syntax }),
			_ => {
				if let Some(js_any_expression) = JsAnyExpression::cast(syntax) {
					return Some(JsAnyArrayElement::JsAnyExpression(js_any_expression));
				}
				return None;
			}
		};
		Some(res)
	}
	fn syntax(&self) -> &SyntaxNode {
		match self {
			JsAnyArrayElement::SpreadElement(it) => &it.syntax,
			JsAnyArrayElement::JsArrayHole(it) => &it.syntax,
			JsAnyArrayElement::JsAnyExpression(it) => it.syntax(),
		}
	}
}
impl AstNode for PatternOrExpr {
	fn can_cast(kind: SyntaxKind) -> bool {
		match kind {
			k if Pattern::can_cast(k) => true,
			k if JsAnyExpression::can_cast(k) => true,
			_ => false,
		}
	}
	fn cast(syntax: SyntaxNode) -> Option<Self> {
		if let Some(pattern) = Pattern::cast(syntax.clone()) {
			return Some(PatternOrExpr::Pattern(pattern));
		}
		if let Some(js_any_expression) = JsAnyExpression::cast(syntax) {
			return Some(PatternOrExpr::JsAnyExpression(js_any_expression));
		}
		None
	}
	fn syntax(&self) -> &SyntaxNode {
		match self {
			PatternOrExpr::Pattern(it) => it.syntax(),
			PatternOrExpr::JsAnyExpression(it) => it.syntax(),
		}
	}
}
impl From<JsLiteralMemberName> for JsAnyObjectMemberName {
	fn from(node: JsLiteralMemberName) -> JsAnyObjectMemberName {
		JsAnyObjectMemberName::JsLiteralMemberName(node)
	}
}
impl From<JsComputedMemberName> for JsAnyObjectMemberName {
	fn from(node: JsComputedMemberName) -> JsAnyObjectMemberName {
		JsAnyObjectMemberName::JsComputedMemberName(node)
	}
}
impl AstNode for JsAnyObjectMemberName {
	fn can_cast(kind: SyntaxKind) -> bool {
<<<<<<< HEAD
		matches!(
			kind,
			COMPUTED_PROPERTY_NAME
				| JS_STRING_LITERAL
				| JS_NUMBER_LITERAL
				| IDENT | NAME | JS_UNKNOWN_BINDING
		)
=======
		match kind {
			JS_LITERAL_MEMBER_NAME | JS_COMPUTED_MEMBER_NAME => true,
			_ => false,
		}
>>>>>>> cbeeaaf5
	}
	fn cast(syntax: SyntaxNode) -> Option<Self> {
		let res = match syntax.kind() {
			JS_LITERAL_MEMBER_NAME => {
				JsAnyObjectMemberName::JsLiteralMemberName(JsLiteralMemberName { syntax })
			}
			JS_COMPUTED_MEMBER_NAME => {
				JsAnyObjectMemberName::JsComputedMemberName(JsComputedMemberName { syntax })
			}
			_ => return None,
		};
		Some(res)
	}
	fn syntax(&self) -> &SyntaxNode {
		match self {
			JsAnyObjectMemberName::JsLiteralMemberName(it) => &it.syntax,
			JsAnyObjectMemberName::JsComputedMemberName(it) => &it.syntax,
		}
	}
}
impl From<JsPropertyObjectMember> for JsAnyObjectMember {
	fn from(node: JsPropertyObjectMember) -> JsAnyObjectMember {
		JsAnyObjectMember::JsPropertyObjectMember(node)
	}
}
impl From<JsMethodObjectMember> for JsAnyObjectMember {
	fn from(node: JsMethodObjectMember) -> JsAnyObjectMember {
		JsAnyObjectMember::JsMethodObjectMember(node)
	}
}
impl From<JsGetterObjectMember> for JsAnyObjectMember {
	fn from(node: JsGetterObjectMember) -> JsAnyObjectMember {
		JsAnyObjectMember::JsGetterObjectMember(node)
	}
}
impl From<JsSetterObjectMember> for JsAnyObjectMember {
	fn from(node: JsSetterObjectMember) -> JsAnyObjectMember {
		JsAnyObjectMember::JsSetterObjectMember(node)
	}
}
impl From<InitializedProp> for JsAnyObjectMember {
	fn from(node: InitializedProp) -> JsAnyObjectMember { JsAnyObjectMember::InitializedProp(node) }
}
impl From<JsShorthandPropertyObjectMember> for JsAnyObjectMember {
	fn from(node: JsShorthandPropertyObjectMember) -> JsAnyObjectMember {
		JsAnyObjectMember::JsShorthandPropertyObjectMember(node)
	}
}
impl From<JsSpread> for JsAnyObjectMember {
	fn from(node: JsSpread) -> JsAnyObjectMember { JsAnyObjectMember::JsSpread(node) }
}
impl From<JsUnknownMember> for JsAnyObjectMember {
	fn from(node: JsUnknownMember) -> JsAnyObjectMember { JsAnyObjectMember::JsUnknownMember(node) }
}
impl AstNode for JsAnyObjectMember {
	fn can_cast(kind: SyntaxKind) -> bool {
		match kind {
			JS_PROPERTY_OBJECT_MEMBER
			| JS_METHOD_OBJECT_MEMBER
			| JS_GETTER_OBJECT_MEMBER
			| JS_SETTER_OBJECT_MEMBER
			| INITIALIZED_PROP
			| JS_SHORTHAND_PROPERTY_OBJECT_MEMBER
			| JS_SPREAD
			| JS_UNKNOWN_MEMBER => true,
			_ => false,
		}
	}
	fn cast(syntax: SyntaxNode) -> Option<Self> {
		let res = match syntax.kind() {
			JS_PROPERTY_OBJECT_MEMBER => {
				JsAnyObjectMember::JsPropertyObjectMember(JsPropertyObjectMember { syntax })
			}
			JS_METHOD_OBJECT_MEMBER => {
				JsAnyObjectMember::JsMethodObjectMember(JsMethodObjectMember { syntax })
			}
			JS_GETTER_OBJECT_MEMBER => {
				JsAnyObjectMember::JsGetterObjectMember(JsGetterObjectMember { syntax })
			}
			JS_SETTER_OBJECT_MEMBER => {
				JsAnyObjectMember::JsSetterObjectMember(JsSetterObjectMember { syntax })
			}
			INITIALIZED_PROP => JsAnyObjectMember::InitializedProp(InitializedProp { syntax }),
			JS_SHORTHAND_PROPERTY_OBJECT_MEMBER => {
				JsAnyObjectMember::JsShorthandPropertyObjectMember(
					JsShorthandPropertyObjectMember { syntax },
				)
			}
			JS_SPREAD => JsAnyObjectMember::JsSpread(JsSpread { syntax }),
			JS_UNKNOWN_MEMBER => JsAnyObjectMember::JsUnknownMember(JsUnknownMember { syntax }),
			_ => return None,
		};
		Some(res)
	}
	fn syntax(&self) -> &SyntaxNode {
		match self {
			JsAnyObjectMember::JsPropertyObjectMember(it) => &it.syntax,
			JsAnyObjectMember::JsMethodObjectMember(it) => &it.syntax,
			JsAnyObjectMember::JsGetterObjectMember(it) => &it.syntax,
			JsAnyObjectMember::JsSetterObjectMember(it) => &it.syntax,
			JsAnyObjectMember::InitializedProp(it) => &it.syntax,
			JsAnyObjectMember::JsShorthandPropertyObjectMember(it) => &it.syntax,
			JsAnyObjectMember::JsSpread(it) => &it.syntax,
			JsAnyObjectMember::JsUnknownMember(it) => &it.syntax,
		}
	}
}
impl From<ComputedPropertyName> for PropName {
	fn from(node: ComputedPropertyName) -> PropName { PropName::ComputedPropertyName(node) }
}
impl From<JsStringLiteral> for PropName {
	fn from(node: JsStringLiteral) -> PropName { PropName::JsStringLiteral(node) }
}
impl From<JsNumberLiteral> for PropName {
	fn from(node: JsNumberLiteral) -> PropName { PropName::JsNumberLiteral(node) }
}
impl From<Ident> for PropName {
	fn from(node: Ident) -> PropName { PropName::Ident(node) }
}
impl From<Name> for PropName {
	fn from(node: Name) -> PropName { PropName::Name(node) }
}
impl From<JsUnknownBinding> for PropName {
	fn from(node: JsUnknownBinding) -> PropName { PropName::JsUnknownBinding(node) }
}
impl AstNode for PropName {
	fn can_cast(kind: SyntaxKind) -> bool {
<<<<<<< HEAD
		matches!(
			kind,
			TS_ANY
				| TS_UNKNOWN | TS_NUMBER
				| TS_OBJECT | TS_BOOLEAN
				| TS_BIGINT | TS_STRING
				| TS_SYMBOL | TS_VOID
				| TS_UNDEFINED | TS_NULL
				| TS_NEVER | TS_THIS
				| TS_LITERAL | TS_PREDICATE
				| TS_TUPLE | TS_PAREN
				| TS_TYPE_REF | TS_TEMPLATE
				| TS_MAPPED_TYPE | TS_IMPORT
				| TS_ARRAY | TS_INDEXED_ARRAY
				| TS_TYPE_OPERATOR
				| TS_INTERSECTION
				| TS_UNION | TS_FN_TYPE
				| TS_CONSTRUCTOR_TYPE
				| TS_CONDITIONAL_TYPE
				| TS_OBJECT_TYPE | TS_INFER
		)
=======
		match kind {
			COMPUTED_PROPERTY_NAME
			| JS_STRING_LITERAL
			| JS_NUMBER_LITERAL
			| IDENT
			| NAME
			| JS_UNKNOWN_BINDING => true,
			_ => false,
		}
>>>>>>> cbeeaaf5
	}
	fn cast(syntax: SyntaxNode) -> Option<Self> {
		let res = match syntax.kind() {
			COMPUTED_PROPERTY_NAME => {
				PropName::ComputedPropertyName(ComputedPropertyName { syntax })
			}
			JS_STRING_LITERAL => PropName::JsStringLiteral(JsStringLiteral { syntax }),
			JS_NUMBER_LITERAL => PropName::JsNumberLiteral(JsNumberLiteral { syntax }),
			IDENT => PropName::Ident(Ident { syntax }),
			NAME => PropName::Name(Name { syntax }),
			JS_UNKNOWN_BINDING => PropName::JsUnknownBinding(JsUnknownBinding { syntax }),
			_ => return None,
		};
		Some(res)
	}
	fn syntax(&self) -> &SyntaxNode {
		match self {
			PropName::ComputedPropertyName(it) => &it.syntax,
			PropName::JsStringLiteral(it) => &it.syntax,
			PropName::JsNumberLiteral(it) => &it.syntax,
			PropName::Ident(it) => &it.syntax,
			PropName::Name(it) => &it.syntax,
			PropName::JsUnknownBinding(it) => &it.syntax,
		}
	}
}
impl From<JsConstructorClassMember> for JsAnyClassMember {
	fn from(node: JsConstructorClassMember) -> JsAnyClassMember {
		JsAnyClassMember::JsConstructorClassMember(node)
	}
}
impl From<JsPropertyClassMember> for JsAnyClassMember {
	fn from(node: JsPropertyClassMember) -> JsAnyClassMember {
		JsAnyClassMember::JsPropertyClassMember(node)
	}
}
impl From<JsMethodClassMember> for JsAnyClassMember {
	fn from(node: JsMethodClassMember) -> JsAnyClassMember {
		JsAnyClassMember::JsMethodClassMember(node)
	}
}
impl From<JsGetterClassMember> for JsAnyClassMember {
	fn from(node: JsGetterClassMember) -> JsAnyClassMember {
		JsAnyClassMember::JsGetterClassMember(node)
	}
}
impl From<JsSetterClassMember> for JsAnyClassMember {
	fn from(node: JsSetterClassMember) -> JsAnyClassMember {
		JsAnyClassMember::JsSetterClassMember(node)
	}
}
impl From<JsEmptyClassMember> for JsAnyClassMember {
	fn from(node: JsEmptyClassMember) -> JsAnyClassMember {
		JsAnyClassMember::JsEmptyClassMember(node)
	}
}
impl From<TsIndexSignature> for JsAnyClassMember {
	fn from(node: TsIndexSignature) -> JsAnyClassMember { JsAnyClassMember::TsIndexSignature(node) }
}
impl From<JsUnknownMember> for JsAnyClassMember {
	fn from(node: JsUnknownMember) -> JsAnyClassMember { JsAnyClassMember::JsUnknownMember(node) }
}
impl AstNode for JsAnyClassMember {
	fn can_cast(kind: SyntaxKind) -> bool {
		match kind {
			JS_CONSTRUCTOR_CLASS_MEMBER
			| JS_PROPERTY_CLASS_MEMBER
			| JS_METHOD_CLASS_MEMBER
			| JS_GETTER_CLASS_MEMBER
			| JS_SETTER_CLASS_MEMBER
			| JS_EMPTY_CLASS_MEMBER
			| TS_INDEX_SIGNATURE
			| JS_UNKNOWN_MEMBER => true,
			_ => false,
		}
	}
	fn cast(syntax: SyntaxNode) -> Option<Self> {
		let res = match syntax.kind() {
			JS_CONSTRUCTOR_CLASS_MEMBER => {
				JsAnyClassMember::JsConstructorClassMember(JsConstructorClassMember { syntax })
			}
			JS_PROPERTY_CLASS_MEMBER => {
				JsAnyClassMember::JsPropertyClassMember(JsPropertyClassMember { syntax })
			}
			JS_METHOD_CLASS_MEMBER => {
				JsAnyClassMember::JsMethodClassMember(JsMethodClassMember { syntax })
			}
			JS_GETTER_CLASS_MEMBER => {
				JsAnyClassMember::JsGetterClassMember(JsGetterClassMember { syntax })
			}
			JS_SETTER_CLASS_MEMBER => {
				JsAnyClassMember::JsSetterClassMember(JsSetterClassMember { syntax })
			}
			JS_EMPTY_CLASS_MEMBER => {
				JsAnyClassMember::JsEmptyClassMember(JsEmptyClassMember { syntax })
			}
			TS_INDEX_SIGNATURE => JsAnyClassMember::TsIndexSignature(TsIndexSignature { syntax }),
			JS_UNKNOWN_MEMBER => JsAnyClassMember::JsUnknownMember(JsUnknownMember { syntax }),
			_ => return None,
		};
		Some(res)
	}
	fn syntax(&self) -> &SyntaxNode {
		match self {
			JsAnyClassMember::JsConstructorClassMember(it) => &it.syntax,
			JsAnyClassMember::JsPropertyClassMember(it) => &it.syntax,
			JsAnyClassMember::JsMethodClassMember(it) => &it.syntax,
			JsAnyClassMember::JsGetterClassMember(it) => &it.syntax,
			JsAnyClassMember::JsSetterClassMember(it) => &it.syntax,
			JsAnyClassMember::JsEmptyClassMember(it) => &it.syntax,
			JsAnyClassMember::TsIndexSignature(it) => &it.syntax,
			JsAnyClassMember::JsUnknownMember(it) => &it.syntax,
		}
	}
}
impl From<JsLiteralMemberName> for JsAnyClassMemberName {
	fn from(node: JsLiteralMemberName) -> JsAnyClassMemberName {
		JsAnyClassMemberName::JsLiteralMemberName(node)
	}
}
impl From<JsComputedMemberName> for JsAnyClassMemberName {
	fn from(node: JsComputedMemberName) -> JsAnyClassMemberName {
		JsAnyClassMemberName::JsComputedMemberName(node)
	}
}
impl From<JsPrivateClassMemberName> for JsAnyClassMemberName {
	fn from(node: JsPrivateClassMemberName) -> JsAnyClassMemberName {
		JsAnyClassMemberName::JsPrivateClassMemberName(node)
	}
}
impl AstNode for JsAnyClassMemberName {
	fn can_cast(kind: SyntaxKind) -> bool {
<<<<<<< HEAD
		matches!(
			kind,
			JS_STATIC_OBJECT_MEMBER_NAME
				| JS_STRING_LITERAL
				| JS_NUMBER_LITERAL
				| JS_COMPUTED_OBJECT_MEMBER_NAME
		)
=======
		match kind {
			JS_LITERAL_MEMBER_NAME | JS_COMPUTED_MEMBER_NAME | JS_PRIVATE_CLASS_MEMBER_NAME => true,
			_ => false,
		}
>>>>>>> cbeeaaf5
	}
	fn cast(syntax: SyntaxNode) -> Option<Self> {
		let res = match syntax.kind() {
			JS_LITERAL_MEMBER_NAME => {
				JsAnyClassMemberName::JsLiteralMemberName(JsLiteralMemberName { syntax })
			}
			JS_COMPUTED_MEMBER_NAME => {
				JsAnyClassMemberName::JsComputedMemberName(JsComputedMemberName { syntax })
			}
			JS_PRIVATE_CLASS_MEMBER_NAME => {
				JsAnyClassMemberName::JsPrivateClassMemberName(JsPrivateClassMemberName { syntax })
			}
			_ => return None,
		};
		Some(res)
	}
	fn syntax(&self) -> &SyntaxNode {
		match self {
			JsAnyClassMemberName::JsLiteralMemberName(it) => &it.syntax,
			JsAnyClassMemberName::JsComputedMemberName(it) => &it.syntax,
			JsAnyClassMemberName::JsPrivateClassMemberName(it) => &it.syntax,
		}
	}
}
impl From<TsConstructorParam> for JsAnyConstructorParameter {
	fn from(node: TsConstructorParam) -> JsAnyConstructorParameter {
		JsAnyConstructorParameter::TsConstructorParam(node)
	}
}
impl AstNode for JsAnyConstructorParameter {
	fn can_cast(kind: SyntaxKind) -> bool {
<<<<<<< HEAD
		matches!(
			kind,
			JS_PROPERTY_OBJECT_MEMBER
				| JS_METHOD_OBJECT_MEMBER
				| JS_GETTER_OBJECT_MEMBER
				| JS_SETTER_OBJECT_MEMBER
				| INITIALIZED_PROP
				| JS_SHORTHAND_PROPERTY_OBJECT_MEMBER
				| JS_SPREAD | JS_UNKNOWN_MEMBER
		)
=======
		match kind {
			TS_CONSTRUCTOR_PARAM => true,
			k if Pattern::can_cast(k) => true,
			_ => false,
		}
>>>>>>> cbeeaaf5
	}
	fn cast(syntax: SyntaxNode) -> Option<Self> {
		let res = match syntax.kind() {
			TS_CONSTRUCTOR_PARAM => {
				JsAnyConstructorParameter::TsConstructorParam(TsConstructorParam { syntax })
			}
			_ => {
				if let Some(pattern) = Pattern::cast(syntax) {
					return Some(JsAnyConstructorParameter::Pattern(pattern));
				}
				return None;
			}
		};
		Some(res)
	}
	fn syntax(&self) -> &SyntaxNode {
		match self {
			JsAnyConstructorParameter::TsConstructorParam(it) => &it.syntax,
			JsAnyConstructorParameter::Pattern(it) => it.syntax(),
		}
	}
}
impl From<AssignPattern> for ObjectPatternProp {
	fn from(node: AssignPattern) -> ObjectPatternProp { ObjectPatternProp::AssignPattern(node) }
}
impl From<KeyValuePattern> for ObjectPatternProp {
	fn from(node: KeyValuePattern) -> ObjectPatternProp { ObjectPatternProp::KeyValuePattern(node) }
}
impl From<RestPattern> for ObjectPatternProp {
	fn from(node: RestPattern) -> ObjectPatternProp { ObjectPatternProp::RestPattern(node) }
}
impl From<SinglePattern> for ObjectPatternProp {
	fn from(node: SinglePattern) -> ObjectPatternProp { ObjectPatternProp::SinglePattern(node) }
}
impl From<JsUnknownPattern> for ObjectPatternProp {
	fn from(node: JsUnknownPattern) -> ObjectPatternProp {
		ObjectPatternProp::JsUnknownPattern(node)
	}
}
impl AstNode for ObjectPatternProp {
	fn can_cast(kind: SyntaxKind) -> bool {
		matches!(
			kind,
			ASSIGN_PATTERN | KEY_VALUE_PATTERN | REST_PATTERN | SINGLE_PATTERN | JS_UNKNOWN_PATTERN
		)
	}
	fn cast(syntax: SyntaxNode) -> Option<Self> {
		let res = match syntax.kind() {
			ASSIGN_PATTERN => ObjectPatternProp::AssignPattern(AssignPattern { syntax }),
			KEY_VALUE_PATTERN => ObjectPatternProp::KeyValuePattern(KeyValuePattern { syntax }),
			REST_PATTERN => ObjectPatternProp::RestPattern(RestPattern { syntax }),
			SINGLE_PATTERN => ObjectPatternProp::SinglePattern(SinglePattern { syntax }),
			JS_UNKNOWN_PATTERN => ObjectPatternProp::JsUnknownPattern(JsUnknownPattern { syntax }),
			_ => return None,
		};
		Some(res)
	}
	fn syntax(&self) -> &SyntaxNode {
		match self {
			ObjectPatternProp::AssignPattern(it) => &it.syntax,
			ObjectPatternProp::KeyValuePattern(it) => &it.syntax,
			ObjectPatternProp::RestPattern(it) => &it.syntax,
			ObjectPatternProp::SinglePattern(it) => &it.syntax,
			ObjectPatternProp::JsUnknownPattern(it) => &it.syntax,
		}
	}
}
impl From<TsAny> for TsType {
	fn from(node: TsAny) -> TsType { TsType::TsAny(node) }
}
impl From<TsUnknown> for TsType {
	fn from(node: TsUnknown) -> TsType { TsType::TsUnknown(node) }
}
impl From<TsNumber> for TsType {
	fn from(node: TsNumber) -> TsType { TsType::TsNumber(node) }
}
impl From<TsObject> for TsType {
	fn from(node: TsObject) -> TsType { TsType::TsObject(node) }
}
impl From<TsBoolean> for TsType {
	fn from(node: TsBoolean) -> TsType { TsType::TsBoolean(node) }
}
impl From<TsBigint> for TsType {
	fn from(node: TsBigint) -> TsType { TsType::TsBigint(node) }
}
impl From<TsString> for TsType {
	fn from(node: TsString) -> TsType { TsType::TsString(node) }
}
impl From<TsSymbol> for TsType {
	fn from(node: TsSymbol) -> TsType { TsType::TsSymbol(node) }
}
impl From<TsVoid> for TsType {
	fn from(node: TsVoid) -> TsType { TsType::TsVoid(node) }
}
impl From<TsUndefined> for TsType {
	fn from(node: TsUndefined) -> TsType { TsType::TsUndefined(node) }
}
impl From<TsNull> for TsType {
	fn from(node: TsNull) -> TsType { TsType::TsNull(node) }
}
impl From<TsNever> for TsType {
	fn from(node: TsNever) -> TsType { TsType::TsNever(node) }
}
impl From<TsThis> for TsType {
	fn from(node: TsThis) -> TsType { TsType::TsThis(node) }
}
impl From<TsLiteral> for TsType {
	fn from(node: TsLiteral) -> TsType { TsType::TsLiteral(node) }
}
impl From<TsPredicate> for TsType {
	fn from(node: TsPredicate) -> TsType { TsType::TsPredicate(node) }
}
impl From<TsTuple> for TsType {
	fn from(node: TsTuple) -> TsType { TsType::TsTuple(node) }
}
impl From<TsParen> for TsType {
	fn from(node: TsParen) -> TsType { TsType::TsParen(node) }
}
impl From<TsTypeRef> for TsType {
	fn from(node: TsTypeRef) -> TsType { TsType::TsTypeRef(node) }
}
impl From<TsTemplate> for TsType {
	fn from(node: TsTemplate) -> TsType { TsType::TsTemplate(node) }
}
impl From<TsMappedType> for TsType {
	fn from(node: TsMappedType) -> TsType { TsType::TsMappedType(node) }
}
impl From<TsImport> for TsType {
	fn from(node: TsImport) -> TsType { TsType::TsImport(node) }
}
impl From<TsArray> for TsType {
	fn from(node: TsArray) -> TsType { TsType::TsArray(node) }
}
impl From<TsIndexedArray> for TsType {
	fn from(node: TsIndexedArray) -> TsType { TsType::TsIndexedArray(node) }
}
impl From<TsTypeOperator> for TsType {
	fn from(node: TsTypeOperator) -> TsType { TsType::TsTypeOperator(node) }
}
impl From<TsIntersection> for TsType {
	fn from(node: TsIntersection) -> TsType { TsType::TsIntersection(node) }
}
impl From<TsUnion> for TsType {
	fn from(node: TsUnion) -> TsType { TsType::TsUnion(node) }
}
impl From<TsFnType> for TsType {
	fn from(node: TsFnType) -> TsType { TsType::TsFnType(node) }
}
impl From<TsConstructorType> for TsType {
	fn from(node: TsConstructorType) -> TsType { TsType::TsConstructorType(node) }
}
impl From<TsConditionalType> for TsType {
	fn from(node: TsConditionalType) -> TsType { TsType::TsConditionalType(node) }
}
impl From<TsObjectType> for TsType {
	fn from(node: TsObjectType) -> TsType { TsType::TsObjectType(node) }
}
impl From<TsInfer> for TsType {
	fn from(node: TsInfer) -> TsType { TsType::TsInfer(node) }
}
impl AstNode for TsType {
	fn can_cast(kind: SyntaxKind) -> bool {
		match kind {
			TS_ANY | TS_UNKNOWN | TS_NUMBER | TS_OBJECT | TS_BOOLEAN | TS_BIGINT | TS_STRING
			| TS_SYMBOL | TS_VOID | TS_UNDEFINED | TS_NULL | TS_NEVER | TS_THIS | TS_LITERAL
			| TS_PREDICATE | TS_TUPLE | TS_PAREN | TS_TYPE_REF | TS_TEMPLATE | TS_MAPPED_TYPE
			| TS_IMPORT | TS_ARRAY | TS_INDEXED_ARRAY | TS_TYPE_OPERATOR | TS_INTERSECTION
			| TS_UNION | TS_FN_TYPE | TS_CONSTRUCTOR_TYPE | TS_CONDITIONAL_TYPE
			| TS_OBJECT_TYPE | TS_INFER => true,
			_ => false,
		}
	}
	fn cast(syntax: SyntaxNode) -> Option<Self> {
		let res = match syntax.kind() {
			TS_ANY => TsType::TsAny(TsAny { syntax }),
			TS_UNKNOWN => TsType::TsUnknown(TsUnknown { syntax }),
			TS_NUMBER => TsType::TsNumber(TsNumber { syntax }),
			TS_OBJECT => TsType::TsObject(TsObject { syntax }),
			TS_BOOLEAN => TsType::TsBoolean(TsBoolean { syntax }),
			TS_BIGINT => TsType::TsBigint(TsBigint { syntax }),
			TS_STRING => TsType::TsString(TsString { syntax }),
			TS_SYMBOL => TsType::TsSymbol(TsSymbol { syntax }),
			TS_VOID => TsType::TsVoid(TsVoid { syntax }),
			TS_UNDEFINED => TsType::TsUndefined(TsUndefined { syntax }),
			TS_NULL => TsType::TsNull(TsNull { syntax }),
			TS_NEVER => TsType::TsNever(TsNever { syntax }),
			TS_THIS => TsType::TsThis(TsThis { syntax }),
			TS_LITERAL => TsType::TsLiteral(TsLiteral { syntax }),
			TS_PREDICATE => TsType::TsPredicate(TsPredicate { syntax }),
			TS_TUPLE => TsType::TsTuple(TsTuple { syntax }),
			TS_PAREN => TsType::TsParen(TsParen { syntax }),
			TS_TYPE_REF => TsType::TsTypeRef(TsTypeRef { syntax }),
			TS_TEMPLATE => TsType::TsTemplate(TsTemplate { syntax }),
			TS_MAPPED_TYPE => TsType::TsMappedType(TsMappedType { syntax }),
			TS_IMPORT => TsType::TsImport(TsImport { syntax }),
			TS_ARRAY => TsType::TsArray(TsArray { syntax }),
			TS_INDEXED_ARRAY => TsType::TsIndexedArray(TsIndexedArray { syntax }),
			TS_TYPE_OPERATOR => TsType::TsTypeOperator(TsTypeOperator { syntax }),
			TS_INTERSECTION => TsType::TsIntersection(TsIntersection { syntax }),
			TS_UNION => TsType::TsUnion(TsUnion { syntax }),
			TS_FN_TYPE => TsType::TsFnType(TsFnType { syntax }),
			TS_CONSTRUCTOR_TYPE => TsType::TsConstructorType(TsConstructorType { syntax }),
			TS_CONDITIONAL_TYPE => TsType::TsConditionalType(TsConditionalType { syntax }),
			TS_OBJECT_TYPE => TsType::TsObjectType(TsObjectType { syntax }),
			TS_INFER => TsType::TsInfer(TsInfer { syntax }),
			_ => return None,
		};
		Some(res)
	}
	fn syntax(&self) -> &SyntaxNode {
		match self {
			TsType::TsAny(it) => &it.syntax,
			TsType::TsUnknown(it) => &it.syntax,
			TsType::TsNumber(it) => &it.syntax,
			TsType::TsObject(it) => &it.syntax,
			TsType::TsBoolean(it) => &it.syntax,
			TsType::TsBigint(it) => &it.syntax,
			TsType::TsString(it) => &it.syntax,
			TsType::TsSymbol(it) => &it.syntax,
			TsType::TsVoid(it) => &it.syntax,
			TsType::TsUndefined(it) => &it.syntax,
			TsType::TsNull(it) => &it.syntax,
			TsType::TsNever(it) => &it.syntax,
			TsType::TsThis(it) => &it.syntax,
			TsType::TsLiteral(it) => &it.syntax,
			TsType::TsPredicate(it) => &it.syntax,
			TsType::TsTuple(it) => &it.syntax,
			TsType::TsParen(it) => &it.syntax,
			TsType::TsTypeRef(it) => &it.syntax,
			TsType::TsTemplate(it) => &it.syntax,
			TsType::TsMappedType(it) => &it.syntax,
			TsType::TsImport(it) => &it.syntax,
			TsType::TsArray(it) => &it.syntax,
			TsType::TsIndexedArray(it) => &it.syntax,
			TsType::TsTypeOperator(it) => &it.syntax,
			TsType::TsIntersection(it) => &it.syntax,
			TsType::TsUnion(it) => &it.syntax,
			TsType::TsFnType(it) => &it.syntax,
			TsType::TsConstructorType(it) => &it.syntax,
			TsType::TsConditionalType(it) => &it.syntax,
			TsType::TsObjectType(it) => &it.syntax,
			TsType::TsInfer(it) => &it.syntax,
		}
	}
}
impl From<WildcardImport> for ImportClause {
	fn from(node: WildcardImport) -> ImportClause { ImportClause::WildcardImport(node) }
}
impl From<NamedImports> for ImportClause {
	fn from(node: NamedImports) -> ImportClause { ImportClause::NamedImports(node) }
}
impl From<Name> for ImportClause {
	fn from(node: Name) -> ImportClause { ImportClause::Name(node) }
}
impl From<ImportStringSpecifier> for ImportClause {
	fn from(node: ImportStringSpecifier) -> ImportClause {
		ImportClause::ImportStringSpecifier(node)
	}
}
impl AstNode for ImportClause {
	fn can_cast(kind: SyntaxKind) -> bool {
		matches!(
			kind,
			WILDCARD_IMPORT | NAMED_IMPORTS | NAME | IMPORT_STRING_SPECIFIER
		)
	}
	fn cast(syntax: SyntaxNode) -> Option<Self> {
		let res = match syntax.kind() {
			WILDCARD_IMPORT => ImportClause::WildcardImport(WildcardImport { syntax }),
			NAMED_IMPORTS => ImportClause::NamedImports(NamedImports { syntax }),
			NAME => ImportClause::Name(Name { syntax }),
			IMPORT_STRING_SPECIFIER => {
				ImportClause::ImportStringSpecifier(ImportStringSpecifier { syntax })
			}
			_ => return None,
		};
		Some(res)
	}
	fn syntax(&self) -> &SyntaxNode {
		match self {
			ImportClause::WildcardImport(it) => &it.syntax,
			ImportClause::NamedImports(it) => &it.syntax,
			ImportClause::Name(it) => &it.syntax,
			ImportClause::ImportStringSpecifier(it) => &it.syntax,
		}
	}
}
impl From<JsFunctionDeclaration> for DefaultDecl {
	fn from(node: JsFunctionDeclaration) -> DefaultDecl { DefaultDecl::JsFunctionDeclaration(node) }
}
impl From<JsClassDeclaration> for DefaultDecl {
	fn from(node: JsClassDeclaration) -> DefaultDecl { DefaultDecl::JsClassDeclaration(node) }
}
impl AstNode for DefaultDecl {
<<<<<<< HEAD
	fn can_cast(kind: SyntaxKind) -> bool { matches!(kind, JS_FUNCTION_DECLARATION | CLASS_DECL) }
=======
	fn can_cast(kind: SyntaxKind) -> bool {
		match kind {
			JS_FUNCTION_DECLARATION | JS_CLASS_DECLARATION => true,
			_ => false,
		}
	}
>>>>>>> cbeeaaf5
	fn cast(syntax: SyntaxNode) -> Option<Self> {
		let res = match syntax.kind() {
			JS_FUNCTION_DECLARATION => {
				DefaultDecl::JsFunctionDeclaration(JsFunctionDeclaration { syntax })
			}
			JS_CLASS_DECLARATION => DefaultDecl::JsClassDeclaration(JsClassDeclaration { syntax }),
			_ => return None,
		};
		Some(res)
	}
	fn syntax(&self) -> &SyntaxNode {
		match self {
			DefaultDecl::JsFunctionDeclaration(it) => &it.syntax,
			DefaultDecl::JsClassDeclaration(it) => &it.syntax,
		}
	}
}
impl From<JsFunctionDeclaration> for JsAnyExportDeclaration {
	fn from(node: JsFunctionDeclaration) -> JsAnyExportDeclaration {
		JsAnyExportDeclaration::JsFunctionDeclaration(node)
	}
}
impl From<JsClassDeclaration> for JsAnyExportDeclaration {
	fn from(node: JsClassDeclaration) -> JsAnyExportDeclaration {
		JsAnyExportDeclaration::JsClassDeclaration(node)
	}
}
impl From<JsVariableDeclarationStatement> for JsAnyExportDeclaration {
	fn from(node: JsVariableDeclarationStatement) -> JsAnyExportDeclaration {
		JsAnyExportDeclaration::JsVariableDeclarationStatement(node)
	}
}
impl From<TsEnum> for JsAnyExportDeclaration {
	fn from(node: TsEnum) -> JsAnyExportDeclaration { JsAnyExportDeclaration::TsEnum(node) }
}
impl From<TsTypeAliasDecl> for JsAnyExportDeclaration {
	fn from(node: TsTypeAliasDecl) -> JsAnyExportDeclaration {
		JsAnyExportDeclaration::TsTypeAliasDecl(node)
	}
}
impl From<TsNamespaceDecl> for JsAnyExportDeclaration {
	fn from(node: TsNamespaceDecl) -> JsAnyExportDeclaration {
		JsAnyExportDeclaration::TsNamespaceDecl(node)
	}
}
impl From<TsModuleDecl> for JsAnyExportDeclaration {
	fn from(node: TsModuleDecl) -> JsAnyExportDeclaration {
		JsAnyExportDeclaration::TsModuleDecl(node)
	}
}
impl From<TsInterfaceDecl> for JsAnyExportDeclaration {
	fn from(node: TsInterfaceDecl) -> JsAnyExportDeclaration {
		JsAnyExportDeclaration::TsInterfaceDecl(node)
	}
}
impl AstNode for JsAnyExportDeclaration {
	fn can_cast(kind: SyntaxKind) -> bool {
		matches!(
			kind,
			JS_FUNCTION_DECLARATION
<<<<<<< HEAD
				| CLASS_DECL | JS_VARIABLE_DECLARATION_STATEMENT
				| TS_ENUM | TS_TYPE_ALIAS_DECL
				| TS_NAMESPACE_DECL
				| TS_MODULE_DECL | TS_INTERFACE_DECL
		)
=======
			| JS_CLASS_DECLARATION
			| JS_VARIABLE_DECLARATION_STATEMENT
			| TS_ENUM
			| TS_TYPE_ALIAS_DECL
			| TS_NAMESPACE_DECL
			| TS_MODULE_DECL
			| TS_INTERFACE_DECL => true,
			_ => false,
		}
>>>>>>> cbeeaaf5
	}
	fn cast(syntax: SyntaxNode) -> Option<Self> {
		let res = match syntax.kind() {
			JS_FUNCTION_DECLARATION => {
				JsAnyExportDeclaration::JsFunctionDeclaration(JsFunctionDeclaration { syntax })
			}
			JS_CLASS_DECLARATION => {
				JsAnyExportDeclaration::JsClassDeclaration(JsClassDeclaration { syntax })
			}
			JS_VARIABLE_DECLARATION_STATEMENT => {
				JsAnyExportDeclaration::JsVariableDeclarationStatement(
					JsVariableDeclarationStatement { syntax },
				)
			}
			TS_ENUM => JsAnyExportDeclaration::TsEnum(TsEnum { syntax }),
			TS_TYPE_ALIAS_DECL => {
				JsAnyExportDeclaration::TsTypeAliasDecl(TsTypeAliasDecl { syntax })
			}
			TS_NAMESPACE_DECL => {
				JsAnyExportDeclaration::TsNamespaceDecl(TsNamespaceDecl { syntax })
			}
			TS_MODULE_DECL => JsAnyExportDeclaration::TsModuleDecl(TsModuleDecl { syntax }),
			TS_INTERFACE_DECL => {
				JsAnyExportDeclaration::TsInterfaceDecl(TsInterfaceDecl { syntax })
			}
			_ => return None,
		};
		Some(res)
	}
	fn syntax(&self) -> &SyntaxNode {
		match self {
			JsAnyExportDeclaration::JsFunctionDeclaration(it) => &it.syntax,
			JsAnyExportDeclaration::JsClassDeclaration(it) => &it.syntax,
			JsAnyExportDeclaration::JsVariableDeclarationStatement(it) => &it.syntax,
			JsAnyExportDeclaration::TsEnum(it) => &it.syntax,
			JsAnyExportDeclaration::TsTypeAliasDecl(it) => &it.syntax,
			JsAnyExportDeclaration::TsNamespaceDecl(it) => &it.syntax,
			JsAnyExportDeclaration::TsModuleDecl(it) => &it.syntax,
			JsAnyExportDeclaration::TsInterfaceDecl(it) => &it.syntax,
		}
	}
}
impl From<JsRestParameter> for JsAnyParameter {
	fn from(node: JsRestParameter) -> JsAnyParameter { JsAnyParameter::JsRestParameter(node) }
}
impl AstNode for JsAnyParameter {
	fn can_cast(kind: SyntaxKind) -> bool {
		match kind {
			JS_REST_PARAMETER => true,
			k if Pattern::can_cast(k) => true,
			_ => false,
		}
	}
	fn cast(syntax: SyntaxNode) -> Option<Self> {
		let res = match syntax.kind() {
			JS_REST_PARAMETER => JsAnyParameter::JsRestParameter(JsRestParameter { syntax }),
			_ => {
				if let Some(pattern) = Pattern::cast(syntax) {
					return Some(JsAnyParameter::Pattern(pattern));
				}
				return None;
			}
		};
		Some(res)
	}
	fn syntax(&self) -> &SyntaxNode {
		match self {
			JsAnyParameter::JsRestParameter(it) => &it.syntax,
			JsAnyParameter::Pattern(it) => it.syntax(),
		}
	}
}
impl From<TsExternalModuleRef> for TsModuleRef {
	fn from(node: TsExternalModuleRef) -> TsModuleRef { TsModuleRef::TsExternalModuleRef(node) }
}
impl AstNode for TsModuleRef {
	fn can_cast(kind: SyntaxKind) -> bool {
		match kind {
			TS_EXTERNAL_MODULE_REF => true,
			k if TsEntityName::can_cast(k) => true,
			_ => false,
		}
	}
	fn cast(syntax: SyntaxNode) -> Option<Self> {
		let res = match syntax.kind() {
			TS_EXTERNAL_MODULE_REF => {
				TsModuleRef::TsExternalModuleRef(TsExternalModuleRef { syntax })
			}
			_ => {
				if let Some(ts_entity_name) = TsEntityName::cast(syntax) {
					return Some(TsModuleRef::TsEntityName(ts_entity_name));
				}
				return None;
			}
		};
		Some(res)
	}
	fn syntax(&self) -> &SyntaxNode {
		match self {
			TsModuleRef::TsExternalModuleRef(it) => &it.syntax,
			TsModuleRef::TsEntityName(it) => it.syntax(),
		}
	}
}
impl From<TsTypeName> for TsEntityName {
	fn from(node: TsTypeName) -> TsEntityName { TsEntityName::TsTypeName(node) }
}
impl From<TsQualifiedPath> for TsEntityName {
	fn from(node: TsQualifiedPath) -> TsEntityName { TsEntityName::TsQualifiedPath(node) }
}
impl AstNode for TsEntityName {
	fn can_cast(kind: SyntaxKind) -> bool { matches!(kind, TS_TYPE_NAME | TS_QUALIFIED_PATH) }
	fn cast(syntax: SyntaxNode) -> Option<Self> {
		let res = match syntax.kind() {
			TS_TYPE_NAME => TsEntityName::TsTypeName(TsTypeName { syntax }),
			TS_QUALIFIED_PATH => TsEntityName::TsQualifiedPath(TsQualifiedPath { syntax }),
			_ => return None,
		};
		Some(res)
	}
	fn syntax(&self) -> &SyntaxNode {
		match self {
			TsEntityName::TsTypeName(it) => &it.syntax,
			TsEntityName::TsQualifiedPath(it) => &it.syntax,
		}
	}
}
impl From<TsThis> for TsThisOrMore {
	fn from(node: TsThis) -> TsThisOrMore { TsThisOrMore::TsThis(node) }
}
impl From<TsTypeName> for TsThisOrMore {
	fn from(node: TsTypeName) -> TsThisOrMore { TsThisOrMore::TsTypeName(node) }
}
impl AstNode for TsThisOrMore {
	fn can_cast(kind: SyntaxKind) -> bool { matches!(kind, TS_THIS | TS_TYPE_NAME) }
	fn cast(syntax: SyntaxNode) -> Option<Self> {
		let res = match syntax.kind() {
			TS_THIS => TsThisOrMore::TsThis(TsThis { syntax }),
			TS_TYPE_NAME => TsThisOrMore::TsTypeName(TsTypeName { syntax }),
			_ => return None,
		};
		Some(res)
	}
	fn syntax(&self) -> &SyntaxNode {
		match self {
			TsThisOrMore::TsThis(it) => &it.syntax,
			TsThisOrMore::TsTypeName(it) => &it.syntax,
		}
	}
}
impl From<TsCallSignatureDecl> for TsTypeElement {
	fn from(node: TsCallSignatureDecl) -> TsTypeElement { TsTypeElement::TsCallSignatureDecl(node) }
}
impl From<TsConstructSignatureDecl> for TsTypeElement {
	fn from(node: TsConstructSignatureDecl) -> TsTypeElement {
		TsTypeElement::TsConstructSignatureDecl(node)
	}
}
impl From<TsPropertySignature> for TsTypeElement {
	fn from(node: TsPropertySignature) -> TsTypeElement { TsTypeElement::TsPropertySignature(node) }
}
impl From<TsMethodSignature> for TsTypeElement {
	fn from(node: TsMethodSignature) -> TsTypeElement { TsTypeElement::TsMethodSignature(node) }
}
impl From<TsIndexSignature> for TsTypeElement {
	fn from(node: TsIndexSignature) -> TsTypeElement { TsTypeElement::TsIndexSignature(node) }
}
impl AstNode for TsTypeElement {
	fn can_cast(kind: SyntaxKind) -> bool {
		matches!(
			kind,
			TS_CALL_SIGNATURE_DECL
				| TS_CONSTRUCT_SIGNATURE_DECL
				| TS_PROPERTY_SIGNATURE
				| TS_METHOD_SIGNATURE
				| TS_INDEX_SIGNATURE
		)
	}
	fn cast(syntax: SyntaxNode) -> Option<Self> {
		let res = match syntax.kind() {
			TS_CALL_SIGNATURE_DECL => {
				TsTypeElement::TsCallSignatureDecl(TsCallSignatureDecl { syntax })
			}
			TS_CONSTRUCT_SIGNATURE_DECL => {
				TsTypeElement::TsConstructSignatureDecl(TsConstructSignatureDecl { syntax })
			}
			TS_PROPERTY_SIGNATURE => {
				TsTypeElement::TsPropertySignature(TsPropertySignature { syntax })
			}
			TS_METHOD_SIGNATURE => TsTypeElement::TsMethodSignature(TsMethodSignature { syntax }),
			TS_INDEX_SIGNATURE => TsTypeElement::TsIndexSignature(TsIndexSignature { syntax }),
			_ => return None,
		};
		Some(res)
	}
	fn syntax(&self) -> &SyntaxNode {
		match self {
			TsTypeElement::TsCallSignatureDecl(it) => &it.syntax,
			TsTypeElement::TsConstructSignatureDecl(it) => &it.syntax,
			TsTypeElement::TsPropertySignature(it) => &it.syntax,
			TsTypeElement::TsMethodSignature(it) => &it.syntax,
			TsTypeElement::TsIndexSignature(it) => &it.syntax,
		}
	}
}
impl From<TsModuleBlock> for TsNamespaceBody {
	fn from(node: TsModuleBlock) -> TsNamespaceBody { TsNamespaceBody::TsModuleBlock(node) }
}
impl From<TsNamespaceDecl> for TsNamespaceBody {
	fn from(node: TsNamespaceDecl) -> TsNamespaceBody { TsNamespaceBody::TsNamespaceDecl(node) }
}
impl AstNode for TsNamespaceBody {
	fn can_cast(kind: SyntaxKind) -> bool { matches!(kind, TS_MODULE_BLOCK | TS_NAMESPACE_DECL) }
	fn cast(syntax: SyntaxNode) -> Option<Self> {
		let res = match syntax.kind() {
			TS_MODULE_BLOCK => TsNamespaceBody::TsModuleBlock(TsModuleBlock { syntax }),
			TS_NAMESPACE_DECL => TsNamespaceBody::TsNamespaceDecl(TsNamespaceDecl { syntax }),
			_ => return None,
		};
		Some(res)
	}
	fn syntax(&self) -> &SyntaxNode {
		match self {
			TsNamespaceBody::TsModuleBlock(it) => &it.syntax,
			TsNamespaceBody::TsNamespaceDecl(it) => &it.syntax,
		}
	}
}
impl std::fmt::Display for JsAnyStatement {
	fn fmt(&self, f: &mut std::fmt::Formatter<'_>) -> std::fmt::Result {
		std::fmt::Display::fmt(self.syntax(), f)
	}
}
impl std::fmt::Display for JsAnyExpression {
	fn fmt(&self, f: &mut std::fmt::Formatter<'_>) -> std::fmt::Result {
		std::fmt::Display::fmt(self.syntax(), f)
	}
}
impl std::fmt::Display for ForHead {
	fn fmt(&self, f: &mut std::fmt::Formatter<'_>) -> std::fmt::Result {
		std::fmt::Display::fmt(self.syntax(), f)
	}
}
impl std::fmt::Display for JsAnySwitchClause {
	fn fmt(&self, f: &mut std::fmt::Formatter<'_>) -> std::fmt::Result {
		std::fmt::Display::fmt(self.syntax(), f)
	}
}
impl std::fmt::Display for Pattern {
	fn fmt(&self, f: &mut std::fmt::Formatter<'_>) -> std::fmt::Result {
		std::fmt::Display::fmt(self.syntax(), f)
	}
}
impl std::fmt::Display for JsAnyLiteral {
	fn fmt(&self, f: &mut std::fmt::Formatter<'_>) -> std::fmt::Result {
		std::fmt::Display::fmt(self.syntax(), f)
	}
}
impl std::fmt::Display for JsAnyArrowFunctionParameters {
	fn fmt(&self, f: &mut std::fmt::Formatter<'_>) -> std::fmt::Result {
		std::fmt::Display::fmt(self.syntax(), f)
	}
}
impl std::fmt::Display for JsAnyArrowFunctionBody {
	fn fmt(&self, f: &mut std::fmt::Formatter<'_>) -> std::fmt::Result {
		std::fmt::Display::fmt(self.syntax(), f)
	}
}
impl std::fmt::Display for JsAnyArrayElement {
	fn fmt(&self, f: &mut std::fmt::Formatter<'_>) -> std::fmt::Result {
		std::fmt::Display::fmt(self.syntax(), f)
	}
}
impl std::fmt::Display for PatternOrExpr {
	fn fmt(&self, f: &mut std::fmt::Formatter<'_>) -> std::fmt::Result {
		std::fmt::Display::fmt(self.syntax(), f)
	}
}
impl std::fmt::Display for JsAnyObjectMemberName {
	fn fmt(&self, f: &mut std::fmt::Formatter<'_>) -> std::fmt::Result {
		std::fmt::Display::fmt(self.syntax(), f)
	}
}
impl std::fmt::Display for JsAnyObjectMember {
	fn fmt(&self, f: &mut std::fmt::Formatter<'_>) -> std::fmt::Result {
		std::fmt::Display::fmt(self.syntax(), f)
	}
}
impl std::fmt::Display for PropName {
	fn fmt(&self, f: &mut std::fmt::Formatter<'_>) -> std::fmt::Result {
		std::fmt::Display::fmt(self.syntax(), f)
	}
}
impl std::fmt::Display for JsAnyClassMember {
	fn fmt(&self, f: &mut std::fmt::Formatter<'_>) -> std::fmt::Result {
		std::fmt::Display::fmt(self.syntax(), f)
	}
}
impl std::fmt::Display for JsAnyClassMemberName {
	fn fmt(&self, f: &mut std::fmt::Formatter<'_>) -> std::fmt::Result {
		std::fmt::Display::fmt(self.syntax(), f)
	}
}
impl std::fmt::Display for JsAnyConstructorParameter {
	fn fmt(&self, f: &mut std::fmt::Formatter<'_>) -> std::fmt::Result {
		std::fmt::Display::fmt(self.syntax(), f)
	}
}
impl std::fmt::Display for ObjectPatternProp {
	fn fmt(&self, f: &mut std::fmt::Formatter<'_>) -> std::fmt::Result {
		std::fmt::Display::fmt(self.syntax(), f)
	}
}
impl std::fmt::Display for TsType {
	fn fmt(&self, f: &mut std::fmt::Formatter<'_>) -> std::fmt::Result {
		std::fmt::Display::fmt(self.syntax(), f)
	}
}
impl std::fmt::Display for ImportClause {
	fn fmt(&self, f: &mut std::fmt::Formatter<'_>) -> std::fmt::Result {
		std::fmt::Display::fmt(self.syntax(), f)
	}
}
impl std::fmt::Display for DefaultDecl {
	fn fmt(&self, f: &mut std::fmt::Formatter<'_>) -> std::fmt::Result {
		std::fmt::Display::fmt(self.syntax(), f)
	}
}
impl std::fmt::Display for JsAnyExportDeclaration {
	fn fmt(&self, f: &mut std::fmt::Formatter<'_>) -> std::fmt::Result {
		std::fmt::Display::fmt(self.syntax(), f)
	}
}
impl std::fmt::Display for JsAnyParameter {
	fn fmt(&self, f: &mut std::fmt::Formatter<'_>) -> std::fmt::Result {
		std::fmt::Display::fmt(self.syntax(), f)
	}
}
impl std::fmt::Display for TsModuleRef {
	fn fmt(&self, f: &mut std::fmt::Formatter<'_>) -> std::fmt::Result {
		std::fmt::Display::fmt(self.syntax(), f)
	}
}
impl std::fmt::Display for TsEntityName {
	fn fmt(&self, f: &mut std::fmt::Formatter<'_>) -> std::fmt::Result {
		std::fmt::Display::fmt(self.syntax(), f)
	}
}
impl std::fmt::Display for TsThisOrMore {
	fn fmt(&self, f: &mut std::fmt::Formatter<'_>) -> std::fmt::Result {
		std::fmt::Display::fmt(self.syntax(), f)
	}
}
impl std::fmt::Display for TsTypeElement {
	fn fmt(&self, f: &mut std::fmt::Formatter<'_>) -> std::fmt::Result {
		std::fmt::Display::fmt(self.syntax(), f)
	}
}
impl std::fmt::Display for TsNamespaceBody {
	fn fmt(&self, f: &mut std::fmt::Formatter<'_>) -> std::fmt::Result {
		std::fmt::Display::fmt(self.syntax(), f)
	}
}
impl std::fmt::Display for JsUnknownStatement {
	fn fmt(&self, f: &mut std::fmt::Formatter<'_>) -> std::fmt::Result {
		std::fmt::Display::fmt(self.syntax(), f)
	}
}
impl std::fmt::Display for JsUnknownExpression {
	fn fmt(&self, f: &mut std::fmt::Formatter<'_>) -> std::fmt::Result {
		std::fmt::Display::fmt(self.syntax(), f)
	}
}
impl std::fmt::Display for JsUnknownPattern {
	fn fmt(&self, f: &mut std::fmt::Formatter<'_>) -> std::fmt::Result {
		std::fmt::Display::fmt(self.syntax(), f)
	}
}
impl std::fmt::Display for JsUnknownMember {
	fn fmt(&self, f: &mut std::fmt::Formatter<'_>) -> std::fmt::Result {
		std::fmt::Display::fmt(self.syntax(), f)
	}
}
impl std::fmt::Display for JsUnknownBinding {
	fn fmt(&self, f: &mut std::fmt::Formatter<'_>) -> std::fmt::Result {
		std::fmt::Display::fmt(self.syntax(), f)
	}
}
impl std::fmt::Display for JsUnknownAssignmentTarget {
	fn fmt(&self, f: &mut std::fmt::Formatter<'_>) -> std::fmt::Result {
		std::fmt::Display::fmt(self.syntax(), f)
	}
}
impl std::fmt::Display for Ident {
	fn fmt(&self, f: &mut std::fmt::Formatter<'_>) -> std::fmt::Result {
		std::fmt::Display::fmt(self.syntax(), f)
	}
}
impl std::fmt::Display for JsRoot {
	fn fmt(&self, f: &mut std::fmt::Formatter<'_>) -> std::fmt::Result {
		std::fmt::Display::fmt(self.syntax(), f)
	}
}
impl std::fmt::Display for JsDirective {
	fn fmt(&self, f: &mut std::fmt::Formatter<'_>) -> std::fmt::Result {
		std::fmt::Display::fmt(self.syntax(), f)
	}
}
impl std::fmt::Display for JsBlockStatement {
	fn fmt(&self, f: &mut std::fmt::Formatter<'_>) -> std::fmt::Result {
		std::fmt::Display::fmt(self.syntax(), f)
	}
}
impl std::fmt::Display for JsEmptyStatement {
	fn fmt(&self, f: &mut std::fmt::Formatter<'_>) -> std::fmt::Result {
		std::fmt::Display::fmt(self.syntax(), f)
	}
}
impl std::fmt::Display for JsExpressionStatement {
	fn fmt(&self, f: &mut std::fmt::Formatter<'_>) -> std::fmt::Result {
		std::fmt::Display::fmt(self.syntax(), f)
	}
}
impl std::fmt::Display for JsIfStatement {
	fn fmt(&self, f: &mut std::fmt::Formatter<'_>) -> std::fmt::Result {
		std::fmt::Display::fmt(self.syntax(), f)
	}
}
impl std::fmt::Display for JsDoWhileStatement {
	fn fmt(&self, f: &mut std::fmt::Formatter<'_>) -> std::fmt::Result {
		std::fmt::Display::fmt(self.syntax(), f)
	}
}
impl std::fmt::Display for JsWhileStatement {
	fn fmt(&self, f: &mut std::fmt::Formatter<'_>) -> std::fmt::Result {
		std::fmt::Display::fmt(self.syntax(), f)
	}
}
impl std::fmt::Display for ForStmt {
	fn fmt(&self, f: &mut std::fmt::Formatter<'_>) -> std::fmt::Result {
		std::fmt::Display::fmt(self.syntax(), f)
	}
}
impl std::fmt::Display for ForInStmt {
	fn fmt(&self, f: &mut std::fmt::Formatter<'_>) -> std::fmt::Result {
		std::fmt::Display::fmt(self.syntax(), f)
	}
}
impl std::fmt::Display for ForOfStmt {
	fn fmt(&self, f: &mut std::fmt::Formatter<'_>) -> std::fmt::Result {
		std::fmt::Display::fmt(self.syntax(), f)
	}
}
impl std::fmt::Display for JsContinueStatement {
	fn fmt(&self, f: &mut std::fmt::Formatter<'_>) -> std::fmt::Result {
		std::fmt::Display::fmt(self.syntax(), f)
	}
}
impl std::fmt::Display for JsBreakStatement {
	fn fmt(&self, f: &mut std::fmt::Formatter<'_>) -> std::fmt::Result {
		std::fmt::Display::fmt(self.syntax(), f)
	}
}
impl std::fmt::Display for JsReturnStatement {
	fn fmt(&self, f: &mut std::fmt::Formatter<'_>) -> std::fmt::Result {
		std::fmt::Display::fmt(self.syntax(), f)
	}
}
impl std::fmt::Display for JsWithStatement {
	fn fmt(&self, f: &mut std::fmt::Formatter<'_>) -> std::fmt::Result {
		std::fmt::Display::fmt(self.syntax(), f)
	}
}
impl std::fmt::Display for JsLabeledStatement {
	fn fmt(&self, f: &mut std::fmt::Formatter<'_>) -> std::fmt::Result {
		std::fmt::Display::fmt(self.syntax(), f)
	}
}
impl std::fmt::Display for JsSwitchStatement {
	fn fmt(&self, f: &mut std::fmt::Formatter<'_>) -> std::fmt::Result {
		std::fmt::Display::fmt(self.syntax(), f)
	}
}
impl std::fmt::Display for JsThrowStatement {
	fn fmt(&self, f: &mut std::fmt::Formatter<'_>) -> std::fmt::Result {
		std::fmt::Display::fmt(self.syntax(), f)
	}
}
impl std::fmt::Display for JsTryStatement {
	fn fmt(&self, f: &mut std::fmt::Formatter<'_>) -> std::fmt::Result {
		std::fmt::Display::fmt(self.syntax(), f)
	}
}
impl std::fmt::Display for JsTryFinallyStatement {
	fn fmt(&self, f: &mut std::fmt::Formatter<'_>) -> std::fmt::Result {
		std::fmt::Display::fmt(self.syntax(), f)
	}
}
impl std::fmt::Display for JsDebuggerStatement {
	fn fmt(&self, f: &mut std::fmt::Formatter<'_>) -> std::fmt::Result {
		std::fmt::Display::fmt(self.syntax(), f)
	}
}
impl std::fmt::Display for JsFunctionDeclaration {
	fn fmt(&self, f: &mut std::fmt::Formatter<'_>) -> std::fmt::Result {
		std::fmt::Display::fmt(self.syntax(), f)
	}
}
impl std::fmt::Display for JsClassDeclaration {
	fn fmt(&self, f: &mut std::fmt::Formatter<'_>) -> std::fmt::Result {
		std::fmt::Display::fmt(self.syntax(), f)
	}
}
impl std::fmt::Display for JsVariableDeclarationStatement {
	fn fmt(&self, f: &mut std::fmt::Formatter<'_>) -> std::fmt::Result {
		std::fmt::Display::fmt(self.syntax(), f)
	}
}
impl std::fmt::Display for TsEnum {
	fn fmt(&self, f: &mut std::fmt::Formatter<'_>) -> std::fmt::Result {
		std::fmt::Display::fmt(self.syntax(), f)
	}
}
impl std::fmt::Display for TsTypeAliasDecl {
	fn fmt(&self, f: &mut std::fmt::Formatter<'_>) -> std::fmt::Result {
		std::fmt::Display::fmt(self.syntax(), f)
	}
}
impl std::fmt::Display for TsNamespaceDecl {
	fn fmt(&self, f: &mut std::fmt::Formatter<'_>) -> std::fmt::Result {
		std::fmt::Display::fmt(self.syntax(), f)
	}
}
impl std::fmt::Display for TsModuleDecl {
	fn fmt(&self, f: &mut std::fmt::Formatter<'_>) -> std::fmt::Result {
		std::fmt::Display::fmt(self.syntax(), f)
	}
}
impl std::fmt::Display for TsInterfaceDecl {
	fn fmt(&self, f: &mut std::fmt::Formatter<'_>) -> std::fmt::Result {
		std::fmt::Display::fmt(self.syntax(), f)
	}
}
impl std::fmt::Display for ImportDecl {
	fn fmt(&self, f: &mut std::fmt::Formatter<'_>) -> std::fmt::Result {
		std::fmt::Display::fmt(self.syntax(), f)
	}
}
impl std::fmt::Display for ExportNamed {
	fn fmt(&self, f: &mut std::fmt::Formatter<'_>) -> std::fmt::Result {
		std::fmt::Display::fmt(self.syntax(), f)
	}
}
impl std::fmt::Display for ExportDefaultDecl {
	fn fmt(&self, f: &mut std::fmt::Formatter<'_>) -> std::fmt::Result {
		std::fmt::Display::fmt(self.syntax(), f)
	}
}
impl std::fmt::Display for ExportDefaultExpr {
	fn fmt(&self, f: &mut std::fmt::Formatter<'_>) -> std::fmt::Result {
		std::fmt::Display::fmt(self.syntax(), f)
	}
}
impl std::fmt::Display for ExportWildcard {
	fn fmt(&self, f: &mut std::fmt::Formatter<'_>) -> std::fmt::Result {
		std::fmt::Display::fmt(self.syntax(), f)
	}
}
impl std::fmt::Display for ExportDecl {
	fn fmt(&self, f: &mut std::fmt::Formatter<'_>) -> std::fmt::Result {
		std::fmt::Display::fmt(self.syntax(), f)
	}
}
impl std::fmt::Display for TsImportEqualsDecl {
	fn fmt(&self, f: &mut std::fmt::Formatter<'_>) -> std::fmt::Result {
		std::fmt::Display::fmt(self.syntax(), f)
	}
}
impl std::fmt::Display for TsExportAssignment {
	fn fmt(&self, f: &mut std::fmt::Formatter<'_>) -> std::fmt::Result {
		std::fmt::Display::fmt(self.syntax(), f)
	}
}
impl std::fmt::Display for TsNamespaceExportDecl {
	fn fmt(&self, f: &mut std::fmt::Formatter<'_>) -> std::fmt::Result {
		std::fmt::Display::fmt(self.syntax(), f)
	}
}
impl std::fmt::Display for JsElseClause {
	fn fmt(&self, f: &mut std::fmt::Formatter<'_>) -> std::fmt::Result {
		std::fmt::Display::fmt(self.syntax(), f)
	}
}
impl std::fmt::Display for ForStmtInit {
	fn fmt(&self, f: &mut std::fmt::Formatter<'_>) -> std::fmt::Result {
		std::fmt::Display::fmt(self.syntax(), f)
	}
}
impl std::fmt::Display for ForStmtTest {
	fn fmt(&self, f: &mut std::fmt::Formatter<'_>) -> std::fmt::Result {
		std::fmt::Display::fmt(self.syntax(), f)
	}
}
impl std::fmt::Display for ForStmtUpdate {
	fn fmt(&self, f: &mut std::fmt::Formatter<'_>) -> std::fmt::Result {
		std::fmt::Display::fmt(self.syntax(), f)
	}
}
impl std::fmt::Display for JsVariableDeclaration {
	fn fmt(&self, f: &mut std::fmt::Formatter<'_>) -> std::fmt::Result {
		std::fmt::Display::fmt(self.syntax(), f)
	}
}
impl std::fmt::Display for JsCaseClause {
	fn fmt(&self, f: &mut std::fmt::Formatter<'_>) -> std::fmt::Result {
		std::fmt::Display::fmt(self.syntax(), f)
	}
}
impl std::fmt::Display for JsDefaultClause {
	fn fmt(&self, f: &mut std::fmt::Formatter<'_>) -> std::fmt::Result {
		std::fmt::Display::fmt(self.syntax(), f)
	}
}
impl std::fmt::Display for JsCatchClause {
	fn fmt(&self, f: &mut std::fmt::Formatter<'_>) -> std::fmt::Result {
		std::fmt::Display::fmt(self.syntax(), f)
	}
}
impl std::fmt::Display for JsFinallyClause {
	fn fmt(&self, f: &mut std::fmt::Formatter<'_>) -> std::fmt::Result {
		std::fmt::Display::fmt(self.syntax(), f)
	}
}
impl std::fmt::Display for JsCatchDeclaration {
	fn fmt(&self, f: &mut std::fmt::Formatter<'_>) -> std::fmt::Result {
		std::fmt::Display::fmt(self.syntax(), f)
	}
}
impl std::fmt::Display for JsArrayExpression {
	fn fmt(&self, f: &mut std::fmt::Formatter<'_>) -> std::fmt::Result {
		std::fmt::Display::fmt(self.syntax(), f)
	}
}
impl std::fmt::Display for JsArrowFunctionExpression {
	fn fmt(&self, f: &mut std::fmt::Formatter<'_>) -> std::fmt::Result {
		std::fmt::Display::fmt(self.syntax(), f)
	}
}
impl std::fmt::Display for JsAwaitExpression {
	fn fmt(&self, f: &mut std::fmt::Formatter<'_>) -> std::fmt::Result {
		std::fmt::Display::fmt(self.syntax(), f)
	}
}
impl std::fmt::Display for JsBinaryExpression {
	fn fmt(&self, f: &mut std::fmt::Formatter<'_>) -> std::fmt::Result {
		std::fmt::Display::fmt(self.syntax(), f)
	}
}
impl std::fmt::Display for JsClassExpression {
	fn fmt(&self, f: &mut std::fmt::Formatter<'_>) -> std::fmt::Result {
		std::fmt::Display::fmt(self.syntax(), f)
	}
}
impl std::fmt::Display for JsConditionalExpression {
	fn fmt(&self, f: &mut std::fmt::Formatter<'_>) -> std::fmt::Result {
		std::fmt::Display::fmt(self.syntax(), f)
	}
}
impl std::fmt::Display for JsFunctionExpression {
	fn fmt(&self, f: &mut std::fmt::Formatter<'_>) -> std::fmt::Result {
		std::fmt::Display::fmt(self.syntax(), f)
	}
}
impl std::fmt::Display for JsImportCallExpression {
	fn fmt(&self, f: &mut std::fmt::Formatter<'_>) -> std::fmt::Result {
		std::fmt::Display::fmt(self.syntax(), f)
	}
}
impl std::fmt::Display for JsLogicalExpression {
	fn fmt(&self, f: &mut std::fmt::Formatter<'_>) -> std::fmt::Result {
		std::fmt::Display::fmt(self.syntax(), f)
	}
}
impl std::fmt::Display for JsObjectExpression {
	fn fmt(&self, f: &mut std::fmt::Formatter<'_>) -> std::fmt::Result {
		std::fmt::Display::fmt(self.syntax(), f)
	}
}
impl std::fmt::Display for JsParenthesizedExpression {
	fn fmt(&self, f: &mut std::fmt::Formatter<'_>) -> std::fmt::Result {
		std::fmt::Display::fmt(self.syntax(), f)
	}
}
impl std::fmt::Display for JsReferenceIdentifierExpression {
	fn fmt(&self, f: &mut std::fmt::Formatter<'_>) -> std::fmt::Result {
		std::fmt::Display::fmt(self.syntax(), f)
	}
}
impl std::fmt::Display for JsSequenceExpression {
	fn fmt(&self, f: &mut std::fmt::Formatter<'_>) -> std::fmt::Result {
		std::fmt::Display::fmt(self.syntax(), f)
	}
}
impl std::fmt::Display for JsThisExpression {
	fn fmt(&self, f: &mut std::fmt::Formatter<'_>) -> std::fmt::Result {
		std::fmt::Display::fmt(self.syntax(), f)
	}
}
impl std::fmt::Display for JsUnaryExpression {
	fn fmt(&self, f: &mut std::fmt::Formatter<'_>) -> std::fmt::Result {
		std::fmt::Display::fmt(self.syntax(), f)
	}
}
impl std::fmt::Display for JsPreUpdateExpression {
	fn fmt(&self, f: &mut std::fmt::Formatter<'_>) -> std::fmt::Result {
		std::fmt::Display::fmt(self.syntax(), f)
	}
}
impl std::fmt::Display for JsPostUpdateExpression {
	fn fmt(&self, f: &mut std::fmt::Formatter<'_>) -> std::fmt::Result {
		std::fmt::Display::fmt(self.syntax(), f)
	}
}
impl std::fmt::Display for JsYieldExpression {
	fn fmt(&self, f: &mut std::fmt::Formatter<'_>) -> std::fmt::Result {
		std::fmt::Display::fmt(self.syntax(), f)
	}
}
impl std::fmt::Display for Template {
	fn fmt(&self, f: &mut std::fmt::Formatter<'_>) -> std::fmt::Result {
		std::fmt::Display::fmt(self.syntax(), f)
	}
}
impl std::fmt::Display for BracketExpr {
	fn fmt(&self, f: &mut std::fmt::Formatter<'_>) -> std::fmt::Result {
		std::fmt::Display::fmt(self.syntax(), f)
	}
}
impl std::fmt::Display for DotExpr {
	fn fmt(&self, f: &mut std::fmt::Formatter<'_>) -> std::fmt::Result {
		std::fmt::Display::fmt(self.syntax(), f)
	}
}
impl std::fmt::Display for NewExpr {
	fn fmt(&self, f: &mut std::fmt::Formatter<'_>) -> std::fmt::Result {
		std::fmt::Display::fmt(self.syntax(), f)
	}
}
impl std::fmt::Display for CallExpr {
	fn fmt(&self, f: &mut std::fmt::Formatter<'_>) -> std::fmt::Result {
		std::fmt::Display::fmt(self.syntax(), f)
	}
}
impl std::fmt::Display for AssignExpr {
	fn fmt(&self, f: &mut std::fmt::Formatter<'_>) -> std::fmt::Result {
		std::fmt::Display::fmt(self.syntax(), f)
	}
}
impl std::fmt::Display for NewTarget {
	fn fmt(&self, f: &mut std::fmt::Formatter<'_>) -> std::fmt::Result {
		std::fmt::Display::fmt(self.syntax(), f)
	}
}
impl std::fmt::Display for ImportMeta {
	fn fmt(&self, f: &mut std::fmt::Formatter<'_>) -> std::fmt::Result {
		std::fmt::Display::fmt(self.syntax(), f)
	}
}
impl std::fmt::Display for SuperCall {
	fn fmt(&self, f: &mut std::fmt::Formatter<'_>) -> std::fmt::Result {
		std::fmt::Display::fmt(self.syntax(), f)
	}
}
impl std::fmt::Display for PrivatePropAccess {
	fn fmt(&self, f: &mut std::fmt::Formatter<'_>) -> std::fmt::Result {
		std::fmt::Display::fmt(self.syntax(), f)
	}
}
impl std::fmt::Display for TsNonNull {
	fn fmt(&self, f: &mut std::fmt::Formatter<'_>) -> std::fmt::Result {
		std::fmt::Display::fmt(self.syntax(), f)
	}
}
impl std::fmt::Display for TsAssertion {
	fn fmt(&self, f: &mut std::fmt::Formatter<'_>) -> std::fmt::Result {
		std::fmt::Display::fmt(self.syntax(), f)
	}
}
impl std::fmt::Display for TsConstAssertion {
	fn fmt(&self, f: &mut std::fmt::Formatter<'_>) -> std::fmt::Result {
		std::fmt::Display::fmt(self.syntax(), f)
	}
}
impl std::fmt::Display for Name {
	fn fmt(&self, f: &mut std::fmt::Formatter<'_>) -> std::fmt::Result {
		std::fmt::Display::fmt(self.syntax(), f)
	}
}
impl std::fmt::Display for TsTypeArgs {
	fn fmt(&self, f: &mut std::fmt::Formatter<'_>) -> std::fmt::Result {
		std::fmt::Display::fmt(self.syntax(), f)
	}
}
impl std::fmt::Display for ArgList {
	fn fmt(&self, f: &mut std::fmt::Formatter<'_>) -> std::fmt::Result {
		std::fmt::Display::fmt(self.syntax(), f)
	}
}
impl std::fmt::Display for JsIdentifierBinding {
	fn fmt(&self, f: &mut std::fmt::Formatter<'_>) -> std::fmt::Result {
		std::fmt::Display::fmt(self.syntax(), f)
	}
}
impl std::fmt::Display for TsTypeParams {
	fn fmt(&self, f: &mut std::fmt::Formatter<'_>) -> std::fmt::Result {
		std::fmt::Display::fmt(self.syntax(), f)
	}
}
impl std::fmt::Display for JsParameterList {
	fn fmt(&self, f: &mut std::fmt::Formatter<'_>) -> std::fmt::Result {
		std::fmt::Display::fmt(self.syntax(), f)
	}
}
impl std::fmt::Display for TsTypeAnnotation {
	fn fmt(&self, f: &mut std::fmt::Formatter<'_>) -> std::fmt::Result {
		std::fmt::Display::fmt(self.syntax(), f)
	}
}
impl std::fmt::Display for JsFunctionBody {
	fn fmt(&self, f: &mut std::fmt::Formatter<'_>) -> std::fmt::Result {
		std::fmt::Display::fmt(self.syntax(), f)
	}
}
impl std::fmt::Display for SpreadElement {
	fn fmt(&self, f: &mut std::fmt::Formatter<'_>) -> std::fmt::Result {
		std::fmt::Display::fmt(self.syntax(), f)
	}
}
impl std::fmt::Display for JsArrayHole {
	fn fmt(&self, f: &mut std::fmt::Formatter<'_>) -> std::fmt::Result {
		std::fmt::Display::fmt(self.syntax(), f)
	}
}
impl std::fmt::Display for JsLiteralMemberName {
	fn fmt(&self, f: &mut std::fmt::Formatter<'_>) -> std::fmt::Result {
		std::fmt::Display::fmt(self.syntax(), f)
	}
}
impl std::fmt::Display for JsComputedMemberName {
	fn fmt(&self, f: &mut std::fmt::Formatter<'_>) -> std::fmt::Result {
		std::fmt::Display::fmt(self.syntax(), f)
	}
}
impl std::fmt::Display for JsPropertyObjectMember {
	fn fmt(&self, f: &mut std::fmt::Formatter<'_>) -> std::fmt::Result {
		std::fmt::Display::fmt(self.syntax(), f)
	}
}
impl std::fmt::Display for JsMethodObjectMember {
	fn fmt(&self, f: &mut std::fmt::Formatter<'_>) -> std::fmt::Result {
		std::fmt::Display::fmt(self.syntax(), f)
	}
}
impl std::fmt::Display for JsGetterObjectMember {
	fn fmt(&self, f: &mut std::fmt::Formatter<'_>) -> std::fmt::Result {
		std::fmt::Display::fmt(self.syntax(), f)
	}
}
impl std::fmt::Display for JsSetterObjectMember {
	fn fmt(&self, f: &mut std::fmt::Formatter<'_>) -> std::fmt::Result {
		std::fmt::Display::fmt(self.syntax(), f)
	}
}
impl std::fmt::Display for InitializedProp {
	fn fmt(&self, f: &mut std::fmt::Formatter<'_>) -> std::fmt::Result {
		std::fmt::Display::fmt(self.syntax(), f)
	}
}
impl std::fmt::Display for JsShorthandPropertyObjectMember {
	fn fmt(&self, f: &mut std::fmt::Formatter<'_>) -> std::fmt::Result {
		std::fmt::Display::fmt(self.syntax(), f)
	}
}
impl std::fmt::Display for JsSpread {
	fn fmt(&self, f: &mut std::fmt::Formatter<'_>) -> std::fmt::Result {
		std::fmt::Display::fmt(self.syntax(), f)
	}
}
impl std::fmt::Display for ComputedPropertyName {
	fn fmt(&self, f: &mut std::fmt::Formatter<'_>) -> std::fmt::Result {
		std::fmt::Display::fmt(self.syntax(), f)
	}
}
impl std::fmt::Display for JsStringLiteral {
	fn fmt(&self, f: &mut std::fmt::Formatter<'_>) -> std::fmt::Result {
		std::fmt::Display::fmt(self.syntax(), f)
	}
}
impl std::fmt::Display for JsNumberLiteral {
	fn fmt(&self, f: &mut std::fmt::Formatter<'_>) -> std::fmt::Result {
		std::fmt::Display::fmt(self.syntax(), f)
	}
}
impl std::fmt::Display for PrivateName {
	fn fmt(&self, f: &mut std::fmt::Formatter<'_>) -> std::fmt::Result {
		std::fmt::Display::fmt(self.syntax(), f)
	}
}
impl std::fmt::Display for TsImplementsClause {
	fn fmt(&self, f: &mut std::fmt::Formatter<'_>) -> std::fmt::Result {
		std::fmt::Display::fmt(self.syntax(), f)
	}
}
impl std::fmt::Display for JsExtendsClause {
	fn fmt(&self, f: &mut std::fmt::Formatter<'_>) -> std::fmt::Result {
		std::fmt::Display::fmt(self.syntax(), f)
	}
}
impl std::fmt::Display for TsExprWithTypeArgs {
	fn fmt(&self, f: &mut std::fmt::Formatter<'_>) -> std::fmt::Result {
		std::fmt::Display::fmt(self.syntax(), f)
	}
}
impl std::fmt::Display for JsPrivateClassMemberName {
	fn fmt(&self, f: &mut std::fmt::Formatter<'_>) -> std::fmt::Result {
		std::fmt::Display::fmt(self.syntax(), f)
	}
}
impl std::fmt::Display for JsConstructorClassMember {
	fn fmt(&self, f: &mut std::fmt::Formatter<'_>) -> std::fmt::Result {
		std::fmt::Display::fmt(self.syntax(), f)
	}
}
impl std::fmt::Display for JsPropertyClassMember {
	fn fmt(&self, f: &mut std::fmt::Formatter<'_>) -> std::fmt::Result {
		std::fmt::Display::fmt(self.syntax(), f)
	}
}
impl std::fmt::Display for JsMethodClassMember {
	fn fmt(&self, f: &mut std::fmt::Formatter<'_>) -> std::fmt::Result {
		std::fmt::Display::fmt(self.syntax(), f)
	}
}
impl std::fmt::Display for JsGetterClassMember {
	fn fmt(&self, f: &mut std::fmt::Formatter<'_>) -> std::fmt::Result {
		std::fmt::Display::fmt(self.syntax(), f)
	}
}
impl std::fmt::Display for JsSetterClassMember {
	fn fmt(&self, f: &mut std::fmt::Formatter<'_>) -> std::fmt::Result {
		std::fmt::Display::fmt(self.syntax(), f)
	}
}
impl std::fmt::Display for JsEmptyClassMember {
	fn fmt(&self, f: &mut std::fmt::Formatter<'_>) -> std::fmt::Result {
		std::fmt::Display::fmt(self.syntax(), f)
	}
}
impl std::fmt::Display for TsIndexSignature {
	fn fmt(&self, f: &mut std::fmt::Formatter<'_>) -> std::fmt::Result {
		std::fmt::Display::fmt(self.syntax(), f)
	}
}
impl std::fmt::Display for TsAccessibility {
	fn fmt(&self, f: &mut std::fmt::Formatter<'_>) -> std::fmt::Result {
		std::fmt::Display::fmt(self.syntax(), f)
	}
}
impl std::fmt::Display for JsConstructorParameterList {
	fn fmt(&self, f: &mut std::fmt::Formatter<'_>) -> std::fmt::Result {
		std::fmt::Display::fmt(self.syntax(), f)
	}
}
impl std::fmt::Display for TsConstructorParam {
	fn fmt(&self, f: &mut std::fmt::Formatter<'_>) -> std::fmt::Result {
		std::fmt::Display::fmt(self.syntax(), f)
	}
}
impl std::fmt::Display for JsEqualValueClause {
	fn fmt(&self, f: &mut std::fmt::Formatter<'_>) -> std::fmt::Result {
		std::fmt::Display::fmt(self.syntax(), f)
	}
}
impl std::fmt::Display for JsBigIntLiteral {
	fn fmt(&self, f: &mut std::fmt::Formatter<'_>) -> std::fmt::Result {
		std::fmt::Display::fmt(self.syntax(), f)
	}
}
impl std::fmt::Display for JsBooleanLiteral {
	fn fmt(&self, f: &mut std::fmt::Formatter<'_>) -> std::fmt::Result {
		std::fmt::Display::fmt(self.syntax(), f)
	}
}
impl std::fmt::Display for JsNullLiteral {
	fn fmt(&self, f: &mut std::fmt::Formatter<'_>) -> std::fmt::Result {
		std::fmt::Display::fmt(self.syntax(), f)
	}
}
impl std::fmt::Display for JsRegexLiteral {
	fn fmt(&self, f: &mut std::fmt::Formatter<'_>) -> std::fmt::Result {
		std::fmt::Display::fmt(self.syntax(), f)
	}
}
impl std::fmt::Display for SinglePattern {
	fn fmt(&self, f: &mut std::fmt::Formatter<'_>) -> std::fmt::Result {
		std::fmt::Display::fmt(self.syntax(), f)
	}
}
impl std::fmt::Display for RestPattern {
	fn fmt(&self, f: &mut std::fmt::Formatter<'_>) -> std::fmt::Result {
		std::fmt::Display::fmt(self.syntax(), f)
	}
}
impl std::fmt::Display for AssignPattern {
	fn fmt(&self, f: &mut std::fmt::Formatter<'_>) -> std::fmt::Result {
		std::fmt::Display::fmt(self.syntax(), f)
	}
}
impl std::fmt::Display for ObjectPattern {
	fn fmt(&self, f: &mut std::fmt::Formatter<'_>) -> std::fmt::Result {
		std::fmt::Display::fmt(self.syntax(), f)
	}
}
impl std::fmt::Display for ArrayPattern {
	fn fmt(&self, f: &mut std::fmt::Formatter<'_>) -> std::fmt::Result {
		std::fmt::Display::fmt(self.syntax(), f)
	}
}
impl std::fmt::Display for ExprPattern {
	fn fmt(&self, f: &mut std::fmt::Formatter<'_>) -> std::fmt::Result {
		std::fmt::Display::fmt(self.syntax(), f)
	}
}
impl std::fmt::Display for KeyValuePattern {
	fn fmt(&self, f: &mut std::fmt::Formatter<'_>) -> std::fmt::Result {
		std::fmt::Display::fmt(self.syntax(), f)
	}
}
impl std::fmt::Display for Condition {
	fn fmt(&self, f: &mut std::fmt::Formatter<'_>) -> std::fmt::Result {
		std::fmt::Display::fmt(self.syntax(), f)
	}
}
impl std::fmt::Display for JsVariableDeclarator {
	fn fmt(&self, f: &mut std::fmt::Formatter<'_>) -> std::fmt::Result {
		std::fmt::Display::fmt(self.syntax(), f)
	}
}
impl std::fmt::Display for WildcardImport {
	fn fmt(&self, f: &mut std::fmt::Formatter<'_>) -> std::fmt::Result {
		std::fmt::Display::fmt(self.syntax(), f)
	}
}
impl std::fmt::Display for NamedImports {
	fn fmt(&self, f: &mut std::fmt::Formatter<'_>) -> std::fmt::Result {
		std::fmt::Display::fmt(self.syntax(), f)
	}
}
impl std::fmt::Display for ImportStringSpecifier {
	fn fmt(&self, f: &mut std::fmt::Formatter<'_>) -> std::fmt::Result {
		std::fmt::Display::fmt(self.syntax(), f)
	}
}
impl std::fmt::Display for Specifier {
	fn fmt(&self, f: &mut std::fmt::Formatter<'_>) -> std::fmt::Result {
		std::fmt::Display::fmt(self.syntax(), f)
	}
}
impl std::fmt::Display for JsRestParameter {
	fn fmt(&self, f: &mut std::fmt::Formatter<'_>) -> std::fmt::Result {
		std::fmt::Display::fmt(self.syntax(), f)
	}
}
impl std::fmt::Display for TsExternalModuleRef {
	fn fmt(&self, f: &mut std::fmt::Formatter<'_>) -> std::fmt::Result {
		std::fmt::Display::fmt(self.syntax(), f)
	}
}
impl std::fmt::Display for TsAny {
	fn fmt(&self, f: &mut std::fmt::Formatter<'_>) -> std::fmt::Result {
		std::fmt::Display::fmt(self.syntax(), f)
	}
}
impl std::fmt::Display for TsUnknown {
	fn fmt(&self, f: &mut std::fmt::Formatter<'_>) -> std::fmt::Result {
		std::fmt::Display::fmt(self.syntax(), f)
	}
}
impl std::fmt::Display for TsNumber {
	fn fmt(&self, f: &mut std::fmt::Formatter<'_>) -> std::fmt::Result {
		std::fmt::Display::fmt(self.syntax(), f)
	}
}
impl std::fmt::Display for TsObject {
	fn fmt(&self, f: &mut std::fmt::Formatter<'_>) -> std::fmt::Result {
		std::fmt::Display::fmt(self.syntax(), f)
	}
}
impl std::fmt::Display for TsBoolean {
	fn fmt(&self, f: &mut std::fmt::Formatter<'_>) -> std::fmt::Result {
		std::fmt::Display::fmt(self.syntax(), f)
	}
}
impl std::fmt::Display for TsBigint {
	fn fmt(&self, f: &mut std::fmt::Formatter<'_>) -> std::fmt::Result {
		std::fmt::Display::fmt(self.syntax(), f)
	}
}
impl std::fmt::Display for TsString {
	fn fmt(&self, f: &mut std::fmt::Formatter<'_>) -> std::fmt::Result {
		std::fmt::Display::fmt(self.syntax(), f)
	}
}
impl std::fmt::Display for TsSymbol {
	fn fmt(&self, f: &mut std::fmt::Formatter<'_>) -> std::fmt::Result {
		std::fmt::Display::fmt(self.syntax(), f)
	}
}
impl std::fmt::Display for TsVoid {
	fn fmt(&self, f: &mut std::fmt::Formatter<'_>) -> std::fmt::Result {
		std::fmt::Display::fmt(self.syntax(), f)
	}
}
impl std::fmt::Display for TsUndefined {
	fn fmt(&self, f: &mut std::fmt::Formatter<'_>) -> std::fmt::Result {
		std::fmt::Display::fmt(self.syntax(), f)
	}
}
impl std::fmt::Display for TsNull {
	fn fmt(&self, f: &mut std::fmt::Formatter<'_>) -> std::fmt::Result {
		std::fmt::Display::fmt(self.syntax(), f)
	}
}
impl std::fmt::Display for TsNever {
	fn fmt(&self, f: &mut std::fmt::Formatter<'_>) -> std::fmt::Result {
		std::fmt::Display::fmt(self.syntax(), f)
	}
}
impl std::fmt::Display for TsThis {
	fn fmt(&self, f: &mut std::fmt::Formatter<'_>) -> std::fmt::Result {
		std::fmt::Display::fmt(self.syntax(), f)
	}
}
impl std::fmt::Display for TsLiteral {
	fn fmt(&self, f: &mut std::fmt::Formatter<'_>) -> std::fmt::Result {
		std::fmt::Display::fmt(self.syntax(), f)
	}
}
impl std::fmt::Display for TsPredicate {
	fn fmt(&self, f: &mut std::fmt::Formatter<'_>) -> std::fmt::Result {
		std::fmt::Display::fmt(self.syntax(), f)
	}
}
impl std::fmt::Display for TsTuple {
	fn fmt(&self, f: &mut std::fmt::Formatter<'_>) -> std::fmt::Result {
		std::fmt::Display::fmt(self.syntax(), f)
	}
}
impl std::fmt::Display for TsParen {
	fn fmt(&self, f: &mut std::fmt::Formatter<'_>) -> std::fmt::Result {
		std::fmt::Display::fmt(self.syntax(), f)
	}
}
impl std::fmt::Display for TsTypeRef {
	fn fmt(&self, f: &mut std::fmt::Formatter<'_>) -> std::fmt::Result {
		std::fmt::Display::fmt(self.syntax(), f)
	}
}
impl std::fmt::Display for TsTemplate {
	fn fmt(&self, f: &mut std::fmt::Formatter<'_>) -> std::fmt::Result {
		std::fmt::Display::fmt(self.syntax(), f)
	}
}
impl std::fmt::Display for TsMappedType {
	fn fmt(&self, f: &mut std::fmt::Formatter<'_>) -> std::fmt::Result {
		std::fmt::Display::fmt(self.syntax(), f)
	}
}
impl std::fmt::Display for TsImport {
	fn fmt(&self, f: &mut std::fmt::Formatter<'_>) -> std::fmt::Result {
		std::fmt::Display::fmt(self.syntax(), f)
	}
}
impl std::fmt::Display for TsArray {
	fn fmt(&self, f: &mut std::fmt::Formatter<'_>) -> std::fmt::Result {
		std::fmt::Display::fmt(self.syntax(), f)
	}
}
impl std::fmt::Display for TsIndexedArray {
	fn fmt(&self, f: &mut std::fmt::Formatter<'_>) -> std::fmt::Result {
		std::fmt::Display::fmt(self.syntax(), f)
	}
}
impl std::fmt::Display for TsTypeOperator {
	fn fmt(&self, f: &mut std::fmt::Formatter<'_>) -> std::fmt::Result {
		std::fmt::Display::fmt(self.syntax(), f)
	}
}
impl std::fmt::Display for TsIntersection {
	fn fmt(&self, f: &mut std::fmt::Formatter<'_>) -> std::fmt::Result {
		std::fmt::Display::fmt(self.syntax(), f)
	}
}
impl std::fmt::Display for TsUnion {
	fn fmt(&self, f: &mut std::fmt::Formatter<'_>) -> std::fmt::Result {
		std::fmt::Display::fmt(self.syntax(), f)
	}
}
impl std::fmt::Display for TsFnType {
	fn fmt(&self, f: &mut std::fmt::Formatter<'_>) -> std::fmt::Result {
		std::fmt::Display::fmt(self.syntax(), f)
	}
}
impl std::fmt::Display for TsConstructorType {
	fn fmt(&self, f: &mut std::fmt::Formatter<'_>) -> std::fmt::Result {
		std::fmt::Display::fmt(self.syntax(), f)
	}
}
impl std::fmt::Display for TsConditionalType {
	fn fmt(&self, f: &mut std::fmt::Formatter<'_>) -> std::fmt::Result {
		std::fmt::Display::fmt(self.syntax(), f)
	}
}
impl std::fmt::Display for TsObjectType {
	fn fmt(&self, f: &mut std::fmt::Formatter<'_>) -> std::fmt::Result {
		std::fmt::Display::fmt(self.syntax(), f)
	}
}
impl std::fmt::Display for TsInfer {
	fn fmt(&self, f: &mut std::fmt::Formatter<'_>) -> std::fmt::Result {
		std::fmt::Display::fmt(self.syntax(), f)
	}
}
impl std::fmt::Display for TsTupleElement {
	fn fmt(&self, f: &mut std::fmt::Formatter<'_>) -> std::fmt::Result {
		std::fmt::Display::fmt(self.syntax(), f)
	}
}
impl std::fmt::Display for TsEnumMember {
	fn fmt(&self, f: &mut std::fmt::Formatter<'_>) -> std::fmt::Result {
		std::fmt::Display::fmt(self.syntax(), f)
	}
}
impl std::fmt::Display for TsTemplateElement {
	fn fmt(&self, f: &mut std::fmt::Formatter<'_>) -> std::fmt::Result {
		std::fmt::Display::fmt(self.syntax(), f)
	}
}
impl std::fmt::Display for TsMappedTypeReadonly {
	fn fmt(&self, f: &mut std::fmt::Formatter<'_>) -> std::fmt::Result {
		std::fmt::Display::fmt(self.syntax(), f)
	}
}
impl std::fmt::Display for TsMappedTypeParam {
	fn fmt(&self, f: &mut std::fmt::Formatter<'_>) -> std::fmt::Result {
		std::fmt::Display::fmt(self.syntax(), f)
	}
}
impl std::fmt::Display for TsTypeName {
	fn fmt(&self, f: &mut std::fmt::Formatter<'_>) -> std::fmt::Result {
		std::fmt::Display::fmt(self.syntax(), f)
	}
}
impl std::fmt::Display for TsExtends {
	fn fmt(&self, f: &mut std::fmt::Formatter<'_>) -> std::fmt::Result {
		std::fmt::Display::fmt(self.syntax(), f)
	}
}
impl std::fmt::Display for TsModuleBlock {
	fn fmt(&self, f: &mut std::fmt::Formatter<'_>) -> std::fmt::Result {
		std::fmt::Display::fmt(self.syntax(), f)
	}
}
impl std::fmt::Display for TsTypeParam {
	fn fmt(&self, f: &mut std::fmt::Formatter<'_>) -> std::fmt::Result {
		std::fmt::Display::fmt(self.syntax(), f)
	}
}
impl std::fmt::Display for TsConstraint {
	fn fmt(&self, f: &mut std::fmt::Formatter<'_>) -> std::fmt::Result {
		std::fmt::Display::fmt(self.syntax(), f)
	}
}
impl std::fmt::Display for TsDefault {
	fn fmt(&self, f: &mut std::fmt::Formatter<'_>) -> std::fmt::Result {
		std::fmt::Display::fmt(self.syntax(), f)
	}
}
impl std::fmt::Display for TsCallSignatureDecl {
	fn fmt(&self, f: &mut std::fmt::Formatter<'_>) -> std::fmt::Result {
		std::fmt::Display::fmt(self.syntax(), f)
	}
}
impl std::fmt::Display for TsConstructSignatureDecl {
	fn fmt(&self, f: &mut std::fmt::Formatter<'_>) -> std::fmt::Result {
		std::fmt::Display::fmt(self.syntax(), f)
	}
}
impl std::fmt::Display for TsPropertySignature {
	fn fmt(&self, f: &mut std::fmt::Formatter<'_>) -> std::fmt::Result {
		std::fmt::Display::fmt(self.syntax(), f)
	}
}
impl std::fmt::Display for TsMethodSignature {
	fn fmt(&self, f: &mut std::fmt::Formatter<'_>) -> std::fmt::Result {
		std::fmt::Display::fmt(self.syntax(), f)
	}
}
impl std::fmt::Display for TsQualifiedPath {
	fn fmt(&self, f: &mut std::fmt::Formatter<'_>) -> std::fmt::Result {
		std::fmt::Display::fmt(self.syntax(), f)
	}
}<|MERGE_RESOLUTION|>--- conflicted
+++ resolved
@@ -4922,7 +4922,6 @@
 		matches!(
 			kind,
 			JS_BLOCK_STATEMENT
-<<<<<<< HEAD
 				| JS_EMPTY_STATEMENT
 				| JS_EXPRESSION_STATEMENT
 				| JS_IF_STATEMENT
@@ -4940,7 +4939,8 @@
 				| JS_TRY_FINALLY_STATEMENT
 				| JS_DEBUGGER_STATEMENT
 				| JS_FUNCTION_DECLARATION
-				| CLASS_DECL | JS_VARIABLE_DECLARATION_STATEMENT
+				| JS_CLASS_DECLARATION
+				| JS_VARIABLE_DECLARATION_STATEMENT
 				| TS_ENUM | TS_TYPE_ALIAS_DECL
 				| TS_NAMESPACE_DECL
 				| TS_MODULE_DECL | TS_INTERFACE_DECL
@@ -4953,46 +4953,6 @@
 				| TS_NAMESPACE_EXPORT_DECL
 				| JS_UNKNOWN_STATEMENT
 		)
-=======
-			| JS_EMPTY_STATEMENT
-			| JS_EXPRESSION_STATEMENT
-			| JS_IF_STATEMENT
-			| JS_DO_WHILE_STATEMENT
-			| JS_WHILE_STATEMENT
-			| FOR_STMT
-			| FOR_IN_STMT
-			| FOR_OF_STMT
-			| JS_CONTINUE_STATEMENT
-			| JS_BREAK_STATEMENT
-			| JS_RETURN_STATEMENT
-			| JS_WITH_STATEMENT
-			| JS_LABELED_STATEMENT
-			| JS_SWITCH_STATEMENT
-			| JS_THROW_STATEMENT
-			| JS_TRY_STATEMENT
-			| JS_TRY_FINALLY_STATEMENT
-			| JS_DEBUGGER_STATEMENT
-			| JS_FUNCTION_DECLARATION
-			| JS_CLASS_DECLARATION
-			| JS_VARIABLE_DECLARATION_STATEMENT
-			| TS_ENUM
-			| TS_TYPE_ALIAS_DECL
-			| TS_NAMESPACE_DECL
-			| TS_MODULE_DECL
-			| TS_INTERFACE_DECL
-			| IMPORT_DECL
-			| EXPORT_NAMED
-			| EXPORT_DEFAULT_DECL
-			| EXPORT_DEFAULT_EXPR
-			| EXPORT_WILDCARD
-			| EXPORT_DECL
-			| TS_IMPORT_EQUALS_DECL
-			| TS_EXPORT_ASSIGNMENT
-			| TS_NAMESPACE_EXPORT_DECL
-			| JS_UNKNOWN_STATEMENT => true,
-			_ => false,
-		}
->>>>>>> cbeeaaf5
 	}
 	fn cast(syntax: SyntaxNode) -> Option<Self> {
 		let res = match syntax.kind() {
@@ -5614,23 +5574,11 @@
 }
 impl AstNode for JsAnyArrayElement {
 	fn can_cast(kind: SyntaxKind) -> bool {
-<<<<<<< HEAD
-		matches!(
-			kind,
-			JS_EMPTY_STATEMENT
-				| METHOD | PRIVATE_PROP
-				| CLASS_PROP | CONSTRUCTOR
-				| TS_INDEX_SIGNATURE
-				| GETTER | SETTER
-				| JS_UNKNOWN_MEMBER
-		)
-=======
 		match kind {
 			SPREAD_ELEMENT | JS_ARRAY_HOLE => true,
 			k if JsAnyExpression::can_cast(k) => true,
 			_ => false,
 		}
->>>>>>> cbeeaaf5
 	}
 	fn cast(syntax: SyntaxNode) -> Option<Self> {
 		let res = match syntax.kind() {
@@ -5689,20 +5637,7 @@
 }
 impl AstNode for JsAnyObjectMemberName {
 	fn can_cast(kind: SyntaxKind) -> bool {
-<<<<<<< HEAD
-		matches!(
-			kind,
-			COMPUTED_PROPERTY_NAME
-				| JS_STRING_LITERAL
-				| JS_NUMBER_LITERAL
-				| IDENT | NAME | JS_UNKNOWN_BINDING
-		)
-=======
-		match kind {
-			JS_LITERAL_MEMBER_NAME | JS_COMPUTED_MEMBER_NAME => true,
-			_ => false,
-		}
->>>>>>> cbeeaaf5
+		matches!(kind, JS_LITERAL_MEMBER_NAME | JS_COMPUTED_MEMBER_NAME)
 	}
 	fn cast(syntax: SyntaxNode) -> Option<Self> {
 		let res = match syntax.kind() {
@@ -5759,17 +5694,16 @@
 }
 impl AstNode for JsAnyObjectMember {
 	fn can_cast(kind: SyntaxKind) -> bool {
-		match kind {
+		matches!(
+			kind,
 			JS_PROPERTY_OBJECT_MEMBER
-			| JS_METHOD_OBJECT_MEMBER
-			| JS_GETTER_OBJECT_MEMBER
-			| JS_SETTER_OBJECT_MEMBER
-			| INITIALIZED_PROP
-			| JS_SHORTHAND_PROPERTY_OBJECT_MEMBER
-			| JS_SPREAD
-			| JS_UNKNOWN_MEMBER => true,
-			_ => false,
-		}
+				| JS_METHOD_OBJECT_MEMBER
+				| JS_GETTER_OBJECT_MEMBER
+				| JS_SETTER_OBJECT_MEMBER
+				| INITIALIZED_PROP
+				| JS_SHORTHAND_PROPERTY_OBJECT_MEMBER
+				| JS_SPREAD | JS_UNKNOWN_MEMBER
+		)
 	}
 	fn cast(syntax: SyntaxNode) -> Option<Self> {
 		let res = match syntax.kind() {
@@ -5830,39 +5764,13 @@
 }
 impl AstNode for PropName {
 	fn can_cast(kind: SyntaxKind) -> bool {
-<<<<<<< HEAD
 		matches!(
 			kind,
-			TS_ANY
-				| TS_UNKNOWN | TS_NUMBER
-				| TS_OBJECT | TS_BOOLEAN
-				| TS_BIGINT | TS_STRING
-				| TS_SYMBOL | TS_VOID
-				| TS_UNDEFINED | TS_NULL
-				| TS_NEVER | TS_THIS
-				| TS_LITERAL | TS_PREDICATE
-				| TS_TUPLE | TS_PAREN
-				| TS_TYPE_REF | TS_TEMPLATE
-				| TS_MAPPED_TYPE | TS_IMPORT
-				| TS_ARRAY | TS_INDEXED_ARRAY
-				| TS_TYPE_OPERATOR
-				| TS_INTERSECTION
-				| TS_UNION | TS_FN_TYPE
-				| TS_CONSTRUCTOR_TYPE
-				| TS_CONDITIONAL_TYPE
-				| TS_OBJECT_TYPE | TS_INFER
+			COMPUTED_PROPERTY_NAME
+				| JS_STRING_LITERAL
+				| JS_NUMBER_LITERAL
+				| IDENT | NAME | JS_UNKNOWN_BINDING
 		)
-=======
-		match kind {
-			COMPUTED_PROPERTY_NAME
-			| JS_STRING_LITERAL
-			| JS_NUMBER_LITERAL
-			| IDENT
-			| NAME
-			| JS_UNKNOWN_BINDING => true,
-			_ => false,
-		}
->>>>>>> cbeeaaf5
 	}
 	fn cast(syntax: SyntaxNode) -> Option<Self> {
 		let res = match syntax.kind() {
@@ -5927,17 +5835,17 @@
 }
 impl AstNode for JsAnyClassMember {
 	fn can_cast(kind: SyntaxKind) -> bool {
-		match kind {
+		matches!(
+			kind,
 			JS_CONSTRUCTOR_CLASS_MEMBER
-			| JS_PROPERTY_CLASS_MEMBER
-			| JS_METHOD_CLASS_MEMBER
-			| JS_GETTER_CLASS_MEMBER
-			| JS_SETTER_CLASS_MEMBER
-			| JS_EMPTY_CLASS_MEMBER
-			| TS_INDEX_SIGNATURE
-			| JS_UNKNOWN_MEMBER => true,
-			_ => false,
-		}
+				| JS_PROPERTY_CLASS_MEMBER
+				| JS_METHOD_CLASS_MEMBER
+				| JS_GETTER_CLASS_MEMBER
+				| JS_SETTER_CLASS_MEMBER
+				| JS_EMPTY_CLASS_MEMBER
+				| TS_INDEX_SIGNATURE
+				| JS_UNKNOWN_MEMBER
+		)
 	}
 	fn cast(syntax: SyntaxNode) -> Option<Self> {
 		let res = match syntax.kind() {
@@ -5995,20 +5903,10 @@
 }
 impl AstNode for JsAnyClassMemberName {
 	fn can_cast(kind: SyntaxKind) -> bool {
-<<<<<<< HEAD
 		matches!(
 			kind,
-			JS_STATIC_OBJECT_MEMBER_NAME
-				| JS_STRING_LITERAL
-				| JS_NUMBER_LITERAL
-				| JS_COMPUTED_OBJECT_MEMBER_NAME
+			JS_LITERAL_MEMBER_NAME | JS_COMPUTED_MEMBER_NAME | JS_PRIVATE_CLASS_MEMBER_NAME
 		)
-=======
-		match kind {
-			JS_LITERAL_MEMBER_NAME | JS_COMPUTED_MEMBER_NAME | JS_PRIVATE_CLASS_MEMBER_NAME => true,
-			_ => false,
-		}
->>>>>>> cbeeaaf5
 	}
 	fn cast(syntax: SyntaxNode) -> Option<Self> {
 		let res = match syntax.kind() {
@@ -6040,24 +5938,11 @@
 }
 impl AstNode for JsAnyConstructorParameter {
 	fn can_cast(kind: SyntaxKind) -> bool {
-<<<<<<< HEAD
-		matches!(
-			kind,
-			JS_PROPERTY_OBJECT_MEMBER
-				| JS_METHOD_OBJECT_MEMBER
-				| JS_GETTER_OBJECT_MEMBER
-				| JS_SETTER_OBJECT_MEMBER
-				| INITIALIZED_PROP
-				| JS_SHORTHAND_PROPERTY_OBJECT_MEMBER
-				| JS_SPREAD | JS_UNKNOWN_MEMBER
-		)
-=======
 		match kind {
 			TS_CONSTRUCTOR_PARAM => true,
 			k if Pattern::can_cast(k) => true,
 			_ => false,
 		}
->>>>>>> cbeeaaf5
 	}
 	fn cast(syntax: SyntaxNode) -> Option<Self> {
 		let res = match syntax.kind() {
@@ -6220,15 +6105,27 @@
 }
 impl AstNode for TsType {
 	fn can_cast(kind: SyntaxKind) -> bool {
-		match kind {
-			TS_ANY | TS_UNKNOWN | TS_NUMBER | TS_OBJECT | TS_BOOLEAN | TS_BIGINT | TS_STRING
-			| TS_SYMBOL | TS_VOID | TS_UNDEFINED | TS_NULL | TS_NEVER | TS_THIS | TS_LITERAL
-			| TS_PREDICATE | TS_TUPLE | TS_PAREN | TS_TYPE_REF | TS_TEMPLATE | TS_MAPPED_TYPE
-			| TS_IMPORT | TS_ARRAY | TS_INDEXED_ARRAY | TS_TYPE_OPERATOR | TS_INTERSECTION
-			| TS_UNION | TS_FN_TYPE | TS_CONSTRUCTOR_TYPE | TS_CONDITIONAL_TYPE
-			| TS_OBJECT_TYPE | TS_INFER => true,
-			_ => false,
-		}
+		matches!(
+			kind,
+			TS_ANY
+				| TS_UNKNOWN | TS_NUMBER
+				| TS_OBJECT | TS_BOOLEAN
+				| TS_BIGINT | TS_STRING
+				| TS_SYMBOL | TS_VOID
+				| TS_UNDEFINED | TS_NULL
+				| TS_NEVER | TS_THIS
+				| TS_LITERAL | TS_PREDICATE
+				| TS_TUPLE | TS_PAREN
+				| TS_TYPE_REF | TS_TEMPLATE
+				| TS_MAPPED_TYPE | TS_IMPORT
+				| TS_ARRAY | TS_INDEXED_ARRAY
+				| TS_TYPE_OPERATOR
+				| TS_INTERSECTION
+				| TS_UNION | TS_FN_TYPE
+				| TS_CONSTRUCTOR_TYPE
+				| TS_CONDITIONAL_TYPE
+				| TS_OBJECT_TYPE | TS_INFER
+		)
 	}
 	fn cast(syntax: SyntaxNode) -> Option<Self> {
 		let res = match syntax.kind() {
@@ -6352,16 +6249,9 @@
 	fn from(node: JsClassDeclaration) -> DefaultDecl { DefaultDecl::JsClassDeclaration(node) }
 }
 impl AstNode for DefaultDecl {
-<<<<<<< HEAD
-	fn can_cast(kind: SyntaxKind) -> bool { matches!(kind, JS_FUNCTION_DECLARATION | CLASS_DECL) }
-=======
 	fn can_cast(kind: SyntaxKind) -> bool {
-		match kind {
-			JS_FUNCTION_DECLARATION | JS_CLASS_DECLARATION => true,
-			_ => false,
-		}
-	}
->>>>>>> cbeeaaf5
+		matches!(kind, JS_FUNCTION_DECLARATION | JS_CLASS_DECLARATION)
+	}
 	fn cast(syntax: SyntaxNode) -> Option<Self> {
 		let res = match syntax.kind() {
 			JS_FUNCTION_DECLARATION => {
@@ -6422,23 +6312,12 @@
 		matches!(
 			kind,
 			JS_FUNCTION_DECLARATION
-<<<<<<< HEAD
-				| CLASS_DECL | JS_VARIABLE_DECLARATION_STATEMENT
+				| JS_CLASS_DECLARATION
+				| JS_VARIABLE_DECLARATION_STATEMENT
 				| TS_ENUM | TS_TYPE_ALIAS_DECL
 				| TS_NAMESPACE_DECL
 				| TS_MODULE_DECL | TS_INTERFACE_DECL
 		)
-=======
-			| JS_CLASS_DECLARATION
-			| JS_VARIABLE_DECLARATION_STATEMENT
-			| TS_ENUM
-			| TS_TYPE_ALIAS_DECL
-			| TS_NAMESPACE_DECL
-			| TS_MODULE_DECL
-			| TS_INTERFACE_DECL => true,
-			_ => false,
-		}
->>>>>>> cbeeaaf5
 	}
 	fn cast(syntax: SyntaxNode) -> Option<Self> {
 		let res = match syntax.kind() {
