--- conflicted
+++ resolved
@@ -86,37 +86,6 @@
 			State::Normal => (),
 		}
 
-<<<<<<< HEAD
-		// If this is a statement then attach a leading comment to it
-		let n_trivias = self.tokens[self.token_pos..]
-			.iter()
-			.take_while(|it| it.kind.is_trivia())
-			.count();
-		let leading_trivias = &self.tokens[self.token_pos..self.token_pos + n_trivias];
-		let mut trivia_end = self.text_pos
-			+ leading_trivias
-				.iter()
-				.map(|it| TextSize::from(it.len as u32))
-				.sum::<TextSize>()
-			+ TextSize::from(1);
-
-		let n_attached_trivias = {
-			let leading_trivias = leading_trivias.iter().rev().map(|it| {
-				let next_end = trivia_end - TextSize::from(it.len as u32);
-				let (start, end) = (next_end.into(), trivia_end.into());
-				trivia_end = next_end;
-				(
-					it.kind,
-					self.text
-						.get(start..end)
-						.unwrap_or_else(|| self.text.get(start - 1..end).unwrap_or("")),
-				)
-			});
-			n_attached_trivias(kind, leading_trivias.rev())
-		};
-		self.eat_n_trivias(n_trivias - n_attached_trivias);
-=======
->>>>>>> da8e59a2
 		self.inner.start_node(kind);
 	}
 
