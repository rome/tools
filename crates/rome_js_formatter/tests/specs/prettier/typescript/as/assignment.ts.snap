--- conflicted
+++ resolved
@@ -60,44 +60,26 @@
   "symbolic link": "link",
 } as Foo;
 
-<<<<<<< HEAD
 this.previewPlayerHandle = (
   setInterval(
     async () => {
-=======
-this.previewPlayerHandle =
-  (
-    setInterval(async () => {
->>>>>>> 3504a1ea
       if (this.previewIsPlaying) {
         await this.fetchNextPreviews();
         this.currentPreviewIndex++;
       }
-<<<<<<< HEAD
     },
-    this.refreshDelay,
+    this.refreshDelay
   ) as unknown
 ) as number;
 
 this.intervalID = (
-  setInterval(
-    () => {
+  setInterval(() => {
+
       self.step();
     },
-    30,
+    30
   ) as unknown
 ) as number;
-=======
-    }, this.refreshDelay) as unknown
-  ) as number;
-
-this.intervalID =
-  (
-    setInterval(() => {
-      self.step();
-    }, 30) as unknown
-  ) as number;
->>>>>>> 3504a1ea
 
 ```
 
