--- conflicted
+++ resolved
@@ -79,13 +79,9 @@
     ICachedLogMessageProvider
 {}
 
-<<<<<<< HEAD
-class Foo extends Immutable.Record({ ipaddress: "" },) {
-=======
 class Foo extends Immutable.Record({
   ipaddress: "",
-}) {
->>>>>>> e044cfcc
+},) {
   ipaddress: string;
 }
 
