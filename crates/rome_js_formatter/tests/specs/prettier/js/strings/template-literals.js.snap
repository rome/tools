--- conflicted
+++ resolved
@@ -201,11 +201,6 @@
 # Lines exceeding max width of 80 characters
 ```
    74:   `\n  ${chalk.dim(`\u203A and ${more} more ${more} more ${more} more ${more}`)}`,
-<<<<<<< HEAD
-  105:         `window.__INITIAL_STATE__ = ${JSON.stringify(store.getState(), null, 2)};`,
-  117:     props.highlight.length > 0 ? palette(["text", "dark", "tertiary"],)(props) : palette([
-=======
   112:         `window.__INITIAL_STATE__ = ${JSON.stringify(store.getState(), null, 2)};`,
-  124:     props.highlight.length > 0 ? palette(["text", "dark", "tertiary"])(props) : palette([
->>>>>>> e044cfcc
-```
+  124:     props.highlight.length > 0 ? palette(["text", "dark", "tertiary"],)(props) : palette([
+```
