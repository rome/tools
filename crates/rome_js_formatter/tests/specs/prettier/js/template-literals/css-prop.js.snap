--- conflicted
+++ resolved
@@ -61,17 +61,9 @@
   );
 }
 
-<<<<<<< HEAD
-const TestComponent = (
-  { children, ...props },
-) => <div css={`color: white; background: black`}>{children}</div>;
-=======
 const TestComponent = ({ children, ...props }) => (
-  <div css={`color: white; background: black`}>
-    {children}
-  </div>
+  <div css={`color: white; background: black`}>{children}</div>
 );
->>>>>>> 0b6f2563
 
 ```
 
