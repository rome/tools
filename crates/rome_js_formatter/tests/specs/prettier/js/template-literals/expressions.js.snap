--- conflicted
+++ resolved
@@ -131,15 +131,8 @@
    10: const foo = `such a long template string ${foo.bar.baz} that prettier will want to wrap it`;
    12: const shouldWrapForNow = `such a long template string ${foo().bar.baz} that prettier will want to wrap it`;
    20:     `Covered Lines below threshold: ${coverageSettings.lines}%. Actual: ${coverageSummary.total.lines.pct}%`,
-<<<<<<< HEAD
-   33:       return `${process.env.OPENID_URL}/something/something/something?${Object.keys(
-   43:   `Trying update appcast for ${app.name} (${app.cask.appcast}) -> (${app.cask.appcastGenerated})`,
-   51:   `\nApparently jetbrains changed the release artifact for ${app.name}@${app.jetbrains.version}.\n`,
-   65:   `pretty-format: Option "theme" has a key "${key}" whose value "${value}" is undefined in ansi-styles.`,
-=======
    34:       return `${process.env.OPENID_URL}/something/something/something?${Object.keys(
    44:   `Trying update appcast for ${app.name} (${app.cask.appcast}) -> (${app.cask.appcastGenerated})`,
    52:   `\nApparently jetbrains changed the release artifact for ${app.name}@${app.jetbrains.version}.\n`,
    63:   `pretty-format: Option "theme" has a key "${key}" whose value "${value}" is undefined in ansi-styles.`,
->>>>>>> 3504a1ea
 ```
