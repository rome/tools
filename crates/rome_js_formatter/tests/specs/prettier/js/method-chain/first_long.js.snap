--- conflicted
+++ resolved
@@ -49,17 +49,12 @@
       Observable.webSocket({
         url: THE_URL,
         more: stuff(),
-<<<<<<< HEAD
-        evenMore: stuff({ value1: true, value2: false, value3: false }),
-      },)
-=======
         evenMore: stuff({
           value1: true,
           value2: false,
           value3: false,
-        }),
-      })
->>>>>>> e044cfcc
+        },),
+      },)
         .filter((data) => theFilter(data))
         .map(({ theType, ...data }) => theMap(theType, data))
         .retryWhen((errors) => errors),
