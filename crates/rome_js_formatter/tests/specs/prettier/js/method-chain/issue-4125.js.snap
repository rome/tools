--- conflicted
+++ resolved
@@ -252,14 +252,10 @@
     authorizationToken: data.token,
   },).initVerify("foo_container");
 
-<<<<<<< HEAD
-  fejax.ajax({ url: "/verification/", dataType: "json" },).then(
-=======
   fejax.ajax({
     url: "/verification/",
     dataType: "json",
-  }).then(
->>>>>>> e044cfcc
+  },).then(
     (data) => {
       this.setState({ isLoading: false },);
       this.initWidget(data);
