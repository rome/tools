---
source: crates/rome_js_formatter/tests/prettier_tests.rs
assertion_line: 182
expression: bracket_0.js
---
# Input
```js
function a() {
  function b() {
	queryThenMutateDOM(
      () => {
        title = SomeThing.call(root, 'someLongStringThatPushesThisTextReallyFar')[0];
      }
    );
  }
}

```

# Output
```js
function a() {
  function b() {
    queryThenMutateDOM(() => {
<<<<<<< HEAD
      title = SomeThing.call(root, "someLongStringThatPushesThisTextReallyFar")[
        0
      ];
    },);
=======
      title =
        SomeThing.call(root, "someLongStringThatPushesThisTextReallyFar")[0];
    });
>>>>>>> 3504a1ea
  }
}

```

<|MERGE_RESOLUTION|>--- conflicted
+++ resolved
@@ -22,16 +22,10 @@
 function a() {
   function b() {
     queryThenMutateDOM(() => {
-<<<<<<< HEAD
       title = SomeThing.call(root, "someLongStringThatPushesThisTextReallyFar")[
         0
       ];
-    },);
-=======
-      title =
-        SomeThing.call(root, "someLongStringThatPushesThisTextReallyFar")[0];
     });
->>>>>>> 3504a1ea
   }
 }
 
