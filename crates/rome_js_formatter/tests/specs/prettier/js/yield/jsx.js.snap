---
source: crates/rome_js_formatter/tests/prettier_tests.rs
<<<<<<< HEAD
assertion_line: 181
=======
>>>>>>> 175cbb7c
expression: jsx.js
---
# Input
```js
function* f() {
  yield (<div>generator</div>)
  yield (<div><p>generator</p></div>)
}

```

# Output
```js
function* f() {
  yield <div>generator</div>;
  yield <div><p>generator</p></div>;
}

```

<|MERGE_RESOLUTION|>--- conflicted
+++ resolved
@@ -1,9 +1,5 @@
 ---
 source: crates/rome_js_formatter/tests/prettier_tests.rs
-<<<<<<< HEAD
-assertion_line: 181
-=======
->>>>>>> 175cbb7c
 expression: jsx.js
 ---
 # Input
@@ -18,8 +14,8 @@
 # Output
 ```js
 function* f() {
-  yield <div>generator</div>;
-  yield <div><p>generator</p></div>;
+  yield (<div>generator</div>);
+  yield (<div><p>generator</p></div>);
 }
 
 ```
