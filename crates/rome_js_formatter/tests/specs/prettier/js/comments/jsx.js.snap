---
source: crates/rome_js_formatter/tests/prettier_tests.rs
<<<<<<< HEAD
assertion_line: 181
=======
>>>>>>> 175cbb7c
expression: jsx.js
---
# Input
```js
<div>
  {
    /* comment */
  }
</div>;

<div>
  {/* comment */
  }
</div>;

<div>
  {/* comment
*/
  }
</div>;

<div>
  {a/* comment
*/
  }
</div>;

<div>
  {/* comment
*/
  a
  }
</div>;

<div>
  {/* comment */
  }
</div>;

<div>
  {/* comment */}
</div>;

<div>
  {
    // single line comment
  }
</div>;

<div>
  {
    // multiple line comments 1
    // multiple line comments 2
  }
</div>;

<div>
  {
    // multiple mixed comments 1
    /* multiple mixed comments 2 */
    /* multiple mixed comments 3 */
    // multiple mixed comments 4
  }
</div>;

<div>
  {
    // Some very v  ery very very merry (xmas) very very long line to break line width limit
  }
</div>;

<div>{/*<div>  Some very v  ery very very long line to break line width limit </div>*/}</div>;

<div>
  {/**
   * JSDoc-y comment in JSX. I wonder what will happen to it?
  */}
</div>;

<div>
  {
    /**
   * Another JSDoc comment in JSX.
  */
  }
</div>;

<div
  /**
 * Handles clicks.
*/
onClick={() => {}}>

</div>;

<div
  // comment
>
  {foo}
</div>;

<div
  className="foo" // comment
>
  {foo}
</div>;

<div
  className="foo"
  // comment
>
  {foo}
</div>;

<div // comment
  id="foo"
>
  {children}
</div>;

<Wrapper>
  {}
  <Component />
</Wrapper>

```

# Output
```js
<div>
  {
  /* comment */
  }
</div>;

<div>{ /* comment */ }</div>;

<div>
  { /* comment
*/ }
</div>;

<div>
  {a /* comment
*/ }
</div>;

<div>
  { /* comment
*/ a}
</div>;

<div>{ /* comment */ }</div>;

<div>{ /* comment */ }</div>;

<div>
  {
  // single line comment
  }
</div>;

<div>
  {
  // multiple line comments 1
  // multiple line comments 2
  }
</div>;

<div>
  {
  // multiple mixed comments 1
  /* multiple mixed comments 2 */
  /* multiple mixed comments 3 */
  // multiple mixed comments 4
  }
</div>;

<div>
  {
  // Some very v  ery very very merry (xmas) very very long line to break line width limit
  }
</div>;

<div>
  { /*<div>  Some very v  ery very very long line to break line width limit </div>*/ }
</div>;

<div>
  { /**
   * JSDoc-y comment in JSX. I wonder what will happen to it?
  */ }
</div>;

<div>
  {
  /**
   * Another JSDoc comment in JSX.
  */
  }
</div>;

<div
  /**
 * Handles clicks.
*/
  onClick={() => {}}
></div>;

<div
// comment
>
  {foo}
</div>;

<div
  className="foo" // comment
>
  {foo}
</div>;

<div className="foo"
// comment
>
  {foo}
</div>;

<div // comment
id="foo">
  {children}
</div>;

<Wrapper>{}<Component /></Wrapper>;

```

# Lines exceeding max width of 80 characters
```
   52:   // Some very v  ery very very merry (xmas) very very long line to break line width limit
   57:   { /*<div>  Some very v  ery very very long line to break line width limit </div>*/ }
```
<|MERGE_RESOLUTION|>--- conflicted
+++ resolved
@@ -1,9 +1,5 @@
 ---
 source: crates/rome_js_formatter/tests/prettier_tests.rs
-<<<<<<< HEAD
-assertion_line: 181
-=======
->>>>>>> 175cbb7c
 expression: jsx.js
 ---
 # Input
@@ -135,72 +131,82 @@
 ```js
 <div>
   {
-  /* comment */
-  }
-</div>;
-
-<div>{ /* comment */ }</div>;
-
-<div>
-  { /* comment
-*/ }
-</div>;
-
-<div>
-  {a /* comment
-*/ }
-</div>;
-
-<div>
-  { /* comment
-*/ a}
-</div>;
-
-<div>{ /* comment */ }</div>;
-
-<div>{ /* comment */ }</div>;
-
-<div>
-  {
-  // single line comment
-  }
-</div>;
-
-<div>
-  {
-  // multiple line comments 1
-  // multiple line comments 2
-  }
-</div>;
-
-<div>
-  {
-  // multiple mixed comments 1
-  /* multiple mixed comments 2 */
-  /* multiple mixed comments 3 */
-  // multiple mixed comments 4
-  }
-</div>;
-
-<div>
-  {
-  // Some very v  ery very very merry (xmas) very very long line to break line width limit
-  }
-</div>;
-
-<div>
-  { /*<div>  Some very v  ery very very long line to break line width limit </div>*/ }
-</div>;
-
-<div>
-  { /**
+    /* comment */
+  }
+</div>;
+
+<div>
+  {/* comment */
+  }
+</div>;
+
+<div>
+  {/* comment
+*/
+  }
+</div>;
+
+<div>
+  {a/* comment
+*/
+  }
+</div>;
+
+<div>
+  {/* comment
+*/
+  a
+  }
+</div>;
+
+<div>
+  {/* comment */
+  }
+</div>;
+
+<div>
+  {/* comment */}
+</div>;
+
+<div>
+  {
+    // single line comment
+  }
+</div>;
+
+<div>
+  {
+    // multiple line comments 1
+    // multiple line comments 2
+  }
+</div>;
+
+<div>
+  {
+    // multiple mixed comments 1
+    /* multiple mixed comments 2 */
+    /* multiple mixed comments 3 */
+    // multiple mixed comments 4
+  }
+</div>;
+
+<div>
+  {
+    // Some very v  ery very very merry (xmas) very very long line to break line width limit
+  }
+</div>;
+
+<div>{/*<div>  Some very v  ery very very long line to break line width limit </div>*/}</div>;
+
+<div>
+  {/**
    * JSDoc-y comment in JSX. I wonder what will happen to it?
-  */ }
-</div>;
-
-<div>
-  {
-  /**
+  */}
+</div>;
+
+<div>
+  {
+    /**
    * Another JSDoc comment in JSX.
   */
   }
@@ -210,11 +216,12 @@
   /**
  * Handles clicks.
 */
-  onClick={() => {}}
-></div>;
-
-<div
-// comment
+onClick={() => {}}>
+
+</div>;
+
+<div
+  // comment
 >
   {foo}
 </div>;
@@ -225,23 +232,28 @@
   {foo}
 </div>;
 
-<div className="foo"
-// comment
+<div
+  className="foo"
+  // comment
 >
   {foo}
 </div>;
 
 <div // comment
-id="foo">
+  id="foo"
+>
   {children}
 </div>;
 
-<Wrapper>{}<Component /></Wrapper>;
+<Wrapper>
+  {}
+  <Component />
+</Wrapper>;
 
 ```
 
 # Lines exceeding max width of 80 characters
 ```
-   52:   // Some very v  ery very very merry (xmas) very very long line to break line width limit
-   57:   { /*<div>  Some very v  ery very very long line to break line width limit </div>*/ }
-```
+   64:     // Some very v  ery very very merry (xmas) very very long line to break line width limit
+   68: <div>{/*<div>  Some very v  ery very very long line to break line width limit </div>*/}</div>;
+```
