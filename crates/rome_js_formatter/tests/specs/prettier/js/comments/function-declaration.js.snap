---
source: crates/rome_js_formatter/tests/prettier_tests.rs
<<<<<<< HEAD
assertion_line: 181
=======
assertion_line: 182
>>>>>>> 0b6f2563
expression: function-declaration.js
---
# Input
```js
function a(/* comment */) {} // comment
function b() {} // comment
function c(/* comment */ argA, argB, argC) {} // comment
call((/*object*/ row) => {});
KEYPAD_NUMBERS.map(num => ( // Buttons 0-9
  <div />
));

function f1 /* f */() {}
function f2 (/* args */) {}
function f3 () /* returns */ {}
function f4 /* f */(/* args */) /* returns */ {}

function f5 /* f */(/* a */ a) {}
function f6 /* f */(a /* a */) {}
function f7 /* f */(/* a */ a) /* returns */ {}

const obj = {
  f1 /* f */() {},
  f2 (/* args */) {},
  f3 () /* returns */ {},
  f4 /* f */(/* args */) /* returns */ {},
};

(function f /* f */() {})();
(function f (/* args */) {})();
(function f () /* returns */ {})();
(function f /* f */(/* args */) /* returns */ {})();

class C1 {
  f/* f */() {}
}
class C2 {
  f(/* args */) {}
}
class C3 {
  f() /* returns */ {}
}
class C4 {
  f/* f */(/* args */) /* returns */ {}
}

function foo1() 
// this is a function
{
  return 42
}

function foo2() // this is a function
{
  return 42
}

function foo3() { // this is a function
  return 42
}

function foo4() {
  // this is a function
  return 42;
}

```

# Output
```js
function a( /* comment */ ) {} // comment
function b() {} // comment
function c( /* comment */ argA, argB, argC) {} // comment
call(( /*object*/ row) => {});
KEYPAD_NUMBERS.map(
<<<<<<< HEAD
  (num) => <div />, // Buttons 0-9
=======
  (num) => (
    // Buttons 0-9
    <div />
  ),
>>>>>>> 0b6f2563
);

function f1 /* f */ () {}
function f2( /* args */ ) {}
function f3() /* returns */ {}
function f4 /* f */ ( /* args */ ) /* returns */ {}

function f5 /* f */ ( /* a */ a) {}
function f6 /* f */ (a /* a */ ) {}
function f7 /* f */ ( /* a */ a) /* returns */ {}

const obj = {
  f1 /* f */ () {},
  f2( /* args */ ) {},
  f3() /* returns */ {},
  f4 /* f */ ( /* args */ ) /* returns */ {},
};

(function f /* f */ () {})();
(function f( /* args */ ) {})();
(function f() /* returns */ {})();
(function f /* f */ ( /* args */ ) /* returns */ {})();

class C1 {
  f /* f */ () {}
}
class C2 {
  f( /* args */ ) {}
}
class C3 {
  f() /* returns */ {}
}
class C4 {
  f /* f */ ( /* args */ ) /* returns */ {}
}

function foo1()
// this is a function
{
  return 42;
}

function foo2() {
  // this is a function
  return 42;
}

function foo3() {
  // this is a function
  return 42;
}

function foo4() {
  // this is a function
  return 42;
}

```

<|MERGE_RESOLUTION|>--- conflicted
+++ resolved
@@ -1,10 +1,6 @@
 ---
 source: crates/rome_js_formatter/tests/prettier_tests.rs
-<<<<<<< HEAD
-assertion_line: 181
-=======
 assertion_line: 182
->>>>>>> 0b6f2563
 expression: function-declaration.js
 ---
 # Input
@@ -80,14 +76,7 @@
 function c( /* comment */ argA, argB, argC) {} // comment
 call(( /*object*/ row) => {});
 KEYPAD_NUMBERS.map(
-<<<<<<< HEAD
   (num) => <div />, // Buttons 0-9
-=======
-  (num) => (
-    // Buttons 0-9
-    <div />
-  ),
->>>>>>> 0b6f2563
 );
 
 function f1 /* f */ () {}
