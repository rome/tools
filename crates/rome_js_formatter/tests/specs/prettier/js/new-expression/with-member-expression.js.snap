---
source: crates/rome_js_formatter/tests/prettier_tests.rs
assertion_line: 182
expression: with-member-expression.js
---
# Input
```js
function functionName() {
  // indent to make the line break
  if (true) {
    this._aVeryLongVariableNameToForceLineBreak = new this.Promise(
      (resolve, reject) => {
        // do something
      }
    );
  }
}

```

# Output
```js
function functionName() {
  // indent to make the line break
  if (true) {
<<<<<<< HEAD
    this._aVeryLongVariableNameToForceLineBreak = new this.Promise((
      resolve,
      reject,
    ) => {
      // do something
    },);
=======
    this._aVeryLongVariableNameToForceLineBreak =
      new this.Promise((resolve, reject) => {
        // do something
      });
>>>>>>> 3504a1ea
  }
}

```

<|MERGE_RESOLUTION|>--- conflicted
+++ resolved
@@ -23,19 +23,12 @@
 function functionName() {
   // indent to make the line break
   if (true) {
-<<<<<<< HEAD
     this._aVeryLongVariableNameToForceLineBreak = new this.Promise((
       resolve,
       reject,
     ) => {
       // do something
-    },);
-=======
-    this._aVeryLongVariableNameToForceLineBreak =
-      new this.Promise((resolve, reject) => {
-        // do something
-      });
->>>>>>> 3504a1ea
+    });
   }
 }
 
