--- conflicted
+++ resolved
@@ -1,9 +1,5 @@
 ---
 source: crates/rome_js_formatter/tests/prettier_tests.rs
-<<<<<<< HEAD
-assertion_line: 181
-=======
->>>>>>> 175cbb7c
 expression: issue-7518.js
 ---
 # Input
@@ -36,7 +32,11 @@
       // 3
     },
     ref,
-  ) => <div ref={ref}>{children}</div>,
+  ) => (
+    <div ref={ref}>
+		{children}
+	</div>
+  ),
 );
 
 ```
