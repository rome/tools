--- conflicted
+++ resolved
@@ -75,65 +75,6 @@
   ],
 );
 
-<<<<<<< HEAD
-exports.examples =
-  [
-    {
-      render: withGraphQLQuery(
-        "node(1234567890){image{uri}}",
-        function (container, data) {
-          return (
-            <div>
-              <InlineBlock>
-                <img
-                  src={data[1234567890].image.uri}
-                  style={{
-                    position: "absolute",
-                    top: "0",
-                    left: "0",
-                    zIndex: "-1",
-                  }}
-                />
-              </InlineBlock>
-            </div>
-          );
-        },
-      ),
-    },
-  ];
-
-someReallyReallyReallyReallyReallyReallyReallyReallyReallyReallyReallyReallyReallyReally.a([
-  [],
-  // comment
-  [],
-],);
-
-(function webpackUniversalModuleDefinition() {})(
-  this,
-  function (__WEBPACK_EXTERNAL_MODULE_85__, __WEBPACK_EXTERNAL_MODULE_115__) {
-    return /******/ (function (modules) {
-      // webpackBootstrap
-      /******/
-    })
-    /************************************************************************/
-    /******/ (
-      [
-        /* 0 */
-        /***/ function (module, exports, __webpack_require__) {
-          /***/
-        },
-        /* 1 */
-        /***/ function (module, exports, __webpack_require__) {
-          /***/
-        },
-        /* 2 */
-        /***/ function (module, exports, __webpack_require__) {
-          /***/
-        },
-        /******/
-      ],
-    );
-=======
 exports.examples = [
   {
     render: withGraphQLQuery("node(1234567890){image{uri}}", function (
@@ -151,7 +92,6 @@
           </div>
       );
     }),
->>>>>>> 175cbb7c
   },
 ];
 
@@ -195,9 +135,5 @@
 ```
     2:   SomethingVeryVeryVeryVeryVeryVeryVeryVeryVeryVeryVeryVeryVeryVeryVeryVeryVeryLong,
     5:       SomethingVeryVeryVeryVeryVeryVeryVeryVeryVeryVeryVeryVeryVeryVeryVeryLong: 1,
-<<<<<<< HEAD
-   36: someReallyReallyReallyReallyReallyReallyReallyReallyReallyReallyReallyReallyReallyReally.a([
-=======
    30: someReallyReallyReallyReallyReallyReallyReallyReallyReallyReallyReallyReallyReallyReally.a(
->>>>>>> 175cbb7c
 ```
