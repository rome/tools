--- conflicted
+++ resolved
@@ -38,14 +38,10 @@
 line 2
 ...
 line n
-<<<<<<< HEAD
-${foo({ many: keys, many: keys },)}
-=======
 ${foo({
           many: keys,
           many: keys,
-        })}
->>>>>>> e044cfcc
+        },)}
 line n + 1
 line n + 2
 line n + n
