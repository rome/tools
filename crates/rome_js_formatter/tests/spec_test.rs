use rome_formatter::{FormatOptions, LineWidth};
use rome_formatter::{IndentStyle, Printed};
use rome_fs::RomePath;
use rome_js_formatter::context::{JsFormatOptions, QuoteProperties, QuoteStyle};
use rome_js_formatter::format_node;
use rome_js_parser::parse;
use rome_js_syntax::{ModuleKind, SourceType};
use rome_service::workspace::{FeatureName, SupportsFeatureParams};
use rome_service::App;
use serde::{Deserialize, Serialize};
use std::fmt::Debug;
use std::fmt::Write;
use std::fs;
use std::path::{Path, PathBuf};

mod check_reformat {
    include!("check_reformat.rs");
}

#[derive(Debug, Eq, PartialEq, Clone, Copy, Deserialize, Serialize)]
pub enum SerializableIndentStyle {
    /// Tab
    Tab,
    /// Space, with its quantity
    Space(u8),
}

impl From<SerializableIndentStyle> for IndentStyle {
    fn from(test: SerializableIndentStyle) -> Self {
        match test {
            SerializableIndentStyle::Tab => IndentStyle::Tab,
            SerializableIndentStyle::Space(spaces) => IndentStyle::Space(spaces),
        }
    }
}

#[derive(Debug, Eq, PartialEq, Clone, Copy, Deserialize, Serialize)]
pub enum SerializableQuoteStyle {
    Double,
    Single,
}

impl From<SerializableQuoteStyle> for QuoteStyle {
    fn from(test: SerializableQuoteStyle) -> Self {
        match test {
            SerializableQuoteStyle::Double => QuoteStyle::Double,
            SerializableQuoteStyle::Single => QuoteStyle::Single,
        }
    }
}

#[derive(Debug, Eq, PartialEq, Clone, Copy, Deserialize, Serialize)]
pub enum SerializableQuoteProperties {
    AsNeeded,
    Preserve,
}

impl From<SerializableQuoteProperties> for QuoteProperties {
    fn from(test: SerializableQuoteProperties) -> Self {
        match test {
            SerializableQuoteProperties::AsNeeded => QuoteProperties::AsNeeded,
            SerializableQuoteProperties::Preserve => QuoteProperties::Preserve,
        }
    }
}

#[derive(Debug, Deserialize, Serialize, Clone, Copy)]
pub struct SerializableFormatOptions {
    /// The indent style.
    pub indent_style: Option<SerializableIndentStyle>,

    /// What's the max width of a line. Defaults to 80.
    pub line_width: Option<u16>,

    // The style for quotes. Defaults to double.
    pub quote_style: Option<SerializableQuoteStyle>,

    /// When properties in objects are quoted. Defaults to as-needed.
    pub quote_properties: Option<SerializableQuoteProperties>,
}

impl From<SerializableFormatOptions> for JsFormatOptions {
    fn from(test: SerializableFormatOptions) -> Self {
        Self::new(SourceType::default())
            .with_indent_style(
                test.indent_style
                    .map_or_else(|| IndentStyle::Tab, |value| value.into()),
            )
            .with_line_width(
                test.line_width
                    .and_then(|width| LineWidth::try_from(width).ok())
                    .unwrap_or_default(),
            )
            .with_quote_style(
                test.quote_style
                    .map_or_else(|| QuoteStyle::Double, |value| value.into()),
            )
            .with_quote_properties(
                test.quote_properties
                    .map_or_else(|| QuoteProperties::AsNeeded, |value| value.into()),
            )
    }
}

#[derive(Debug, Deserialize, Serialize)]
struct TestOptions {
    cases: Vec<SerializableFormatOptions>,
}

#[derive(Debug, Default)]
struct SnapshotContent {
    input: String,
    output: Vec<(String, JsFormatOptions)>,
}

impl SnapshotContent {
    fn add_output(&mut self, formatted: Printed, options: JsFormatOptions) {
        let code = formatted.as_code();
        let mut output: String = code.to_string();
        if !formatted.verbatim_ranges().is_empty() {
            output.push_str("\n\n");
            output.push_str("## Unimplemented nodes/tokens");
            output.push_str("\n\n");
            for (range, text) in formatted.verbatim() {
                writeln!(output, "{:?} => {:?}", text, range).unwrap();
            }
        }

        let line_width_limit = options.line_width().value() as usize;
        let mut exceeding_lines = code
            .lines()
            .enumerate()
            .filter(|(_, line)| line.len() > line_width_limit)
            .peekable();

        if exceeding_lines.peek().is_some() {
            write!(
                output,
                "\n\n## Lines exceeding width of {line_width_limit} characters\n\n"
            )
            .unwrap();

            for (line_index, text) in exceeding_lines {
                let line_number = line_index + 1;
                writeln!(output, "{line_number:>5}: {text}").unwrap();
            }
        }

        self.output.push((output, options));
    }

    fn set_input(&mut self, content: impl Into<String>) {
        self.input = content.into();
    }

    fn snap_content(&mut self) -> String {
        let mut output = String::new();
        output.push_str("# Input");
        output.push('\n');
        output.push_str(self.input.as_str());
        output.push_str("\n=============================\n");

        output.push_str("# Outputs\n");
        let iter = self.output.iter();
        for (index, (content, options)) in iter.enumerate() {
            let formal_index = index + 1;
            writeln!(output, "## Output {formal_index}").unwrap();
            output.push_str("-----\n");
            write!(output, "{}", options).unwrap();
            output.push_str("-----\n");
            output.push_str(content.as_str());
        }

        output
    }
}

/// [insta.rs](https://insta.rs/docs) snapshot testing
///
/// For better development workflow, run
/// `cargo watch -i '*.new' -x 'test -p rome_js_formatter formatter'`
///
/// To review and commit the snapshots, `cargo install cargo-insta`, and run
/// `cargo insta review` or `cargo insta accept`
///
/// The input and the expected output are stored as dedicated files in the `tests/specs` directory where
/// the input file name is `{spec_name}.json` and the output file name is `{spec_name}.json.snap`.
///
/// Specs can be grouped in directories by specifying the directory name in the spec name. Examples:
///
/// # Examples
///
/// * `json/null` -> input: `tests/specs/json/null.json`, expected output: `tests/specs/json/null.json.snap`
/// * `null` -> input: `tests/specs/null.json`, expected output: `tests/specs/null.json.snap`
pub fn run(spec_input_file: &str, _expected_file: &str, test_directory: &str, file_type: &str) {
    let app = App::default();

    let file_path = &spec_input_file;
    let spec_input_file = Path::new(spec_input_file);

    assert!(
        spec_input_file.is_file(),
        "The input '{}' must exist and be a file.",
        spec_input_file.display()
    );

    let mut rome_path = RomePath::new(file_path, 0);
    let can_format = app.workspace.supports_feature(SupportsFeatureParams {
        path: rome_path.clone(),
        feature: FeatureName::Format,
    });

    if can_format {
        let mut snapshot_content = SnapshotContent::default();
        let buffer = rome_path.get_buffer_from_file();
        let mut source_type: SourceType = rome_path.as_path().try_into().unwrap();
        if file_type != "module" {
            source_type = source_type.with_module_kind(ModuleKind::Script);
        }

        let input = fs::read_to_string(file_path).unwrap();
        snapshot_content.set_input(input.as_str());

        let parsed = parse(buffer.as_str(), 0, source_type);
        let has_errors = parsed.has_errors();
        let root = parsed.syntax();

        // we ignore the error for now
<<<<<<< HEAD
        let formatted = format_node(JsFormatOptions::default(), &root).unwrap();
=======
        let options = JsFormatOptions::default();
        let formatted = format_node(options.clone(), &root).unwrap();
>>>>>>> 2bc67878
        let printed = formatted.print();
        let file_name = spec_input_file.file_name().unwrap().to_str().unwrap();

        if !has_errors {
            check_reformat::check_reformat(check_reformat::CheckReformatParams {
                root: &root,
                text: printed.as_code(),
                source_type,
                file_name,
<<<<<<< HEAD
                options: JsFormatOptions::default(),
=======
                options,
>>>>>>> 2bc67878
            });
        }

        snapshot_content.add_output(printed, JsFormatOptions::default());

        let test_directory = PathBuf::from(test_directory);
        let options_path = test_directory.join("options.json");
        if options_path.exists() {
            {
                let mut options_path = RomePath::new(&options_path, 0);
                // SAFETY: we checked its existence already, we assume we have rights to read it
                let options: TestOptions =
                    serde_json::from_str(options_path.get_buffer_from_file().as_str()).unwrap();

                for test_case in options.cases {
                    let mut format_options: JsFormatOptions = test_case.into();
                    // we don't track the source type inside the serializable structs, so we
                    // inject it here
                    format_options = format_options.with_source_type(source_type);
                    let formatted = format_node(format_options.clone(), &root).unwrap();
                    let printed = formatted.print();

                    if !has_errors {
                        check_reformat::check_reformat(check_reformat::CheckReformatParams {
                            root: &root,
                            text: printed.as_code(),
                            source_type,
                            file_name,
                            options: format_options.clone(),
                        });
                    }

                    snapshot_content.add_output(printed, format_options);
                }
            }
        }

        insta::with_settings!({
            prepend_module_to_snapshot => false,
            snapshot_path => spec_input_file.parent().unwrap(),
        }, {
            insta::assert_snapshot!(file_name, snapshot_content.snap_content(), file_name);
        });
    }
}<|MERGE_RESOLUTION|>--- conflicted
+++ resolved
@@ -226,12 +226,8 @@
         let root = parsed.syntax();
 
         // we ignore the error for now
-<<<<<<< HEAD
-        let formatted = format_node(JsFormatOptions::default(), &root).unwrap();
-=======
         let options = JsFormatOptions::default();
         let formatted = format_node(options.clone(), &root).unwrap();
->>>>>>> 2bc67878
         let printed = formatted.print();
         let file_name = spec_input_file.file_name().unwrap().to_str().unwrap();
 
@@ -241,11 +237,7 @@
                 text: printed.as_code(),
                 source_type,
                 file_name,
-<<<<<<< HEAD
-                options: JsFormatOptions::default(),
-=======
                 options,
->>>>>>> 2bc67878
             });
         }
 
