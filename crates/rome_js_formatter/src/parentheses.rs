//! JavaScript supports parenthesizing expressions, assignments, and TypeScript types.
//! Parenthesizing an expression can be desired to change the precedence of an expression or to ease
//! readability.
//!
//! Rome is opinionated about which parentheses to keep or where to insert parentheses.
//! It removes parentheses that aren't necessary to keep the same semantics as in the source document, nor aren't improving readability.
//! Rome also inserts parentheses around nodes where we believe that they're helpful to improve readability.
//!
//! The [NeedsParentheses] trait forms the foundation of Rome's parentheses formatting and is implemented
//! by all nodes supporting parentheses (expressions, assignments, and types). The trait's main method
//! is the [NeedsParentheses::needs_parentheses]
//! method that implements the rules when a node requires parentheses.
//! A node requires parentheses to:
//! * improve readability: `a << b << 3` is harder to read than `(a << b) << 3`
//! * form valid syntax: `class A extends 3 + 3 {}` isn't valid, but `class A extends (3 + 3) {}` is
//! * preserve operator precedence: `(a + 3) * 4` has a different meaning than `a + 3 * 4`
//!
//! The challenge of formatting parenthesized nodes is that a tree with parentheses and a tree without
//! parentheses (that have the same semantics) must result in the same output. For example,
//! formatting `(a + 3) + 5` must yield the same formatted output as `a + 3 + 5` or `a + (3 + 5)` or even
//! `(((a + 3) + 5))` even though all these trees differ by the number of parenthesized expressions.
//!
//! There are two measures taken by Rome to ensure formatting is stable regardless of the number of parenthesized nodes in a tree:
//!
//! ## Removing parenthesized nodes
//!
//! The JavaScript formatter [pre-processes](crate:JsFormatSyntaxRewriter] the input CST and removes all parenthesized expressions, assignments, and types except if:
//! * The parenthesized node has a syntax error (skipped token trivia, missing inner expression)
//! * The node has a directly preceding closure type cast comment
//! * The inner expression is an unknown node
//!
//! Removing the parenthesized nodes has the benefit that a input tree with parentheses and an input tree
//! without parentheses have the same structure for as far as the formatter is concerned and thus,
//! the formatter makes the same decisions for both trees.
//!
//! ## Parentheses insertion
//! The parentheses that get removed by the pre-processing step are re-inserted by the [crate::FormatNodeRule].
//! The rule inserts parentheses for each node where [crate::FormatNodeRule::needs_parentheses] returns true.

use crate::utils::{JsAnyBinaryLikeExpression, JsAnyBinaryLikeLeftExpression};

use rome_js_syntax::{
    JsAnyAssignment, JsAnyAssignmentPattern, JsAnyExpression, JsAnyFunctionBody,
    JsAnyLiteralExpression, JsArrowFunctionExpression, JsAssignmentExpression, JsBinaryExpression,
    JsBinaryOperator, JsComputedMemberAssignment, JsComputedMemberExpression,
<<<<<<< HEAD
    JsConditionalExpression, JsLanguage, JsParenthesizedAssignment, JsParenthesizedExpression,
    JsSequenceExpression, JsSyntaxKind, JsSyntaxNode, JsSyntaxToken,
};
use rome_rowan::{declare_node_union, AstNode, SyntaxResult};
=======
    JsConditionalExpression, JsLanguage, JsSequenceExpression, JsStaticMemberAssignment,
    JsStaticMemberExpression, JsSyntaxKind, JsSyntaxNode,
};
use rome_rowan::{match_ast, AstNode};
>>>>>>> ef99e5d5

/// Node that may be parenthesized to ensure it forms valid syntax or to improve readability
pub trait NeedsParentheses: AstNode<Language = JsLanguage> {
    fn needs_parentheses(&self) -> bool {
        self.syntax()
            .parent()
            .map_or(false, |parent| self.needs_parentheses_with_parent(&parent))
    }

    /// Returns `true` if this node requires parentheses to form valid syntax or improve readability.
    ///
    /// Returns `false` if the parentheses can be omitted safely without changing semantics.
    fn needs_parentheses_with_parent(&self, parent: &JsSyntaxNode) -> bool;
}

impl NeedsParentheses for JsAnyLiteralExpression {
    #[inline]
    fn needs_parentheses(&self) -> bool {
        match self {
            JsAnyLiteralExpression::JsBigIntLiteralExpression(big_int) => {
                big_int.needs_parentheses()
            }
            JsAnyLiteralExpression::JsBooleanLiteralExpression(boolean) => {
                boolean.needs_parentheses()
            }
            JsAnyLiteralExpression::JsNullLiteralExpression(null_literal) => {
                null_literal.needs_parentheses()
            }
            JsAnyLiteralExpression::JsNumberLiteralExpression(number_literal) => {
                number_literal.needs_parentheses()
            }
            JsAnyLiteralExpression::JsRegexLiteralExpression(regex) => regex.needs_parentheses(),
            JsAnyLiteralExpression::JsStringLiteralExpression(string) => string.needs_parentheses(),
        }
    }

    #[inline]
    fn needs_parentheses_with_parent(&self, parent: &JsSyntaxNode) -> bool {
        match self {
            JsAnyLiteralExpression::JsBigIntLiteralExpression(big_int) => {
                big_int.needs_parentheses_with_parent(parent)
            }
            JsAnyLiteralExpression::JsBooleanLiteralExpression(boolean) => {
                boolean.needs_parentheses_with_parent(parent)
            }
            JsAnyLiteralExpression::JsNullLiteralExpression(null_literal) => {
                null_literal.needs_parentheses_with_parent(parent)
            }
            JsAnyLiteralExpression::JsNumberLiteralExpression(number_literal) => {
                number_literal.needs_parentheses_with_parent(parent)
            }
            JsAnyLiteralExpression::JsRegexLiteralExpression(regex) => {
                regex.needs_parentheses_with_parent(parent)
            }
            JsAnyLiteralExpression::JsStringLiteralExpression(string) => {
                string.needs_parentheses_with_parent(parent)
            }
        }
    }
}

impl NeedsParentheses for JsAnyExpression {
    fn needs_parentheses(&self) -> bool {
        match self {
            JsAnyExpression::ImportMeta(meta) => meta.needs_parentheses(),
            JsAnyExpression::JsAnyLiteralExpression(literal) => literal.needs_parentheses(),
            JsAnyExpression::JsArrayExpression(array) => array.needs_parentheses(),
            JsAnyExpression::JsArrowFunctionExpression(arrow) => arrow.needs_parentheses(),
            JsAnyExpression::JsAssignmentExpression(assignment) => assignment.needs_parentheses(),
            JsAnyExpression::JsAwaitExpression(await_expression) => {
                await_expression.needs_parentheses()
            }
            JsAnyExpression::JsBinaryExpression(binary) => binary.needs_parentheses(),
            JsAnyExpression::JsCallExpression(call) => call.needs_parentheses(),
            JsAnyExpression::JsClassExpression(class) => class.needs_parentheses(),
            JsAnyExpression::JsComputedMemberExpression(member) => member.needs_parentheses(),
            JsAnyExpression::JsConditionalExpression(conditional) => {
                conditional.needs_parentheses()
            }
            JsAnyExpression::JsFunctionExpression(function) => function.needs_parentheses(),
            JsAnyExpression::JsIdentifierExpression(identifier) => identifier.needs_parentheses(),
            JsAnyExpression::JsImportCallExpression(import_call) => import_call.needs_parentheses(),
            JsAnyExpression::JsInExpression(in_expression) => in_expression.needs_parentheses(),
            JsAnyExpression::JsInstanceofExpression(instanceof) => instanceof.needs_parentheses(),
            JsAnyExpression::JsLogicalExpression(logical) => logical.needs_parentheses(),
            JsAnyExpression::JsNewExpression(new) => new.needs_parentheses(),
            JsAnyExpression::JsObjectExpression(object) => object.needs_parentheses(),
            JsAnyExpression::JsParenthesizedExpression(parenthesized) => {
                parenthesized.needs_parentheses()
            }
            JsAnyExpression::JsPostUpdateExpression(update) => update.needs_parentheses(),
            JsAnyExpression::JsPreUpdateExpression(update) => update.needs_parentheses(),
            JsAnyExpression::JsSequenceExpression(sequence) => sequence.needs_parentheses(),
            JsAnyExpression::JsStaticMemberExpression(member) => member.needs_parentheses(),
            JsAnyExpression::JsSuperExpression(sup) => sup.needs_parentheses(),
            JsAnyExpression::JsTemplate(template) => template.needs_parentheses(),
            JsAnyExpression::JsThisExpression(this) => this.needs_parentheses(),
            JsAnyExpression::JsUnaryExpression(unary) => unary.needs_parentheses(),
            JsAnyExpression::JsUnknownExpression(unknown) => unknown.needs_parentheses(),
            JsAnyExpression::JsYieldExpression(yield_expression) => {
                yield_expression.needs_parentheses()
            }
            JsAnyExpression::JsxTagExpression(jsx) => jsx.needs_parentheses(),
            JsAnyExpression::NewTarget(target) => target.needs_parentheses(),
            JsAnyExpression::TsAsExpression(as_expression) => as_expression.needs_parentheses(),
            JsAnyExpression::TsNonNullAssertionExpression(non_null) => non_null.needs_parentheses(),
            JsAnyExpression::TsTypeAssertionExpression(type_assertion) => {
                type_assertion.needs_parentheses()
            }
        }
    }

    fn needs_parentheses_with_parent(&self, parent: &JsSyntaxNode) -> bool {
        match self {
            JsAnyExpression::ImportMeta(meta) => meta.needs_parentheses_with_parent(parent),
            JsAnyExpression::JsAnyLiteralExpression(literal) => {
                literal.needs_parentheses_with_parent(parent)
            }
            JsAnyExpression::JsArrayExpression(array) => {
                array.needs_parentheses_with_parent(parent)
            }
            JsAnyExpression::JsArrowFunctionExpression(arrow) => {
                arrow.needs_parentheses_with_parent(parent)
            }
            JsAnyExpression::JsAssignmentExpression(assignment) => {
                assignment.needs_parentheses_with_parent(parent)
            }
            JsAnyExpression::JsAwaitExpression(await_expression) => {
                await_expression.needs_parentheses_with_parent(parent)
            }
            JsAnyExpression::JsBinaryExpression(binary) => {
                binary.needs_parentheses_with_parent(parent)
            }
            JsAnyExpression::JsCallExpression(call) => call.needs_parentheses_with_parent(parent),
            JsAnyExpression::JsClassExpression(class) => {
                class.needs_parentheses_with_parent(parent)
            }
            JsAnyExpression::JsComputedMemberExpression(member) => {
                member.needs_parentheses_with_parent(parent)
            }
            JsAnyExpression::JsConditionalExpression(conditional) => {
                conditional.needs_parentheses_with_parent(parent)
            }
            JsAnyExpression::JsFunctionExpression(function) => {
                function.needs_parentheses_with_parent(parent)
            }
            JsAnyExpression::JsIdentifierExpression(identifier) => {
                identifier.needs_parentheses_with_parent(parent)
            }
            JsAnyExpression::JsImportCallExpression(import_call) => {
                import_call.needs_parentheses_with_parent(parent)
            }
            JsAnyExpression::JsInExpression(in_expression) => {
                in_expression.needs_parentheses_with_parent(parent)
            }
            JsAnyExpression::JsInstanceofExpression(instanceof) => {
                instanceof.needs_parentheses_with_parent(parent)
            }
            JsAnyExpression::JsLogicalExpression(logical) => {
                logical.needs_parentheses_with_parent(parent)
            }
            JsAnyExpression::JsNewExpression(new) => new.needs_parentheses_with_parent(parent),
            JsAnyExpression::JsObjectExpression(object) => {
                object.needs_parentheses_with_parent(parent)
            }
            JsAnyExpression::JsParenthesizedExpression(parenthesized) => {
                parenthesized.needs_parentheses_with_parent(parent)
            }
            JsAnyExpression::JsPostUpdateExpression(update) => {
                update.needs_parentheses_with_parent(parent)
            }
            JsAnyExpression::JsPreUpdateExpression(update) => {
                update.needs_parentheses_with_parent(parent)
            }
            JsAnyExpression::JsSequenceExpression(sequence) => {
                sequence.needs_parentheses_with_parent(parent)
            }
            JsAnyExpression::JsStaticMemberExpression(member) => {
                member.needs_parentheses_with_parent(parent)
            }
            JsAnyExpression::JsSuperExpression(sup) => sup.needs_parentheses_with_parent(parent),
            JsAnyExpression::JsTemplate(template) => template.needs_parentheses_with_parent(parent),
            JsAnyExpression::JsThisExpression(this) => this.needs_parentheses_with_parent(parent),
            JsAnyExpression::JsUnaryExpression(unary) => {
                unary.needs_parentheses_with_parent(parent)
            }
            JsAnyExpression::JsUnknownExpression(unknown) => {
                unknown.needs_parentheses_with_parent(parent)
            }
            JsAnyExpression::JsYieldExpression(yield_expression) => {
                yield_expression.needs_parentheses_with_parent(parent)
            }
            JsAnyExpression::JsxTagExpression(jsx) => jsx.needs_parentheses_with_parent(parent),
            JsAnyExpression::NewTarget(target) => target.needs_parentheses_with_parent(parent),
            JsAnyExpression::TsAsExpression(as_expression) => {
                as_expression.needs_parentheses_with_parent(parent)
            }
            JsAnyExpression::TsNonNullAssertionExpression(non_null) => {
                non_null.needs_parentheses_with_parent(parent)
            }
            JsAnyExpression::TsTypeAssertionExpression(type_assertion) => {
                type_assertion.needs_parentheses_with_parent(parent)
            }
        }
    }
}

/// Returns the left most expression of `expression`.
///
/// For example, returns `a` for `(a ? b : c) + d` because it first resolves the
/// left hand expression of the binary expression, then resolves to the inner expression of the parenthesized
/// expression, and finally resolves to the test condition of the conditional expression.
pub(crate) fn resolve_left_most_expression(
    expression: &JsAnyExpression,
) -> JsAnyBinaryLikeLeftExpression {
    let mut current: JsAnyExpression = expression.clone();

    while let Some(left) = get_expression_left_side(&current) {
        match left {
            JsAnyBinaryLikeLeftExpression::JsAnyExpression(expression) => {
                current = expression;
            }
            left => {
                return left;
            }
        }
    }

    current.into()
}

/// Returns the left side of an expression (an expression where the first child is a `Node` or [None]
/// if the expression has no left side.
pub(crate) fn get_expression_left_side(
    expression: &JsAnyExpression,
) -> Option<JsAnyBinaryLikeLeftExpression> {
    use JsAnyExpression::*;

    let left_expression = match expression {
        JsSequenceExpression(sequence) => sequence.left().ok(),
        JsStaticMemberExpression(member) => member.object().ok(),
        JsComputedMemberExpression(member) => member.object().ok(),
        JsTemplate(template) => template.tag(),
        JsNewExpression(new) => new.callee().ok(),
        JsCallExpression(call) => call.callee().ok(),
        JsConditionalExpression(conditional) => conditional.test().ok(),
        TsAsExpression(as_expression) => as_expression.expression().ok(),
        TsNonNullAssertionExpression(non_null) => non_null.expression().ok(),
        expression => {
            return JsAnyBinaryLikeExpression::cast(expression.syntax().clone())
                .and_then(|binary_like| binary_like.left().ok());
        }
    };

    left_expression.map(|left| left.into())
}

#[derive(Copy, Clone, Eq, PartialEq, Debug)]
pub(crate) enum FirstInStatementMode {
    /// Considers [JsExpressionStatement] and the body of [JsArrowFunctionExpression] as the first statement.
    ExpressionStatementOrArrow,

    /// Considers [JsExpressionStatement] and [JsExportDefaultExpressionClause] as the first statement.
    ExpressionOrExportDefault,
}

/// Returns `true` if this node is at the start of an expression (depends on the passed `mode`).
///
/// Traverses upwards the tree for as long as the `node` is the left most expression until the node isn't
/// the left most node or reached a statement.
pub(crate) fn is_first_in_statement(node: JsSyntaxNode, mode: FirstInStatementMode) -> bool {
    let mut current = node;

    while let Some(parent) = current.parent() {
        let parent = match parent.kind() {
            JsSyntaxKind::JS_EXPRESSION_STATEMENT => {
                return true;
            }

            JsSyntaxKind::JS_STATIC_MEMBER_EXPRESSION
            | JsSyntaxKind::JS_STATIC_MEMBER_ASSIGNMENT
            | JsSyntaxKind::JS_TEMPLATE
            | JsSyntaxKind::JS_CALL_EXPRESSION
            | JsSyntaxKind::JS_NEW_EXPRESSION
            | JsSyntaxKind::TS_AS_EXPRESSION
            | JsSyntaxKind::TS_NON_NULL_ASSERTION_EXPRESSION => parent,
            JsSyntaxKind::JS_SEQUENCE_EXPRESSION => {
                let sequence = JsSequenceExpression::unwrap_cast(parent);

                let is_left = sequence.left().map(AstNode::into_syntax).as_ref() == Ok(&current);

                if is_left {
                    sequence.into_syntax()
                } else {
                    break;
                }
            }

            JsSyntaxKind::JS_COMPUTED_MEMBER_EXPRESSION => {
                let member_expression = JsComputedMemberExpression::unwrap_cast(parent);

                let is_object = member_expression
                    .object()
                    .map(AstNode::into_syntax)
                    .as_ref()
                    == Ok(&current);

                if is_object {
                    member_expression.into_syntax()
                } else {
                    break;
                }
            }

            JsSyntaxKind::JS_COMPUTED_MEMBER_ASSIGNMENT => {
                let assignment = JsComputedMemberAssignment::unwrap_cast(parent);

                let is_object =
                    assignment.object().map(AstNode::into_syntax).as_ref() == Ok(&current);

                if is_object {
                    assignment.into_syntax()
                } else {
                    break;
                }
            }

            JsSyntaxKind::JS_ASSIGNMENT_EXPRESSION => {
                let assignment = JsAssignmentExpression::unwrap_cast(parent);

                let is_left = assignment.left().map(AstNode::into_syntax).as_ref() == Ok(&current);

                if is_left {
                    assignment.into_syntax()
                } else {
                    break;
                }
            }

            JsSyntaxKind::JS_CONDITIONAL_EXPRESSION => {
                let conditional = JsConditionalExpression::unwrap_cast(parent);

                if conditional.test().map(AstNode::into_syntax).as_ref() == Ok(&current) {
                    conditional.into_syntax()
                } else {
                    break;
                }
            }

            JsSyntaxKind::JS_ARROW_FUNCTION_EXPRESSION
                if mode == FirstInStatementMode::ExpressionStatementOrArrow =>
            {
                let arrow = JsArrowFunctionExpression::unwrap_cast(parent);

                let is_body = arrow.body().map_or(false, |body| match body {
                    JsAnyFunctionBody::JsAnyExpression(expression) => {
                        expression.syntax() == &current
                    }
                    _ => false,
                });

                if is_body {
                    return true;
                }

                break;
            }

            JsSyntaxKind::JS_EXPORT_DEFAULT_EXPRESSION_CLAUSE
                if mode == FirstInStatementMode::ExpressionOrExportDefault =>
            {
                return true;
            }

            kind if JsAnyBinaryLikeExpression::can_cast(kind) => {
                let binary_like = JsAnyBinaryLikeExpression::unwrap_cast(parent);

                let is_left = binary_like.left().map_or(false, |left| match left {
                    JsAnyBinaryLikeLeftExpression::JsAnyExpression(expression) => {
                        expression.syntax() == &current
                    }
                    _ => false,
                });

                if is_left {
                    binary_like.into_syntax()
                } else {
                    break;
                }
            }
            _ => break,
        };

        current = parent;
    }

    false
}

/// Implements the shared logic for when parentheses are necessary for [JsPreUpdateExpression], [JsPostUpdateExpression], or [JsUnaryExpression] expressions.
/// Each expression may implement node specific rules, which is why calling `needs_parens` on the node is preferred.
pub(crate) fn unary_like_expression_needs_parentheses(
    expression: &JsSyntaxNode,
    parent: &JsSyntaxNode,
) -> bool {
    debug_assert!(matches!(
        expression.kind(),
        JsSyntaxKind::JS_PRE_UPDATE_EXPRESSION
            | JsSyntaxKind::JS_POST_UPDATE_EXPRESSION
            | JsSyntaxKind::JS_UNARY_EXPRESSION
    ));
    debug_assert_is_parent(expression, parent);

<<<<<<< HEAD
    match parent.kind() {
        JsSyntaxKind::JS_BINARY_EXPRESSION => {
            let binary = JsBinaryExpression::unwrap_cast(parent.clone());

            matches!(binary.operator(), Ok(JsBinaryOperator::Exponent))
                && binary.left().map(AstNode::into_syntax).as_ref() == Ok(expression)
        }
        _ => update_or_lower_expression_needs_parentheses(expression, parent),
=======
    if let Some(binary) = JsBinaryExpression::cast_ref(parent) {
        matches!(binary.operator(), Ok(JsBinaryOperator::Exponent))
            && binary
                .left()
                .map(ExpressionNode::into_resolved_syntax)
                .as_ref()
                == Ok(expression)
    } else {
        update_or_lower_expression_needs_parentheses(expression, parent)
>>>>>>> ef99e5d5
    }
}

/// Returns `true` if an expression with lower precedence than an update expression needs parentheses.
///
/// This is generally the case if the expression is used in a left hand side, or primary expression context.
pub(crate) fn update_or_lower_expression_needs_parentheses(
    expression: &JsSyntaxNode,
    parent: &JsSyntaxNode,
) -> bool {
    debug_assert_is_expression(expression);
    debug_assert_is_parent(expression, parent);

    match parent.kind() {
        JsSyntaxKind::JS_EXTENDS_CLAUSE => true,
        _ => match parent.kind() {
            JsSyntaxKind::TS_NON_NULL_ASSERTION_EXPRESSION => true,

            _ => {
                is_callee(expression, parent)
                    || is_member_object(expression, parent)
                    || is_tag(expression, parent)
            }
        },
    }
}

/// Returns `true` if `node< is the `object` of a [JsStaticMemberExpression] or [JsComputedMemberExpression]
pub(crate) fn is_member_object(node: &JsSyntaxNode, parent: &JsSyntaxNode) -> bool {
    debug_assert_is_expression(node);
    debug_assert_is_parent(node, parent);

<<<<<<< HEAD
    match parent.kind() {
        // Only allows expression in the `object` child.
        JsSyntaxKind::JS_STATIC_MEMBER_EXPRESSION => true,
        JsSyntaxKind::JS_STATIC_MEMBER_ASSIGNMENT => true,

        JsSyntaxKind::JS_COMPUTED_MEMBER_EXPRESSION => {
            let member_expression = JsComputedMemberExpression::unwrap_cast(parent.clone());

            member_expression
                .object()
                .map(AstNode::into_syntax)
                .as_ref()
                == Ok(node)
        }

        JsSyntaxKind::JS_COMPUTED_MEMBER_ASSIGNMENT => {
            let member_assignment = JsComputedMemberAssignment::unwrap_cast(parent.clone());

            member_assignment
                .object()
                .map(AstNode::into_syntax)
                .as_ref()
                == Ok(node)
=======
    match_ast! {
        match parent {
            // Only allows expression in the `object` child.
            JsStaticMemberExpression(_) => true,
            JsStaticMemberAssignment(_) => true,
            JsComputedMemberExpression(member_expression) => {
                 member_expression
                    .object()
                    .map(ExpressionNode::into_resolved_syntax)
                    .as_ref()
                    == Ok(node)
            },
            JsComputedMemberAssignment(assignment) => {
                assignment
                    .object()
                    .map(ExpressionNode::into_resolved_syntax)
                    .as_ref()
                    == Ok(node)
            },
            _ => false,
>>>>>>> ef99e5d5
        }
    }
}

/// Returns `true` if `node` is the `callee` of a [JsNewExpression] or [JsCallExpression].
pub(crate) fn is_callee(node: &JsSyntaxNode, parent: &JsSyntaxNode) -> bool {
    debug_assert_is_expression(node);
    debug_assert_is_parent(node, parent);

    // It isn't necessary to test if the node is the `callee` because the nodes only
    // allow expressions in the `callee` position;
    matches!(
        parent.kind(),
        JsSyntaxKind::JS_CALL_EXPRESSION | JsSyntaxKind::JS_NEW_EXPRESSION
    )
}

/// Returns `true` if `node` is the `test` of a [JsConditionalExpression].
///
/// # Examples
///
/// ```text
/// is_conditional_test(`a`, `a ? b : c`) -> true
/// is_conditional_test(`b`, `a ? b : c`) -> false
/// ```
pub(crate) fn is_conditional_test(node: &JsSyntaxNode, parent: &JsSyntaxNode) -> bool {
<<<<<<< HEAD
    match parent.kind() {
        JsSyntaxKind::JS_CONDITIONAL_EXPRESSION => {
            let conditional = JsConditionalExpression::unwrap_cast(parent.clone());

            conditional.test().map(AstNode::into_syntax).as_ref() == Ok(node)
=======
    match_ast! {
        match parent {
            JsConditionalExpression(conditional) => {
                conditional
                    .test()
                    .map(ExpressionNode::into_resolved_syntax)
                    .as_ref()
                    == Ok(node)
            },
            _ => false
>>>>>>> ef99e5d5
        }
    }
}

pub(crate) fn is_arrow_function_body(node: &JsSyntaxNode, parent: &JsSyntaxNode) -> bool {
    debug_assert_is_expression(node);

<<<<<<< HEAD
    match parent.kind() {
        JsSyntaxKind::JS_ARROW_FUNCTION_EXPRESSION => {
            let arrow = JsArrowFunctionExpression::unwrap_cast(parent.clone());

            match arrow.body() {
                Ok(JsAnyFunctionBody::JsAnyExpression(expression)) => expression.syntax() == node,
                _ => false,
            }
=======
    match_ast! {
        match parent {
            JsArrowFunctionExpression(arrow) => {
                match arrow.body() {
                    Ok(JsAnyFunctionBody::JsAnyExpression(expression)) => {
                        &expression.resolve_syntax() == node
                    }
                    _ => false,
                }
            },
            _ => false
>>>>>>> ef99e5d5
        }
    }
}

/// Returns `true` if `node` is the `tag` of a [JsTemplate] expression
pub(crate) fn is_tag(node: &JsSyntaxNode, parent: &JsSyntaxNode) -> bool {
    debug_assert_is_expression(node);
    debug_assert_is_parent(node, parent);

    matches!(parent.kind(), JsSyntaxKind::JS_TEMPLATE)
}

/// Returns `true` if `node` is a spread `...node`
pub(crate) fn is_spread(node: &JsSyntaxNode, parent: &JsSyntaxNode) -> bool {
    debug_assert_is_expression(node);
    debug_assert_is_parent(node, parent);

    matches!(
        parent.kind(),
        JsSyntaxKind::JSX_SPREAD_CHILD
            | JsSyntaxKind::JS_SPREAD
            | JsSyntaxKind::JSX_SPREAD_ATTRIBUTE
    )
}

declare_node_union! {
    pub(crate) JsAnyParenthesized = JsParenthesizedExpression | JsParenthesizedAssignment
}

impl JsAnyParenthesized {
    pub(crate) fn l_paren_token(&self) -> SyntaxResult<JsSyntaxToken> {
        match self {
            JsAnyParenthesized::JsParenthesizedExpression(expression) => expression.l_paren_token(),
            JsAnyParenthesized::JsParenthesizedAssignment(assignment) => assignment.l_paren_token(),
        }
    }

    pub(crate) fn inner(&self) -> SyntaxResult<JsSyntaxNode> {
        match self {
            JsAnyParenthesized::JsParenthesizedExpression(expression) => {
                expression.expression().map(AstNode::into_syntax)
            }
            JsAnyParenthesized::JsParenthesizedAssignment(assignment) => {
                assignment.assignment().map(AstNode::into_syntax)
            }
        }
    }

    pub(crate) fn r_paren_token(&self) -> SyntaxResult<JsSyntaxToken> {
        match self {
            JsAnyParenthesized::JsParenthesizedExpression(expression) => expression.r_paren_token(),
            JsAnyParenthesized::JsParenthesizedAssignment(assignment) => assignment.r_paren_token(),
        }
    }
}

/// Returns `true` if `parent` is a [JsAnyBinaryLikeExpression] and `node` is the `left` or `right` of that expression.
pub(crate) fn is_binary_like_left_or_right(node: &JsSyntaxNode, parent: &JsSyntaxNode) -> bool {
    debug_assert_is_expression(node);
    debug_assert_is_parent(node, parent);

    JsAnyBinaryLikeExpression::can_cast(parent.kind())
}

impl NeedsParentheses for JsAnyAssignment {
    fn needs_parentheses(&self) -> bool {
        match self {
            JsAnyAssignment::JsComputedMemberAssignment(assignment) => {
                assignment.needs_parentheses()
            }
            JsAnyAssignment::JsIdentifierAssignment(assignment) => assignment.needs_parentheses(),
            JsAnyAssignment::JsParenthesizedAssignment(assignment) => {
                assignment.needs_parentheses()
            }
            JsAnyAssignment::JsStaticMemberAssignment(assignment) => assignment.needs_parentheses(),
            JsAnyAssignment::JsUnknownAssignment(assignment) => assignment.needs_parentheses(),
            JsAnyAssignment::TsAsAssignment(assignment) => assignment.needs_parentheses(),
            JsAnyAssignment::TsNonNullAssertionAssignment(assignment) => {
                assignment.needs_parentheses()
            }
            JsAnyAssignment::TsTypeAssertionAssignment(assignment) => {
                assignment.needs_parentheses()
            }
        }
    }

    fn needs_parentheses_with_parent(&self, parent: &JsSyntaxNode) -> bool {
        match self {
            JsAnyAssignment::JsComputedMemberAssignment(assignment) => {
                assignment.needs_parentheses_with_parent(parent)
            }
            JsAnyAssignment::JsIdentifierAssignment(assignment) => {
                assignment.needs_parentheses_with_parent(parent)
            }
            JsAnyAssignment::JsParenthesizedAssignment(assignment) => {
                assignment.needs_parentheses_with_parent(parent)
            }
            JsAnyAssignment::JsStaticMemberAssignment(assignment) => {
                assignment.needs_parentheses_with_parent(parent)
            }
            JsAnyAssignment::JsUnknownAssignment(assignment) => {
                assignment.needs_parentheses_with_parent(parent)
            }
            JsAnyAssignment::TsAsAssignment(assignment) => {
                assignment.needs_parentheses_with_parent(parent)
            }
            JsAnyAssignment::TsNonNullAssertionAssignment(assignment) => {
                assignment.needs_parentheses_with_parent(parent)
            }
            JsAnyAssignment::TsTypeAssertionAssignment(assignment) => {
                assignment.needs_parentheses_with_parent(parent)
            }
        }
    }
}

impl NeedsParentheses for JsAnyAssignmentPattern {
    fn needs_parentheses(&self) -> bool {
        match self {
            JsAnyAssignmentPattern::JsAnyAssignment(assignment) => assignment.needs_parentheses(),
            JsAnyAssignmentPattern::JsArrayAssignmentPattern(assignment) => {
                assignment.needs_parentheses()
            }
            JsAnyAssignmentPattern::JsObjectAssignmentPattern(assignment) => {
                assignment.needs_parentheses()
            }
        }
    }

    fn needs_parentheses_with_parent(&self, parent: &JsSyntaxNode) -> bool {
        match self {
            JsAnyAssignmentPattern::JsAnyAssignment(assignment) => {
                assignment.needs_parentheses_with_parent(parent)
            }
            JsAnyAssignmentPattern::JsArrayAssignmentPattern(assignment) => {
                assignment.needs_parentheses_with_parent(parent)
            }
            JsAnyAssignmentPattern::JsObjectAssignmentPattern(assignment) => {
                assignment.needs_parentheses_with_parent(parent)
            }
        }
    }
}

fn debug_assert_is_expression(node: &JsSyntaxNode) {
    debug_assert!(
        JsAnyExpression::can_cast(node.kind()),
        "Expected {node:#?} to be an expression."
    )
}

fn debug_assert_is_parent(node: &JsSyntaxNode, parent: &JsSyntaxNode) {
    debug_assert!(
        node.parent().as_ref() == Some(parent),
        "Node {node:#?} is not a child of ${parent:#?}"
    )
}

#[cfg(test)]
pub(crate) mod tests {
    use super::NeedsParentheses;
    use crate::JsFormatSyntaxRewriter;
    use rome_js_syntax::{JsLanguage, SourceType};
    use rome_rowan::{AstNode, SyntaxRewriter};

    pub(crate) fn assert_needs_parentheses_impl<
        T: AstNode<Language = JsLanguage> + std::fmt::Debug + NeedsParentheses,
    >(
        input: &'static str,
        index: Option<usize>,
        source_type: SourceType,
    ) {
        let parse = rome_js_parser::parse(input, 0, source_type);

        let diagnostics = parse.diagnostics();
        assert!(
            diagnostics.is_empty(),
            "Expected input program to not have syntax errors but had {diagnostics:?}"
        );

        let root = parse.syntax();
        let transformed = JsFormatSyntaxRewriter::new(&root).transform(root);
        let matching_nodes: Vec<_> = transformed.descendants().filter_map(T::cast).collect();

        let node = if let Some(index) = index {
            matching_nodes.get(index).unwrap_or_else(|| {
                panic!("Out of bound index {index}, matching nodes are:\n{matching_nodes:#?}");
            })
        } else {
            match matching_nodes.len() {
                0 => {
                    panic!(
                        "Expected to find a '{}' node in '{input}' but found none.",
                        core::any::type_name::<T>(),
                    )
                }
                1 => matching_nodes.get(0).unwrap(),
                _ => {
                    panic!("Expected to find a single node matching '{}' in '{input}' but found multiple ones:\n {matching_nodes:#?}", core::any::type_name::<T>());
                }
            }
        };

        assert!(node.needs_parentheses());
    }

    pub(crate) fn assert_not_needs_parentheses_impl<
        T: AstNode<Language = JsLanguage> + std::fmt::Debug + NeedsParentheses,
    >(
        input: &'static str,
        index: Option<usize>,
        source_type: SourceType,
    ) {
        let parse = rome_js_parser::parse(input, 0, source_type);

        let diagnostics = parse.diagnostics();
        assert!(
            diagnostics.is_empty(),
            "Expected input program to not have syntax errors but had {diagnostics:?}"
        );

        let root = parse.syntax();
        let transformed = JsFormatSyntaxRewriter::new(&root).transform(root);
        let matching_nodes: Vec<_> = transformed.descendants().filter_map(T::cast).collect();

        let node = if let Some(index) = index {
            matching_nodes.get(index).unwrap_or_else(|| {
                panic!("Out of bound index {index}, matching nodes are:\n{matching_nodes:#?}");
            })
        } else {
            match matching_nodes.len() {
                0 => {
                    panic!(
                        "Expected to find a '{}' node in '{input}' but found none.",
                        core::any::type_name::<T>(),
                    )
                }
                1 => matching_nodes.get(0).unwrap(),
                _ => {
                    panic!("Expected to find a single node matching '{}' in '{input}' but found multiple ones:\n {matching_nodes:#?}", core::any::type_name::<T>());
                }
            }
        };

        assert!(!node.needs_parentheses());
    }

    /// Helper macro to test the [NeedsParentheses] implementation of a node.
    ///
    /// # Example
    ///
    ///
    /// ```
    /// # use rome_js_formatter::assert_needs_parentheses;
    /// use rome_js_syntax::JsStaticMemberExpression;
    ///
    /// assert_needs_parentheses!("new (test().a)()", JsStaticMemberExpression);
    /// ```
    ///
    /// Asserts that [NeedsParentheses.needs_parentheses()] returns true for the only [JsStaticMemberExpression] in the program.
    ///
    /// ```
    /// # use rome_js_syntax::JsStaticMemberExpression;
    /// use rome_js_formatter::assert_needs_parentheses;
    ///
    /// assert_needs_parentheses!("new (test().a).b)()", JsStaticMemberExpression[1]);
    /// ```
    ///
    /// Asserts that [NeedsParentheses.needs_parentheses()] returns true for the second (in pre-order) [JsStaticMemberExpression] in the program.
    #[macro_export]
    macro_rules! assert_needs_parentheses {
        ($input:expr, $Node:ident) => {{
            $crate::assert_needs_parentheses!($input, $Node, rome_js_syntax::SourceType::ts())
        }};

        ($input:expr, $Node:ident[$index:expr]) => {{
            $crate::assert_needs_parentheses!(
                $input,
                $Node[$index],
                rome_js_syntax::SourceType::ts()
            )
        }};

        ($input:expr, $Node:ident, $source_type: expr) => {{
            $crate::parentheses::tests::assert_needs_parentheses_impl::<$Node>(
                $input,
                None,
                $source_type,
            )
        }};

        ($input:expr, $Node:ident[$index:expr], $source_type: expr) => {{
            $crate::parentheses::tests::assert_needs_parentheses_impl::<$Node>(
                $input,
                Some($index),
                $source_type,
            )
        }};
    }

    /// Helper macro to test the [NeedsParentheses] implementation of a node.
    ///
    /// # Example
    ///
    ///
    /// ```
    /// # use rome_js_syntax::JsStaticMemberExpression;
    /// use rome_js_formatter::assert_not_needs_parentheses;
    ///
    /// assert_not_needs_parentheses!("a.b", JsStaticMemberExpression);
    /// ```
    ///
    /// Asserts that [NeedsParentheses.needs_parentheses()] returns true for the only [JsStaticMemberExpression] in the program.
    ///
    /// ```
    /// # use rome_js_syntax::JsStaticMemberExpression;
    /// use rome_js_formatter::assert_not_needs_parentheses;
    ///
    /// assert_not_needs_parentheses!("a.b.c", JsStaticMemberExpression[0]);
    /// ```
    ///
    /// Asserts that [NeedsParentheses.needs_parentheses()] returns true for the first (in pre-order) [JsStaticMemberExpression] in the program.
    #[macro_export]
    macro_rules! assert_not_needs_parentheses {
        ($input:expr, $Node:ident) => {{
            $crate::assert_not_needs_parentheses!($input, $Node, rome_js_syntax::SourceType::ts())
        }};

        ($input:expr, $Node:ident[$index:expr]) => {{
            $crate::assert_not_needs_parentheses!(
                $input,
                $Node[$index],
                rome_js_syntax::SourceType::ts()
            )
        }};

        ($input:expr, $Node:ident[$index:expr], $source_type: expr) => {{
            $crate::parentheses::tests::assert_not_needs_parentheses_impl::<$Node>(
                $input,
                Some($index),
                $source_type,
            )
        }};

        ($input:expr, $Node:ident, $source_type: expr) => {{
            $crate::parentheses::tests::assert_not_needs_parentheses_impl::<$Node>(
                $input,
                None,
                $source_type,
            )
        }};
    }
}<|MERGE_RESOLUTION|>--- conflicted
+++ resolved
@@ -43,17 +43,11 @@
     JsAnyAssignment, JsAnyAssignmentPattern, JsAnyExpression, JsAnyFunctionBody,
     JsAnyLiteralExpression, JsArrowFunctionExpression, JsAssignmentExpression, JsBinaryExpression,
     JsBinaryOperator, JsComputedMemberAssignment, JsComputedMemberExpression,
-<<<<<<< HEAD
     JsConditionalExpression, JsLanguage, JsParenthesizedAssignment, JsParenthesizedExpression,
-    JsSequenceExpression, JsSyntaxKind, JsSyntaxNode, JsSyntaxToken,
+    JsSequenceExpression, JsStaticMemberAssignment, JsStaticMemberExpression, JsSyntaxKind,
+    JsSyntaxNode, JsSyntaxToken,
 };
-use rome_rowan::{declare_node_union, AstNode, SyntaxResult};
-=======
-    JsConditionalExpression, JsLanguage, JsSequenceExpression, JsStaticMemberAssignment,
-    JsStaticMemberExpression, JsSyntaxKind, JsSyntaxNode,
-};
-use rome_rowan::{match_ast, AstNode};
->>>>>>> ef99e5d5
+use rome_rowan::{declare_node_union, match_ast, AstNode, SyntaxResult};
 
 /// Node that may be parenthesized to ensure it forms valid syntax or to improve readability
 pub trait NeedsParentheses: AstNode<Language = JsLanguage> {
@@ -467,26 +461,11 @@
     ));
     debug_assert_is_parent(expression, parent);
 
-<<<<<<< HEAD
-    match parent.kind() {
-        JsSyntaxKind::JS_BINARY_EXPRESSION => {
-            let binary = JsBinaryExpression::unwrap_cast(parent.clone());
-
-            matches!(binary.operator(), Ok(JsBinaryOperator::Exponent))
-                && binary.left().map(AstNode::into_syntax).as_ref() == Ok(expression)
-        }
-        _ => update_or_lower_expression_needs_parentheses(expression, parent),
-=======
     if let Some(binary) = JsBinaryExpression::cast_ref(parent) {
         matches!(binary.operator(), Ok(JsBinaryOperator::Exponent))
-            && binary
-                .left()
-                .map(ExpressionNode::into_resolved_syntax)
-                .as_ref()
-                == Ok(expression)
+            && binary.left().map(AstNode::into_syntax).as_ref() == Ok(expression)
     } else {
         update_or_lower_expression_needs_parentheses(expression, parent)
->>>>>>> ef99e5d5
     }
 }
 
@@ -519,31 +498,6 @@
     debug_assert_is_expression(node);
     debug_assert_is_parent(node, parent);
 
-<<<<<<< HEAD
-    match parent.kind() {
-        // Only allows expression in the `object` child.
-        JsSyntaxKind::JS_STATIC_MEMBER_EXPRESSION => true,
-        JsSyntaxKind::JS_STATIC_MEMBER_ASSIGNMENT => true,
-
-        JsSyntaxKind::JS_COMPUTED_MEMBER_EXPRESSION => {
-            let member_expression = JsComputedMemberExpression::unwrap_cast(parent.clone());
-
-            member_expression
-                .object()
-                .map(AstNode::into_syntax)
-                .as_ref()
-                == Ok(node)
-        }
-
-        JsSyntaxKind::JS_COMPUTED_MEMBER_ASSIGNMENT => {
-            let member_assignment = JsComputedMemberAssignment::unwrap_cast(parent.clone());
-
-            member_assignment
-                .object()
-                .map(AstNode::into_syntax)
-                .as_ref()
-                == Ok(node)
-=======
     match_ast! {
         match parent {
             // Only allows expression in the `object` child.
@@ -552,19 +506,18 @@
             JsComputedMemberExpression(member_expression) => {
                  member_expression
                     .object()
-                    .map(ExpressionNode::into_resolved_syntax)
+                    .map(AstNode::into_syntax)
                     .as_ref()
                     == Ok(node)
             },
             JsComputedMemberAssignment(assignment) => {
                 assignment
                     .object()
-                    .map(ExpressionNode::into_resolved_syntax)
+                    .map(AstNode::into_syntax)
                     .as_ref()
                     == Ok(node)
             },
             _ => false,
->>>>>>> ef99e5d5
         }
     }
 }
@@ -591,24 +544,16 @@
 /// is_conditional_test(`b`, `a ? b : c`) -> false
 /// ```
 pub(crate) fn is_conditional_test(node: &JsSyntaxNode, parent: &JsSyntaxNode) -> bool {
-<<<<<<< HEAD
-    match parent.kind() {
-        JsSyntaxKind::JS_CONDITIONAL_EXPRESSION => {
-            let conditional = JsConditionalExpression::unwrap_cast(parent.clone());
-
-            conditional.test().map(AstNode::into_syntax).as_ref() == Ok(node)
-=======
     match_ast! {
         match parent {
             JsConditionalExpression(conditional) => {
                 conditional
                     .test()
-                    .map(ExpressionNode::into_resolved_syntax)
+                    .map(AstNode::into_syntax)
                     .as_ref()
                     == Ok(node)
             },
             _ => false
->>>>>>> ef99e5d5
         }
     }
 }
@@ -616,28 +561,17 @@
 pub(crate) fn is_arrow_function_body(node: &JsSyntaxNode, parent: &JsSyntaxNode) -> bool {
     debug_assert_is_expression(node);
 
-<<<<<<< HEAD
-    match parent.kind() {
-        JsSyntaxKind::JS_ARROW_FUNCTION_EXPRESSION => {
-            let arrow = JsArrowFunctionExpression::unwrap_cast(parent.clone());
-
-            match arrow.body() {
-                Ok(JsAnyFunctionBody::JsAnyExpression(expression)) => expression.syntax() == node,
-                _ => false,
-            }
-=======
     match_ast! {
         match parent {
             JsArrowFunctionExpression(arrow) => {
                 match arrow.body() {
                     Ok(JsAnyFunctionBody::JsAnyExpression(expression)) => {
-                        &expression.resolve_syntax() == node
+                        expression.syntax() == node
                     }
                     _ => false,
                 }
             },
             _ => false
->>>>>>> ef99e5d5
         }
     }
 }
