--- conflicted
+++ resolved
@@ -1,11 +1,17 @@
 use crate::prelude::*;
-<<<<<<< HEAD
-use crate::FormatNodeFields;
+
 use rome_formatter::{format_args, write};
 use rome_js_syntax::{JsxClosingElement, JsxClosingElementFields};
 
-impl FormatNodeFields<JsxClosingElement> for FormatNodeRule<JsxClosingElement> {
-    fn fmt_fields(node: &JsxClosingElement, formatter: &mut JsFormatter) -> FormatResult<()> {
+#[derive(Debug, Clone, Default)]
+pub struct FormatJsxClosingElement;
+
+impl FormatNodeRule<JsxClosingElement> for FormatJsxClosingElement {
+    fn fmt_fields(
+        &self,
+        node: &JsxClosingElement,
+        formatter: &mut JsFormatter,
+    ) -> FormatResult<()> {
         let JsxClosingElementFields {
             l_angle_token,
             slash_token,
@@ -23,21 +29,5 @@
                 r_angle_token.format(),
             ])]
         ]
-=======
-
-use rome_js_syntax::JsxClosingElement;
-use rome_rowan::AstNode;
-
-#[derive(Debug, Clone, Default)]
-pub struct FormatJsxClosingElement;
-
-impl FormatNodeRule<JsxClosingElement> for FormatJsxClosingElement {
-    fn fmt_fields(
-        &self,
-        node: &JsxClosingElement,
-        formatter: &mut JsFormatter,
-    ) -> FormatResult<()> {
-        format_verbatim_node(node.syntax()).fmt(formatter)
->>>>>>> df266dd6
     }
 }