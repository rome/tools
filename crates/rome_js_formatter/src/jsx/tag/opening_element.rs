--- conflicted
+++ resolved
@@ -1,11 +1,13 @@
 use crate::prelude::*;
-<<<<<<< HEAD
-use crate::FormatNodeFields;
+
 use rome_formatter::write;
 use rome_js_syntax::{JsxOpeningElement, JsxOpeningElementFields};
 
-impl FormatNodeFields<JsxOpeningElement> for FormatNodeRule<JsxOpeningElement> {
-    fn fmt_fields(node: &JsxOpeningElement, f: &mut JsFormatter) -> FormatResult<()> {
+#[derive(Debug, Clone, Default)]
+pub struct FormatJsxOpeningElement;
+
+impl FormatNodeRule<JsxOpeningElement> for FormatJsxOpeningElement {
+    fn fmt_fields(&self, node: &JsxOpeningElement, f: &mut JsFormatter) -> FormatResult<()> {
         let JsxOpeningElementFields {
             l_angle_token,
             name,
@@ -31,21 +33,5 @@
         }
 
         write!(f, [r_angle_token.format()])
-=======
-
-use rome_js_syntax::JsxOpeningElement;
-use rome_rowan::AstNode;
-
-#[derive(Debug, Clone, Default)]
-pub struct FormatJsxOpeningElement;
-
-impl FormatNodeRule<JsxOpeningElement> for FormatJsxOpeningElement {
-    fn fmt_fields(
-        &self,
-        node: &JsxOpeningElement,
-        formatter: &mut JsFormatter,
-    ) -> FormatResult<()> {
-        format_verbatim_node(node.syntax()).fmt(formatter)
->>>>>>> df266dd6
     }
 }