use crate::prelude::*;
use crate::utils::jsx_utils::is_jsx_inside_arrow_function_inside_call_inside_expression_child;
use crate::FormatNodeFields;
use crate::{soft_block_indent, FormatElement, Formatter};
use rome_formatter::FormatResult;
use rome_js_syntax::{JsxElement, JsxElementFields};

impl FormatNodeFields<JsxElement> for FormatNodeRule<JsxElement> {
<<<<<<< HEAD
    fn format_fields(
        node: &JsxElement,
        formatter: &Formatter<JsFormatOptions>,
    ) -> FormatResult<FormatElement> {
        let JsxElementFields {
            opening_element,
            children,
            closing_element,
        } = node.as_fields();

        let indent =
            if is_jsx_inside_arrow_function_inside_call_inside_expression_child(node.syntax()) {
                block_indent
            } else {
                soft_block_indent
            };

        Ok(group_elements(formatted![
            formatter,
            [
                opening_element.format(),
                indent(formatted![formatter, [children.format()]]?),
                closing_element.format()
            ]
        ]?))
=======
    fn format_fields(node: &JsxElement, formatter: &JsFormatter) -> FormatResult<FormatElement> {
        verbatim_node(node.syntax()).format(formatter)
>>>>>>> 010830cb
    }
}<|MERGE_RESOLUTION|>--- conflicted
+++ resolved
@@ -1,16 +1,12 @@
 use crate::prelude::*;
 use crate::utils::jsx_utils::is_jsx_inside_arrow_function_inside_call_inside_expression_child;
 use crate::FormatNodeFields;
-use crate::{soft_block_indent, FormatElement, Formatter};
+use crate::{soft_block_indent, FormatElement};
 use rome_formatter::FormatResult;
 use rome_js_syntax::{JsxElement, JsxElementFields};
 
 impl FormatNodeFields<JsxElement> for FormatNodeRule<JsxElement> {
-<<<<<<< HEAD
-    fn format_fields(
-        node: &JsxElement,
-        formatter: &Formatter<JsFormatOptions>,
-    ) -> FormatResult<FormatElement> {
+    fn format_fields(node: &JsxElement, formatter: &JsFormatter) -> FormatResult<FormatElement> {
         let JsxElementFields {
             opening_element,
             children,
@@ -32,9 +28,5 @@
                 closing_element.format()
             ]
         ]?))
-=======
-    fn format_fields(node: &JsxElement, formatter: &JsFormatter) -> FormatResult<FormatElement> {
-        verbatim_node(node.syntax()).format(formatter)
->>>>>>> 010830cb
     }
 }