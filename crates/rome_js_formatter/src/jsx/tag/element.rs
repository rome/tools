--- conflicted
+++ resolved
@@ -1,15 +1,10 @@
-<<<<<<< HEAD
 use crate::{
     formatter_traits::FormatTokenAndNode, FormatElement, FormatResult, Formatter, ToFormatElement,
 };
 use rome_formatter::format_elements;
-use rome_js_syntax::{AstNode, JsxElement, JsxElementFields};
-=======
-use crate::{FormatElement, FormatResult, Formatter, ToFormatElement};
-use rome_js_syntax::JsxElement;
+use rome_js_syntax::{JsxElement, JsxElementFields};
 use rome_rowan::AstNode;
 
->>>>>>> 73452bd4
 impl ToFormatElement for JsxElement {
     fn to_format_element(&self, formatter: &Formatter) -> FormatResult<FormatElement> {
         let JsxElementFields {
