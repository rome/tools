--- conflicted
+++ resolved
@@ -14,13 +14,8 @@
             r_angle_token,
         } = node.as_fields();
 
-<<<<<<< HEAD
-        Ok(group_elements(formatted![
-            formatter,
-=======
         write![
             f,
->>>>>>> 0b6f2563
             [
                 l_angle_token.format(),
                 name.format(),
@@ -31,6 +26,6 @@
                 slash_token.format(),
                 r_angle_token.format()
             ]
-        ]?))
+        ]
     }
 }