<<<<<<< HEAD
use crate::{
    formatter_traits::FormatTokenAndNode, FormatElement, FormatResult, Formatter, ToFormatElement,
};
use rome_js_syntax::{AstNode, JsxName, JsxNameFields};
=======
use crate::{FormatElement, FormatResult, Formatter, ToFormatElement};
use rome_js_syntax::JsxName;
use rome_rowan::AstNode;

>>>>>>> 73452bd4
impl ToFormatElement for JsxName {
    fn to_format_element(&self, formatter: &Formatter) -> FormatResult<FormatElement> {
        let JsxNameFields { value_token } = self.as_fields();

        value_token.format(formatter)
    }
}<|MERGE_RESOLUTION|>--- conflicted
+++ resolved
@@ -1,14 +1,9 @@
-<<<<<<< HEAD
 use crate::{
     formatter_traits::FormatTokenAndNode, FormatElement, FormatResult, Formatter, ToFormatElement,
 };
-use rome_js_syntax::{AstNode, JsxName, JsxNameFields};
-=======
-use crate::{FormatElement, FormatResult, Formatter, ToFormatElement};
-use rome_js_syntax::JsxName;
+use rome_js_syntax::{JsxName, JsxNameFields};
 use rome_rowan::AstNode;
 
->>>>>>> 73452bd4
 impl ToFormatElement for JsxName {
     fn to_format_element(&self, formatter: &Formatter) -> FormatResult<FormatElement> {
         let JsxNameFields { value_token } = self.as_fields();
