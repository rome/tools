--- conflicted
+++ resolved
@@ -2,14 +2,8 @@
 use crate::prelude::*;
 use crate::utils::jsx_utils::JSX_WHITESPACE_CHARS;
 use crate::FormatNodeFields;
-<<<<<<< HEAD
-use crate::{FormatElement, JsFormatter};
-use rome_formatter::{FormatResult, Token};
+use rome_formatter::{write, FormatResult};
 use rome_js_syntax::{JsxText, JsxTextFields, TextSize};
-=======
-use rome_formatter::write;
-use rome_js_syntax::{JsxText, JsxTextFields};
->>>>>>> 0b6f2563
 use std::borrow::Cow;
 
 use std::ops::Range;
@@ -19,32 +13,27 @@
     fn fmt_fields(node: &JsxText, f: &mut JsFormatter) -> FormatResult<()> {
         let JsxTextFields { value_token } = node.as_fields();
         let token = value_token?;
-<<<<<<< HEAD
         let (leading_whitespace_type, new_text, start, trailing_whitespace_type) =
             clean_jsx_text(token.text(), token.text_range().start());
-        let new_token = Token::from_syntax_token_cow_slice(new_text, &token, start);
-        let new_text = formatter.format_replaced(&token, FormatElement::from(new_token));
-
-        formatted![
-            formatter,
-            [
-                leading_whitespace_type.format(formatter),
-                new_text,
-                trailing_whitespace_type.format(formatter)
-            ]
+        if matches!(
+            leading_whitespace_type,
+            Some(WhitespaceType::HasNewline) | None
+        ) && new_text.is_empty()
+            && matches!(
+                trailing_whitespace_type,
+                Some(WhitespaceType::HasNewline) | None
+            )
+        {
+            return write![f, [format_replaced(&token, &empty_element())]];
+        }
+
+        let new_token = syntax_token_cow_slice(new_text, &token, start);
+        let new_text = format_replaced(&token, &new_token);
+
+        write![
+            f,
+            [leading_whitespace_type, new_text, trailing_whitespace_type]
         ]
-=======
-        let new_text = clean_jsx_text(token.text());
-        let start = token.text_range().start();
-
-        write!(
-            f,
-            [format_replaced(
-                &token,
-                &syntax_token_cow_slice(new_text, &token, start)
-            )]
-        )
->>>>>>> 0b6f2563
     }
 }
 
@@ -183,36 +172,16 @@
     }
 }
 
-<<<<<<< HEAD
-impl Format for WhitespaceType {
-    type Context = JsFormatContext;
-
-    fn format(&self, formatter: &Formatter<Self::Context>) -> FormatResult<FormatElement> {
+impl Format<JsFormatContext> for WhitespaceType {
+    fn fmt(&self, f: &mut JsFormatter) -> FormatResult<()> {
         match self {
-            WhitespaceType::HasNewline => Ok(empty_element()),
-            WhitespaceType::NoNewline => JsxSpace::default().format(formatter),
-        }
-=======
-/// We cannot have this inside the TextCleaner because the text reference
-/// cannot be moved out of the struct, which it is via the Cow<str>
-fn get_trimmed_text(
-    text: &str,
-    leading_whitespace_type: Option<WhitespaceType>,
-    trailing_whitespace_type: Option<WhitespaceType>,
-) -> Cow<str> {
-    match (leading_whitespace_type, trailing_whitespace_type) {
-        (Some(WhitespaceType::HasNewline), Some(WhitespaceType::HasNewline)) => {
-            Cow::Borrowed(text.trim())
-        }
-        (None, None) => Cow::Borrowed(text),
-        (Some(WhitespaceType::HasNewline), None) => Cow::Borrowed(text.trim_start()),
-        (None, Some(WhitespaceType::HasNewline)) => Cow::Borrowed(text.trim_end()),
-        (Some(WhitespaceType::NoNewline), Some(WhitespaceType::NoNewline)) => {
-            Cow::Owned(std::format!(" {} ", text.trim()))
-        }
-        (Some(WhitespaceType::NoNewline), _) => Cow::Owned(std::format!(" {}", text.trim())),
-        (_, Some(WhitespaceType::NoNewline)) => Cow::Owned(std::format!("{} ", text.trim())),
->>>>>>> 0b6f2563
+            WhitespaceType::NoNewline => {
+                write![f, [JsxSpace::default()]]?;
+            }
+            _ => {}
+        }
+
+        Ok(())
     }
 }
 
