--- conflicted
+++ resolved
@@ -1,14 +1,10 @@
 use std::borrow::Cow;
 
 use crate::{FormatElement, FormatResult, Formatter, ToFormatElement};
-<<<<<<< HEAD
-use rome_formatter::{format_elements, token, Token};
-use rome_js_syntax::{AstNode, JsxText, JsxTextFields};
-=======
-use rome_js_syntax::JsxText;
+use rome_formatter::Token;
+use rome_js_syntax::{JsxText, JsxTextFields};
 use rome_rowan::AstNode;
 
->>>>>>> 73452bd4
 impl ToFormatElement for JsxText {
     fn to_format_element(&self, formatter: &Formatter) -> FormatResult<FormatElement> {
         let JsxTextFields { value_token } = self.as_fields();
