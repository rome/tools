<<<<<<< HEAD
use crate::context::QuoteStyle;
use crate::jsx::auxiliary::space::JsxSpace;
=======
>>>>>>> 0b6f2563
use crate::prelude::*;
use crate::FormatElement;
use crate::FormatNodeFields;
use rome_formatter::{group_elements, FormatResult};
use rome_js_syntax::{
    JsAnyExpression, JsAnyLiteralExpression, JsxExpressionChild, JsxExpressionChildFields,
};

impl FormatNodeFields<JsxExpressionChild> for FormatNodeRule<JsxExpressionChild> {
<<<<<<< HEAD
    fn format_fields(
        node: &JsxExpressionChild,
        formatter: &JsFormatter,
    ) -> FormatResult<FormatElement> {
        let JsxExpressionChildFields {
            l_curly_token,
            expression,
            r_curly_token,
        } = node.as_fields();

        // If the expression child is just a string literal with one space in it, it's a JSX space
        if let Some(JsAnyExpression::JsAnyLiteralExpression(
            JsAnyLiteralExpression::JsStringLiteralExpression(string_literal),
        )) = &expression
        {
            if let Ok(str_token) = string_literal.value_token() {
                let quote_style = formatter.context().quote_style();
                let space_str = match quote_style {
                    QuoteStyle::Double => "\" \"",
                    QuoteStyle::Single => "' '",
                };

                if str_token.text() == space_str {
                    let l_curly = formatter.format_replaced(&l_curly_token?, empty_element());
                    let space = formatter.format_replaced(&str_token, empty_element());
                    let r_curly = formatter.format_replaced(&r_curly_token?, empty_element());

                    return Ok(format_elements![
                        l_curly,
                        space,
                        JsxSpace::default().format(formatter)?,
                        r_curly
                    ]);
                }
            }
        }

        Ok(group_elements(formatted![
            formatter,
            [
                l_curly_token.format(),
                expression.format(),
                line_suffix_boundary(),
                r_curly_token.format()
            ]
        ]?))
=======
    fn fmt_fields(node: &JsxExpressionChild, formatter: &mut JsFormatter) -> FormatResult<()> {
        format_verbatim_node(node.syntax()).fmt(formatter)
>>>>>>> 0b6f2563
    }
}<|MERGE_RESOLUTION|>--- conflicted
+++ resolved
@@ -1,10 +1,7 @@
-<<<<<<< HEAD
 use crate::context::QuoteStyle;
 use crate::jsx::auxiliary::space::JsxSpace;
-=======
->>>>>>> 0b6f2563
 use crate::prelude::*;
-use crate::FormatElement;
+use crate::prelude::{format_args, write};
 use crate::FormatNodeFields;
 use rome_formatter::{group_elements, FormatResult};
 use rome_js_syntax::{
@@ -12,11 +9,7 @@
 };
 
 impl FormatNodeFields<JsxExpressionChild> for FormatNodeRule<JsxExpressionChild> {
-<<<<<<< HEAD
-    fn format_fields(
-        node: &JsxExpressionChild,
-        formatter: &JsFormatter,
-    ) -> FormatResult<FormatElement> {
+    fn fmt_fields(node: &JsxExpressionChild, f: &mut JsFormatter) -> FormatResult<()> {
         let JsxExpressionChildFields {
             l_curly_token,
             expression,
@@ -29,39 +22,33 @@
         )) = &expression
         {
             if let Ok(str_token) = string_literal.value_token() {
-                let quote_style = formatter.context().quote_style();
+                let quote_style = f.context().quote_style();
                 let space_str = match quote_style {
                     QuoteStyle::Double => "\" \"",
                     QuoteStyle::Single => "' '",
                 };
 
                 if str_token.text() == space_str {
-                    let l_curly = formatter.format_replaced(&l_curly_token?, empty_element());
-                    let space = formatter.format_replaced(&str_token, empty_element());
-                    let r_curly = formatter.format_replaced(&r_curly_token?, empty_element());
+                    let l_curly_token = l_curly_token?;
+                    let r_curly_token = r_curly_token?;
+                    let empty = empty_element();
+                    let l_curly = format_replaced(&l_curly_token, &empty);
+                    let space = format_replaced(&str_token, &empty);
+                    let r_curly = format_replaced(&r_curly_token, &empty);
 
-                    return Ok(format_elements![
-                        l_curly,
-                        space,
-                        JsxSpace::default().format(formatter)?,
-                        r_curly
-                    ]);
+                    return write![f, [l_curly, space, JsxSpace::default(), r_curly]];
                 }
             }
         }
 
-        Ok(group_elements(formatted![
-            formatter,
-            [
+        write![
+            f,
+            [group_elements(&format_args![
                 l_curly_token.format(),
                 expression.format(),
                 line_suffix_boundary(),
                 r_curly_token.format()
-            ]
-        ]?))
-=======
-    fn fmt_fields(node: &JsxExpressionChild, formatter: &mut JsFormatter) -> FormatResult<()> {
-        format_verbatim_node(node.syntax()).fmt(formatter)
->>>>>>> 0b6f2563
+            ])]
+        ]
     }
 }