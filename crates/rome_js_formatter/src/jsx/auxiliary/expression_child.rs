--- conflicted
+++ resolved
@@ -1,6 +1,5 @@
 use crate::jsx::auxiliary::space::JsxSpace;
 use crate::prelude::*;
-<<<<<<< HEAD
 use crate::prelude::{format_args, write};
 use crate::FormatNodeFields;
 use rome_formatter::{group_elements, FormatResult};
@@ -8,8 +7,11 @@
     JsAnyExpression, JsAnyLiteralExpression, JsxExpressionChild, JsxExpressionChildFields,
 };
 
-impl FormatNodeFields<JsxExpressionChild> for FormatNodeRule<JsxExpressionChild> {
-    fn fmt_fields(node: &JsxExpressionChild, f: &mut JsFormatter) -> FormatResult<()> {
+#[derive(Debug, Clone, Default)]
+pub struct FormatJsxExpressionChild;
+
+impl FormatNodeRule<JsxExpressionChild> for FormatJsxExpressionChild {
+    fn fmt_fields(&self, node: &JsxExpressionChild, f: &mut JsFormatter) -> FormatResult<()> {
         let JsxExpressionChildFields {
             l_curly_token,
             expression,
@@ -52,21 +54,5 @@
                 r_curly_token.format()
             ])]
         ]
-=======
-
-use rome_js_syntax::JsxExpressionChild;
-use rome_rowan::AstNode;
-
-#[derive(Debug, Clone, Default)]
-pub struct FormatJsxExpressionChild;
-
-impl FormatNodeRule<JsxExpressionChild> for FormatJsxExpressionChild {
-    fn fmt_fields(
-        &self,
-        node: &JsxExpressionChild,
-        formatter: &mut JsFormatter,
-    ) -> FormatResult<()> {
-        format_verbatim_node(node.syntax()).fmt(formatter)
->>>>>>> df266dd6
     }
 }