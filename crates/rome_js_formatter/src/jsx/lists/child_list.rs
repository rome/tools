--- conflicted
+++ resolved
@@ -9,8 +9,7 @@
 impl FormatRule<JsxChildList> for FormatJsxChildList {
     type Context = JsFormatContext;
 
-<<<<<<< HEAD
-    fn fmt(node: &JsxChildList, formatter: &mut JsFormatter) -> FormatResult<()> {
+    fn fmt(&self, node: &JsxChildList, formatter: &mut JsFormatter) -> FormatResult<()> {
         if contains_meaningful_jsx_text(node) {
             formatter
                 .fill(soft_line_break())
@@ -22,9 +21,5 @@
                 .entries(node.iter().formatted())
                 .finish()
         }
-=======
-    fn fmt(&self, node: &JsxChildList, f: &mut JsFormatter) -> FormatResult<()> {
-        format_verbatim_node(node.syntax()).fmt(f)
->>>>>>> df266dd6
     }
 }