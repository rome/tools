use crate::generated::FormatJsxChildList;
use crate::prelude::*;
use crate::utils::jsx_utils::contains_text;
use crate::{FormatElement, Formatter, JsFormatter};
use rome_formatter::{empty_element, fill_elements, FormatResult};
use rome_js_syntax::JsxChildList;
use std::ops::Deref;

impl FormatRule<JsxChildList> for FormatJsxChildList {
    type Context = JsFormatContext;

<<<<<<< HEAD
    fn format(
        node: &JsxChildList,
        formatter: &Formatter<JsFormatOptions>,
    ) -> FormatResult<FormatElement> {
        let children = formatter
            .format_list(node)
            .into_iter()
            .map(|(_, element)| element);

        if contains_text(node) {
            Ok(fill_elements(empty_element(), children))
        } else {
            Ok(join_elements(
                soft_line_break(),
                children.filter(|element| match element {
                    FormatElement::Token(token) => token.deref() != "",
                    _ => true,
                }),
            ))
        }
=======
    fn format(node: &JsxChildList, formatter: &JsFormatter) -> FormatResult<FormatElement> {
        verbatim_node(node.syntax()).format(formatter)
>>>>>>> 010830cb
    }
}<|MERGE_RESOLUTION|>--- conflicted
+++ resolved
@@ -1,7 +1,7 @@
 use crate::generated::FormatJsxChildList;
 use crate::prelude::*;
 use crate::utils::jsx_utils::contains_text;
-use crate::{FormatElement, Formatter, JsFormatter};
+use crate::{FormatElement, JsFormatter};
 use rome_formatter::{empty_element, fill_elements, FormatResult};
 use rome_js_syntax::JsxChildList;
 use std::ops::Deref;
@@ -9,11 +9,7 @@
 impl FormatRule<JsxChildList> for FormatJsxChildList {
     type Context = JsFormatContext;
 
-<<<<<<< HEAD
-    fn format(
-        node: &JsxChildList,
-        formatter: &Formatter<JsFormatOptions>,
-    ) -> FormatResult<FormatElement> {
+    fn format(node: &JsxChildList, formatter: &JsFormatter) -> FormatResult<FormatElement> {
         let children = formatter
             .format_list(node)
             .into_iter()
@@ -30,9 +26,5 @@
                 }),
             ))
         }
-=======
-    fn format(node: &JsxChildList, formatter: &JsFormatter) -> FormatResult<FormatElement> {
-        verbatim_node(node.syntax()).format(formatter)
->>>>>>> 010830cb
     }
 }