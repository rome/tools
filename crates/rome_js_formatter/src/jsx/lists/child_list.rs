use crate::generated::FormatJsxChildList;
use crate::prelude::*;
use crate::utils::jsx_utils::contains_meaningful_jsx_text;
use crate::{FormatElement, JsFormatter};
use rome_formatter::{fill_elements, FormatResult};
use rome_js_syntax::JsxChildList;

impl FormatRule<JsxChildList> for FormatJsxChildList {
    type Context = JsFormatContext;

<<<<<<< HEAD
    fn format(node: &JsxChildList, formatter: &JsFormatter) -> FormatResult<FormatElement> {
        let mut flattened_children = Vec::new();
        // Because fill printing cannot fill print nested lists, we flatten the formatted children.
        // This is because fill printing uses print_all, so when it encounters a FormatElement::List,
        // it prints the entire list at once.
        for child in formatter.format_all(node.iter().formatted())? {
            match child {
                FormatElement::List(list) => flattened_children.extend(list.into_vec()),
                item => flattened_children.push(item),
            }
        }

        if contains_meaningful_jsx_text(node) {
            Ok(fill_elements(soft_line_break(), flattened_children))
        } else {
            Ok(join_elements(soft_line_break(), flattened_children))
        }
=======
    fn fmt(node: &JsxChildList, formatter: &mut JsFormatter) -> FormatResult<()> {
        format_verbatim_node(node.syntax()).fmt(formatter)
>>>>>>> 0b6f2563
    }
}<|MERGE_RESOLUTION|>--- conflicted
+++ resolved
@@ -1,34 +1,23 @@
 use crate::generated::FormatJsxChildList;
 use crate::prelude::*;
 use crate::utils::jsx_utils::contains_meaningful_jsx_text;
-use crate::{FormatElement, JsFormatter};
-use rome_formatter::{fill_elements, FormatResult};
+use crate::JsFormatter;
 use rome_js_syntax::JsxChildList;
 
 impl FormatRule<JsxChildList> for FormatJsxChildList {
     type Context = JsFormatContext;
 
-<<<<<<< HEAD
-    fn format(node: &JsxChildList, formatter: &JsFormatter) -> FormatResult<FormatElement> {
-        let mut flattened_children = Vec::new();
-        // Because fill printing cannot fill print nested lists, we flatten the formatted children.
-        // This is because fill printing uses print_all, so when it encounters a FormatElement::List,
-        // it prints the entire list at once.
-        for child in formatter.format_all(node.iter().formatted())? {
-            match child {
-                FormatElement::List(list) => flattened_children.extend(list.into_vec()),
-                item => flattened_children.push(item),
-            }
+    fn fmt(node: &JsxChildList, formatter: &mut JsFormatter) -> FormatResult<()> {
+        if contains_meaningful_jsx_text(node) {
+            formatter
+                .fill(soft_line_break())
+                .entries(node.iter().formatted())
+                .finish()
+        } else {
+            formatter
+                .join_with(soft_line_break())
+                .entries(node.iter().formatted())
+                .finish()
         }
-
-        if contains_meaningful_jsx_text(node) {
-            Ok(fill_elements(soft_line_break(), flattened_children))
-        } else {
-            Ok(join_elements(soft_line_break(), flattened_children))
-        }
-=======
-    fn fmt(node: &JsxChildList, formatter: &mut JsFormatter) -> FormatResult<()> {
-        format_verbatim_node(node.syntax()).fmt(formatter)
->>>>>>> 0b6f2563
     }
 }