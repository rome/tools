use crate::prelude::*;
use crate::utils::jsx_utils::{get_wrap_state, WrapState};
use crate::FormatNodeFields;
use rome_formatter::write;
use rome_js_syntax::JsxTagExpression;

impl FormatNodeFields<JsxTagExpression> for FormatNodeRule<JsxTagExpression> {
<<<<<<< HEAD
    fn format_fields(
        node: &JsxTagExpression,
        formatter: &JsFormatter,
    ) -> FormatResult<FormatElement> {
        let tag = formatted![formatter, [node.tag().format()]]?;
        Ok(match get_wrap_state(node.syntax()) {
            WrapState::WrapOnBreak => group_elements(formatted![
                formatter,
                [
                    if_group_breaks(token("(")),
                    soft_block_indent(tag),
                    if_group_breaks(token(")"))
                ]
            ]?),
            WrapState::AlwaysWrap => group_elements(formatted![
                formatter,
                [token("("), soft_block_indent(tag), token(")")]
            ]?),
            WrapState::NoWrap => tag,
        })
=======
    fn fmt_fields(node: &JsxTagExpression, f: &mut JsFormatter) -> FormatResult<()> {
        write![f, [node.tag().format()]]
>>>>>>> 0b6f2563
    }
}<|MERGE_RESOLUTION|>--- conflicted
+++ resolved
@@ -1,34 +1,29 @@
 use crate::prelude::*;
 use crate::utils::jsx_utils::{get_wrap_state, WrapState};
 use crate::FormatNodeFields;
-use rome_formatter::write;
+use rome_formatter::{format_args, write};
 use rome_js_syntax::JsxTagExpression;
 
 impl FormatNodeFields<JsxTagExpression> for FormatNodeRule<JsxTagExpression> {
-<<<<<<< HEAD
-    fn format_fields(
-        node: &JsxTagExpression,
-        formatter: &JsFormatter,
-    ) -> FormatResult<FormatElement> {
-        let tag = formatted![formatter, [node.tag().format()]]?;
-        Ok(match get_wrap_state(node.syntax()) {
-            WrapState::WrapOnBreak => group_elements(formatted![
-                formatter,
-                [
-                    if_group_breaks(token("(")),
-                    soft_block_indent(tag),
-                    if_group_breaks(token(")"))
-                ]
-            ]?),
-            WrapState::AlwaysWrap => group_elements(formatted![
-                formatter,
-                [token("("), soft_block_indent(tag), token(")")]
-            ]?),
-            WrapState::NoWrap => tag,
-        })
-=======
     fn fmt_fields(node: &JsxTagExpression, f: &mut JsFormatter) -> FormatResult<()> {
-        write![f, [node.tag().format()]]
->>>>>>> 0b6f2563
+        match get_wrap_state(node.syntax()) {
+            WrapState::WrapOnBreak => write![
+                f,
+                [group_elements(&format_args![
+                    if_group_breaks(&token("(")),
+                    soft_block_indent(&format_args![node.tag().format()]),
+                    if_group_breaks(&token(")"))
+                ])]
+            ],
+            WrapState::AlwaysWrap => write![
+                f,
+                [group_elements(&format_args![
+                    token("("),
+                    soft_block_indent(&format_args![node.tag().format()]),
+                    token(")")
+                ])]
+            ],
+            WrapState::NoWrap => write![f, [node.tag().format()]],
+        }
     }
 }