use crate::prelude::*;
<<<<<<< HEAD
use crate::utils::jsx_utils::{get_wrap_state, WrapState};
use crate::FormatNodeFields;
use rome_formatter::{format_args, write};
use rome_js_syntax::JsxTagExpression;

impl FormatNodeFields<JsxTagExpression> for FormatNodeRule<JsxTagExpression> {
    fn fmt_fields(node: &JsxTagExpression, f: &mut JsFormatter) -> FormatResult<()> {
        match get_wrap_state(node.syntax()) {
            WrapState::WrapOnBreak => write![
                f,
                [group_elements(&format_args![
                    if_group_breaks(&token("(")),
                    soft_block_indent(&format_args![node.tag().format()]),
                    if_group_breaks(&token(")"))
                ])]
            ],
            WrapState::AlwaysWrap => write![
                f,
                [group_elements(&format_args![
                    token("("),
                    soft_block_indent(&format_args![node.tag().format()]),
                    token(")")
                ])]
            ],
            WrapState::NoWrap => write![f, [node.tag().format()]],
        }
=======

use rome_formatter::write;
use rome_js_syntax::JsxTagExpression;

#[derive(Debug, Clone, Default)]
pub struct FormatJsxTagExpression;

impl FormatNodeRule<JsxTagExpression> for FormatJsxTagExpression {
    fn fmt_fields(&self, node: &JsxTagExpression, f: &mut JsFormatter) -> FormatResult<()> {
        write![f, [node.tag().format()]]
>>>>>>> df266dd6
    }
}<|MERGE_RESOLUTION|>--- conflicted
+++ resolved
@@ -1,12 +1,14 @@
 use crate::prelude::*;
-<<<<<<< HEAD
 use crate::utils::jsx_utils::{get_wrap_state, WrapState};
 use crate::FormatNodeFields;
 use rome_formatter::{format_args, write};
 use rome_js_syntax::JsxTagExpression;
 
-impl FormatNodeFields<JsxTagExpression> for FormatNodeRule<JsxTagExpression> {
-    fn fmt_fields(node: &JsxTagExpression, f: &mut JsFormatter) -> FormatResult<()> {
+#[derive(Debug, Clone, Default)]
+pub struct FormatJsxTagExpression;
+
+impl FormatNodeRule<JsxTagExpression> for FormatJsxTagExpression {
+    fn fmt_fields(&self, node: &JsxTagExpression, f: &mut JsFormatter) -> FormatResult<()> {
         match get_wrap_state(node.syntax()) {
             WrapState::WrapOnBreak => write![
                 f,
@@ -26,17 +28,5 @@
             ],
             WrapState::NoWrap => write![f, [node.tag().format()]],
         }
-=======
-
-use rome_formatter::write;
-use rome_js_syntax::JsxTagExpression;
-
-#[derive(Debug, Clone, Default)]
-pub struct FormatJsxTagExpression;
-
-impl FormatNodeRule<JsxTagExpression> for FormatJsxTagExpression {
-    fn fmt_fields(&self, node: &JsxTagExpression, f: &mut JsFormatter) -> FormatResult<()> {
-        write![f, [node.tag().format()]]
->>>>>>> df266dd6
     }
 }