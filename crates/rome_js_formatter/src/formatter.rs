--- conflicted
+++ resolved
@@ -317,75 +317,6 @@
         }
     }
 
-<<<<<<< HEAD
-    pub(crate) fn format_delimited_without_group(
-        &self,
-        open_token: &JsSyntaxToken,
-        content: impl FnOnce(FormatElement, FormatElement) -> FormatElement,
-        close_token: &JsSyntaxToken,
-        space_after_open_close_trivial: bool,
-    ) -> FormatResult<FormatElement> {
-        cfg_if::cfg_if! {
-            if #[cfg(debug_assertions)] {
-                let mut printed_tokens = self.printed_tokens.borrow_mut();
-                printed_tokens.track_token(open_token);
-                printed_tokens.track_token(close_token);
-                drop(printed_tokens);
-            }
-        }
-        let open_token_trailing_trivia = self.print_trailing_trivia(open_token);
-        let close_token_leading_trivia =
-            self.print_leading_trivia(close_token, TriviaPrintMode::Trim);
-
-        let open_token_trailing_trivia = if !open_token_trailing_trivia.is_empty() {
-            format_elements![
-                open_token_trailing_trivia,
-                if space_after_open_close_trivial {
-                    space_token()
-                } else {
-                    soft_line_break_or_space()
-                }
-            ]
-        } else {
-            empty_element()
-        };
-        let close_token_leading_trivia = if !close_token_leading_trivia.is_empty() {
-            format_elements![
-                if space_after_open_close_trivial {
-                    space_token()
-                } else {
-                    soft_line_break_or_space()
-                },
-                close_token_leading_trivia
-            ]
-        } else {
-            empty_element()
-        };
-        Ok(format_elements![
-            self.print_leading_trivia(open_token, TriviaPrintMode::Full),
-            Token::from(open_token),
-            content(open_token_trailing_trivia, close_token_leading_trivia),
-            Token::from(close_token),
-            self.print_trailing_trivia(close_token),
-        ])
-    }
-
-    /// Formats a group delimited by an opening and closing token, placing the
-    /// content in a [block_indent] group
-    pub(crate) fn format_delimited_block_indent(
-        &self,
-        open_token: &JsSyntaxToken,
-        content: FormatElement,
-        close_token: &JsSyntaxToken,
-    ) -> FormatResult<FormatElement> {
-        self.format_delimited(
-            open_token,
-            move |trailing_trivia, leading_trivia| {
-                block_indent(format_elements![trailing_trivia, content, leading_trivia])
-            },
-            close_token,
-        )
-=======
     let skipped_trivia_range = skipped_trivia_range.expect(
         "Only call this method for leading trivia containing at least one skipped token trivia.",
     );
@@ -465,7 +396,6 @@
         }
 
         pieces.next();
->>>>>>> 3e3699bc
     }
 
     // If any newline was found between the previous token and the first comment,
