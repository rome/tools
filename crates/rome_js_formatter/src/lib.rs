//! Rome's official JavaScript formatter.
//!
//! ## Implement the formatter
//!`
//! Our formatter is node based. Meaning that each AST node knows how to format itself. In order to implement
//! the formatting, a node has to implement the trait `FormatNode`.
//!
//! `rome` has an automatic code generation that creates automatically the files out of the grammar.
//! By default, all implementations will format verbatim,
//! meaning that the formatter will print tokens and trivia as they are (`format_verbatim`).
//!
//! Our formatter has its own [internal IR](https://en.wikipedia.org/wiki/Intermediate_representation), it creates its own abstraction from an AST.
//!
//! The developer won't be creating directly this IR, but they will use a series of utilities that will help
//! to create this IR. The whole IR is represented by the `enum` `FormatElement`. Please refer to [its internal
//! documentation](#build-the-documentation) to understand the meaning of each variant.
//!
//!
//!
//! ### Rules to follow when implementing a formatter
//!
//! 1. Use the `*Fields` struct to extract all the tokens/nodes
//!     ```rust,ignore
//!     #[derive(Debug, Clone, Default)]
//!     pub struct FormatJsExportDefaultExpressionClause;
//!
//!     impl FormatNodeRule<JsExportDefaultExpressionClause> for FormatJsExportDefaultExpressionClauses {
//!         fn fmt_fields(&self, node: &JsExportDefaultExpressionClause, f: &mut JsFormatter) -> FormatResult<()> {
//!             let JsExportDefaultExpressionClauseFields {
//!                 default_token,
//!                 expression,
//!                 semicolon_token,
//!             }  = node.as_fields();
//!        }
//!     }
//!     ```
//! 2. When using `.as_fields()` with the destructuring, don't use the `..` feature. Prefer extracting all fields and ignore them
//!    using the `_`
//!    ```rust,ignore
//!    #[derive(Debug, Clone, Default)]
//!    pub struct FormatJsExportDefaultExpressionClause;
//!
//!    impl FormatNodeRule<JsExportDefaultExpressionClause> for FormatJsExportDefaultExpressionClauses {
//!        fn fmt_fields(&self, node: &JsExportDefaultExpressionClause, f: &mut JsFormatter) -> FormatResult<()> {
//!             let JsExportDefaultExpressionClauseFields {
//!                 default_token,
//!                 expression: _,
//!                 semicolon_token
//!             } = node.as_fields();
//!         }
//!    }
//!    ```
//!    The reason why we want to promote this pattern is because we want to make explicit when a token/node is excluded;
//! 3. Use the APIs provided by `builders.rs`, `formatter` and `format_extensions.rs`.
//!    1. `builders.rs` exposes a series of utilities to craft the formatter IR; please refer to their internal
//!    documentation to understand what the utilities are for;
//!    2. `formatter` exposes a set of functions to help to format some recurring patterns; please refer to their internal
//!    documentation to understand how to use them and when;
//!    3. `format_extensions.rs`: with these traits, we give the ability to nodes and tokens to implements certain methods
//!    that are exposed based on its type. If you have a good IDE support, this feature will help you. For example:
//!    ```rust,ignore
//!    #[derive(Debug, Clone, Default)]
//!    pub struct FormatJsExportDefaultExpressionClause;
//!
//!    impl FormatNodeRule<JsExportDefaultExpressionClause> for FormatJsExportDefaultExpressionClauses{
//!         fn fmt_fields(&self, node: &JsExportDefaultExpressionClause, f: &mut JsFormatter) -> FormatResult<()> {
//!             let JsExportDefaultExpressionClauseFields {
//!                 default_token,
//!                 expression, // it's a mandatory node
//!                 semicolon_token, // this is not a mandatory node
//!             } = node.as_fields();
//!             let element = expression.format();
//!
//!             if let Some(expression) = &expression? {
//!                 write!(f, [expression.format(), space_token()])?;
//!             }
//!
//!             if let Some(semicolon) = &semicolon_token {
//!                 write!(f, [semicolon.format()])?;
//!             } else {
//!                 write!(f, [space_token()])?;
//!             }
//!         }
//!    }
//!    ```
//!
//! 4. Use our [playground](https://play.rome.tools) to inspect the code that you want to format. You can inspect
//! the AST given by a certain snippet. This will help you to understand which nodes need to be implemented/modified
//! in order to implement formatting. Alternatively, you can locally run the playground by following
//! the [playground instructions](https://github.com/rome/tools/blob/main/website/playground/README.md).
//! 5. Use the [`quick_test()`](https://github.com/rome/tools/blob/main/crates/rome_js_formatter/src/lib.rs#L597-L616)
//! function to test you snippet straight from your IDE, without running the whole test suite. The test
//! is ignored on purpose, so you won't need to worry about the CI breaking.
//!
//! ## Write tests for the formatter
//!
//! We use [insta.rs](https://insta.rs/docs) for our snapshot tests, please make sure you read its documentation to learn the basics of snapshot testing.
//! You should install the companion [`cargo-insta`](https://insta.rs/docs/cli/) command to assist with snapshot reviewing.
//!
//! Directories are divided by language, so when creating a new test file, make sure to have the correct file
//! under the correct folder:
//! - `JavaScript` => `js/` directory
//! - `TypeScript` => `ts/` directory
//! - `JSX` => `jsx/` directory
//! - `TSX` => `ts/` directory
//!
//! To create a new snapshot test for JavaScript, create a new file to `crates/rome_js_formatter/tests/specs/js/`, e.g. `arrow_with_spaces.js`
//!
//! ```javascript
//! const foo     = ()    => {
//!     return bar
//! }
//! ```
//!
//! Files processed as modules must go inside the `module/` directory, files processed as script must go inside the
//! `script/` directory.
//!
//! Run the following command to generate the new snapshot (the snapshot tests are generated by a procedure macro so we need to recompile the tests):
//!
//! ```bash
//! touch crates/rome_js_formatter/tests/spec_tests.rs && cargo test -p rome_js_formatter formatter
//! ```
//!
//! For better test driven development flow, start the formatter tests with [`cargo-watch`](https://crates.io/crates/cargo-watch):
//!
//! ```bash
//! cargo watch -i '*.new' -x 'test -p rome_js_formatter formatter'
//! ```
//!
//! After test execution, you will get a new `arrow.js.snap.new` file.
//!
//! To actually update the snapshot, run `cargo insta review` to interactively review and accept the pending snapshot. `arrow.js.snap.new` will be replaced with `arrow.js.snap`
//!
//! Sometimes, you need to verify the formatting for different cases/options. In order to do that, create a folder with
//! the cases you need to verify. If we needed to follow the previous example:
//!
//! 1. create a folder called `arrow_with_spaces/` and move the JS file there;
//! 2. then create a file called `options.json`
//! 3. The content would be something like:
//!     ```json
//!     {
//!         "cases": [
//!             {
//!                 "line_width": 120,
//!                 "indent_style": {"Space": 4}
//!             }
//!         ]
//!     }
//!     ````
//! 4. the `cases` keyword is mandatory;
//! 5. then each object of the array will contain the matrix of options you'd want to test.
//!    In this case the test suite will run a **second test case** with `line_width` to 120 and `ident_style` with  4 spaces
//! 6. when the test suite is run, you will have two outputs in your snapshot: the default one and the custom one
//!
//! ## Identify issues
//!
//! There are four cases when a test is not correct:
//! - you try to print/format the same token multiple times; the formatter will check at runtime when a test is run;
//! - some tokens haven't been printed; usually you will have this information inside the snapshot, under a section
//! called `"Unimplemented tokens/nodes"`; a test, in order to be valid, can't have that section;
//!
//!    If removing a token is the actual behaviour (removing some parenthesis or a semicolon), then the correct way
//!    to do it by using the formatter API `formatter.format_replaced(token, empty_element())`;
//! - the emitted code is not a valid program anymore, the test suite will parse again the emitted code and it will
//! fail if there are syntax errors;
//! - the emitted code, when formatted again, differs from the original; this usually happens when removing/adding new
//! elements, and the grouping is not correctly set;
//!
//!
//! ## Write tests for a parser
//!
//! If you want to create a new test for an existing parser, you will have to inline
//! the code that you want to test in a comment that is created in a specific way.
//!
//! Let's say that you created a new parsing feature and you need new tests from scratch,
//! just go to the source code where you parse this new feature if JavaScript, and add the following comment:
//!
//! ```rust,ignore
//! // test feature_name
//! // let a = { new_feature : "" }
//! // let b = { new_feature : "" }
//! fn parse_new_feature(p: &mut Parser) -> ParsedSyntax {}
//! ```
//!
//! The first line, `// test feature_name` the important one. This will tell to the
//! testing infrastructure to create a **positive test** (without parsing errors), called
//! `feature_name.js` inside the `test_data/inline/ok` folder.
//!
//! The content of this file will be:
//!
//! ```js
//! let a = { new_feature : "" }
//! let b = { new_feature : "" }
//! ```
//!
//! Basically, everything after the key comment will be the content of the new file.
//!
//! Now you need to run `cargo codegen test` and the task will actually generate this file for you.
//!
//! In case you want to create a **negative test** (*with* parsing errors), you will
//! create a new comment like this:
//!
//! ```diff
//! // test feature_name
//! // let a = { new_feature : "" }
//! // let b = { new_feature : "" }
//!
//! + // test_err feature_name
//! + // let a = {  : "" }
//! + // let b = { new_feature :  }
//! fn parse_new_feature(p: &mut Parser) -> ParsedSyntax {}
//! ```
//!
//! Mind the different comment **`test_err`**, which marks the error for the test suite
//! as a test that has to fail.
//!
//! Run the command `cargo codegen test` and you will see a new file called
//! `feature_name.js` inside the `test_data/inline/err` folder.
//!
//! The content of this file will be:
//!
//! ```js
//! let a = {  : "" }
//! let b = { new_feature :  }
//! ```
//!
//! Now run the command:
//! Unix/macOS
//!
//! ```bash
//! env UPDATE_EXPECT=1 cargo test
//! ```
//!
//! Windows
//!
//! ```powershell
//! set UPDATE_EXPECT=1 & cargo test
//! ```
//! The command will tell the test suite to generate and update the `.rast` files.
//!
//! If tests that are inside the `ok/` folder fail or if tests that are inside the `err/`
//! folder don't emit, the whole test suite will fail.

mod cst;
mod js;
mod jsx;
pub mod prelude;
mod ts;
pub mod utils;

#[cfg(test)]
mod check_reformat;
#[rustfmt::skip]
mod generated;
pub(crate) mod builders;
pub mod context;
mod parentheses;
pub(crate) mod separated;
mod syntax_rewriter;

use rome_formatter::prelude::*;
<<<<<<< HEAD
use rome_formatter::{
    write, Comments, CstFormatContext, Format, FormatLanguage, TransformSourceMap,
};
=======
use rome_formatter::{write, Comments, CstFormatContext, FormatLanguage};
>>>>>>> e1e63bb8
use rome_formatter::{Buffer, FormatOwnedWithRule, FormatRefWithRule, Formatted, Printed};
use rome_js_syntax::{
    JsAnyDeclaration, JsAnyStatement, JsLanguage, JsSyntaxKind, JsSyntaxNode, JsSyntaxToken,
};
use rome_rowan::TextRange;
use rome_rowan::{AstNode, SyntaxNode};
use rome_rowan::{SyntaxResult, SyntaxRewriter};

use crate::builders::{format_parenthesize, format_suppressed_node};
use crate::context::{JsCommentStyle, JsFormatContext, JsFormatOptions};
use crate::cst::FormatJsSyntaxNode;
use crate::syntax_rewriter::JsFormatSyntaxRewriter;
use std::iter::FusedIterator;
use std::marker::PhantomData;

pub(crate) type JsFormatter<'buf> = Formatter<'buf, JsFormatContext>;

// Per Crate

/// Used to get an object that knows how to format this object.
pub trait AsFormat<'a> {
    type Format: Format<JsFormatContext>;

    /// Returns an object that is able to format this object.
    fn format(&'a self) -> Self::Format;
}

/// Implement [AsFormat] for references to types that implement [AsFormat].
impl<'a, T> AsFormat<'a> for &'a T
where
    T: AsFormat<'a>,
{
    type Format = T::Format;

    fn format(&'a self) -> Self::Format {
        AsFormat::format(&**self)
    }
}

/// Implement [AsFormat] for [SyntaxResult] where `T` implements [AsFormat].
///
/// Useful to format mandatory AST fields without having to unwrap the value first.
impl<'a, T> AsFormat<'a> for SyntaxResult<T>
where
    T: AsFormat<'a>,
{
    type Format = SyntaxResult<T::Format>;

    fn format(&'a self) -> Self::Format {
        match self {
            Ok(value) => Ok(value.format()),
            Err(err) => Err(*err),
        }
    }
}

/// Implement [AsFormat] for [Option] when `T` implements [AsFormat]
///
/// Allows to call format on optional AST fields without having to unwrap the field first.
impl<'a, T> AsFormat<'a> for Option<T>
where
    T: AsFormat<'a>,
{
    type Format = Option<T::Format>;

    fn format(&'a self) -> Self::Format {
        self.as_ref().map(|value| value.format())
    }
}

/// Used to convert this object into an object that can be formatted.
///
/// The difference to [AsFormat] is that this trait takes ownership of `self`.
pub trait IntoFormat<Context> {
    type Format: Format<Context>;

    fn into_format(self) -> Self::Format;
}

impl<T, Context> IntoFormat<Context> for SyntaxResult<T>
where
    T: IntoFormat<Context>,
{
    type Format = SyntaxResult<T::Format>;

    fn into_format(self) -> Self::Format {
        self.map(IntoFormat::into_format)
    }
}

/// Implement [IntoFormat] for [Option] when `T` implements [IntoFormat]
///
/// Allows to call format on optional AST fields without having to unwrap the field first.
impl<T, Context> IntoFormat<Context> for Option<T>
where
    T: IntoFormat<Context>,
{
    type Format = Option<T::Format>;

    fn into_format(self) -> Self::Format {
        self.map(IntoFormat::into_format)
    }
}

/// Formatting specific [Iterator] extensions
pub trait FormattedIterExt {
    /// Converts every item to an object that knows how to format it.
    fn formatted<Context>(self) -> FormattedIter<Self, Self::Item, Context>
    where
        Self: Iterator + Sized,
        Self::Item: IntoFormat<Context>,
    {
        FormattedIter {
            inner: self,
            options: PhantomData,
        }
    }
}

impl<I> FormattedIterExt for I where I: Iterator {}

pub struct FormattedIter<Iter, Item, Context>
where
    Iter: Iterator<Item = Item>,
{
    inner: Iter,
    options: PhantomData<Context>,
}

impl<Iter, Item, Context> Iterator for FormattedIter<Iter, Item, Context>
where
    Iter: Iterator<Item = Item>,
    Item: IntoFormat<Context>,
{
    type Item = Item::Format;

    fn next(&mut self) -> Option<Self::Item> {
        Some(self.inner.next()?.into_format())
    }
}

impl<Iter, Item, Context> FusedIterator for FormattedIter<Iter, Item, Context>
where
    Iter: FusedIterator<Item = Item>,
    Item: IntoFormat<Context>,
{
}

impl<Iter, Item, Context> ExactSizeIterator for FormattedIter<Iter, Item, Context>
where
    Iter: Iterator<Item = Item> + ExactSizeIterator,
    Item: IntoFormat<Context>,
{
}

pub trait FormatNodeRule<N>
where
    N: AstNode<Language = JsLanguage>,
{
    fn fmt(&self, node: &N, f: &mut JsFormatter) -> FormatResult<()> {
        let syntax = node.syntax();

        if f.context().comments().is_suppressed(syntax) {
            write!(f, [format_suppressed_node(syntax)])
        } else if self.needs_parentheses(node) {
            write!(
                f,
                [format_parenthesize(
                    node.syntax().first_token().as_ref(),
                    &format_once(|f| self.fmt_fields(node, f)),
                    node.syntax().last_token().as_ref(),
                )]
            )
        } else {
            self.fmt_fields(node, f)
        }
    }

    /// Formats the node's fields.
    fn fmt_fields(&self, item: &N, f: &mut JsFormatter) -> FormatResult<()>;

    /// Returns whether the node requires parens.
    fn needs_parentheses(&self, item: &N) -> bool {
        let _ = item;
        false
    }
}

/// Format implementation specific to JavaScript tokens.
pub struct FormatJsSyntaxToken;

impl FormatRule<JsSyntaxToken> for FormatJsSyntaxToken {
    type Context = JsFormatContext;

    fn fmt(&self, token: &JsSyntaxToken, f: &mut JsFormatter) -> FormatResult<()> {
        f.state_mut().track_token(token);

        write!(
            f,
            [
                format_leading_trivia(token),
                format_trimmed_token(token),
                format_trailing_trivia(token),
            ]
        )
    }
}

impl<'a> AsFormat<'a> for JsSyntaxToken {
    type Format = FormatRefWithRule<'a, JsSyntaxToken, FormatJsSyntaxToken>;

    fn format(&'a self) -> Self::Format {
        FormatRefWithRule::new(self, FormatJsSyntaxToken)
    }
}

impl IntoFormat<JsFormatContext> for JsSyntaxToken {
    type Format = FormatOwnedWithRule<JsSyntaxToken, FormatJsSyntaxToken>;

    fn into_format(self) -> Self::Format {
        FormatOwnedWithRule::new(self, FormatJsSyntaxToken)
    }
}

struct JsFormatLanguage {
    options: JsFormatOptions,
}
impl JsFormatLanguage {
    fn new(options: JsFormatOptions) -> Self {
        Self { options }
    }
}

impl FormatLanguage for JsFormatLanguage {
    type SyntaxLanguage = JsLanguage;
    type Context = JsFormatContext;
    type CommentStyle = JsCommentStyle;
    type FormatRule = FormatJsSyntaxNode;

    fn comment_style(&self) -> Self::CommentStyle {
        JsCommentStyle
    }

<<<<<<< HEAD
    fn transform(
        &self,
        root: &SyntaxNode<Self::SyntaxLanguage>,
    ) -> Option<(SyntaxNode<Self::SyntaxLanguage>, TransformSourceMap)> {
        let mut rewriter = JsFormatSyntaxRewriter::new(root);
        let transformed = rewriter.transform(root.clone());

        Some((transformed, rewriter.finish()))
    }

    fn is_range_formatting_node(&self, node: &SyntaxNode<Self::SyntaxLanguage>) -> bool {
=======
    fn is_range_formatting_node(&self, node: &JsSyntaxNode) -> bool {
>>>>>>> e1e63bb8
        let kind = node.kind();

        // Do not format variable declaration nodes, format the whole statement instead
        if matches!(kind, JsSyntaxKind::JS_VARIABLE_DECLARATION) {
            return false;
        }

        JsAnyStatement::can_cast(kind)
            || JsAnyDeclaration::can_cast(kind)
            || matches!(
                kind,
                JsSyntaxKind::JS_DIRECTIVE | JsSyntaxKind::JS_EXPORT | JsSyntaxKind::JS_IMPORT
            )
    }

    fn options(&self) -> &JsFormatOptions {
        &self.options
    }

<<<<<<< HEAD
    fn create_context(
        self,
        comments: Comments<Self::SyntaxLanguage>,
        source_map: Option<TransformSourceMap>,
    ) -> Self::Context {
        JsFormatContext::new(self.options, comments).with_source_map(source_map)
=======
    fn create_context(self, comments: Comments<Self::SyntaxLanguage>) -> Self::Context {
        JsFormatContext::new(self.options, comments)
>>>>>>> e1e63bb8
    }
}

/// Formats a range within a file, supported by Rome
///
/// This runs a simple heuristic to determine the initial indentation
/// level of the node based on the provided [JsFormatContext], which
/// must match currently the current initial of the file. Additionally,
/// because the reformatting happens only locally the resulting code
/// will be indented with the same level as the original selection,
/// even if it's a mismatch from the rest of the block the selection is in
///
/// It returns a [Formatted] result with a range corresponding to the
/// range of the input that was effectively overwritten by the formatter
pub fn format_range(
    options: JsFormatOptions,
    root: &JsSyntaxNode,
    range: TextRange,
) -> FormatResult<Printed> {
<<<<<<< HEAD
    let language = JsFormatLanguage::new(options);
    rome_formatter::format_range(root, range, language)
=======
    rome_formatter::format_range(root, range, JsFormatLanguage::new(options))
>>>>>>> e1e63bb8
}

/// Formats a JavaScript (and its super languages) file based on its features.
///
/// It returns a [Formatted] result, which the user can use to override a file.
pub fn format_node(
    options: JsFormatOptions,
    root: &JsSyntaxNode,
) -> FormatResult<Formatted<JsFormatContext>> {
<<<<<<< HEAD
    let language = JsFormatLanguage::new(options);
    rome_formatter::format_node(root, language)
=======
    rome_formatter::format_node(root, JsFormatLanguage::new(options))
>>>>>>> e1e63bb8
}

/// Formats a single node within a file, supported by Rome.
///
/// This runs a simple heuristic to determine the initial indentation
/// level of the node based on the provided [JsFormatContext], which
/// must match currently the current initial of the file. Additionally,
/// because the reformatting happens only locally the resulting code
/// will be indented with the same level as the original selection,
/// even if it's a mismatch from the rest of the block the selection is in
///
/// It returns a [Formatted] result
<<<<<<< HEAD
pub fn format_sub_tree(context: JsFormatOptions, root: &JsSyntaxNode) -> FormatResult<Printed> {
    let language = JsFormatLanguage::new(context);
    rome_formatter::format_sub_tree(root, language)
=======
pub fn format_sub_tree(options: JsFormatOptions, root: &JsSyntaxNode) -> FormatResult<Printed> {
    rome_formatter::format_sub_tree(root, JsFormatLanguage::new(options))
>>>>>>> e1e63bb8
}

#[cfg(test)]
mod tests {

    use super::{format_node, format_range};

    use crate::context::JsFormatOptions;
    use rome_formatter::IndentStyle;
    use rome_js_parser::{parse, parse_script};
    use rome_js_syntax::SourceType;
    use rome_rowan::{TextRange, TextSize};

    use crate::check_reformat::{check_reformat, CheckReformatParams};

    #[test]
    fn test_range_formatting() {
        let input = "
while(
    true
) {
    function func() {
    func(     /* comment */
    );

    let array =
        [ 1
    , 2];

    }

    function func2()
    {

    const no_format    =    () => {};

    }
}
";

        // Start the formatting range two characters before the "let" keywords,
        // in the middle of the indentation whitespace for the line
        let range_start = TextSize::try_from(input.find("let").unwrap() - 2).unwrap();
        let range_end = TextSize::try_from(input.find("const").unwrap()).unwrap();

        let tree = parse_script(input, 0);
        let result = format_range(
            JsFormatOptions::default().with_indent_style(IndentStyle::Space(4)),
            &tree.syntax(),
            TextRange::new(range_start, range_end),
        );

        let result = result.expect("range formatting failed");
        assert_eq!(
            result.as_code(),
            "function func() {\n        func(/* comment */);\n\n        let array = [1, 2];\n    }\n\n    function func2() {\n        const no_format = () => {};\n    }"
        );
        assert_eq!(
            result.range(),
            Some(TextRange::new(
                range_start - TextSize::from(56),
                range_end + TextSize::from(40)
            ))
        );
    }

    #[test]
    fn test_range_formatting_indentation() {
        let input = "
function() {
         const veryLongIdentifierToCauseALineBreak = { veryLongKeyToCauseALineBreak: 'veryLongValueToCauseALineBreak' }
}
";

        let range_start = TextSize::try_from(input.find("const").unwrap()).unwrap();
        let range_end = TextSize::try_from(input.find('}').unwrap()).unwrap();

        let tree = parse_script(input, 0);
        let result = format_range(
            JsFormatOptions::default().with_indent_style(IndentStyle::Space(4)),
            &tree.syntax(),
            TextRange::new(range_start, range_end),
        );

        let result = result.expect("range formatting failed");
        // As a result of the indentation normalization, the number of spaces within
        // the object expression is currently rounded down from an odd indentation level
        assert_eq!(
            result.as_code(),
            "const veryLongIdentifierToCauseALineBreak = {\n            veryLongKeyToCauseALineBreak: \"veryLongValueToCauseALineBreak\",\n        };"
        );
        assert_eq!(
            result.range(),
            Some(TextRange::new(range_start, range_end + TextSize::from(1)))
        );
    }

    #[test]
    fn test_range_formatting_semicolon() {
        let input = "
    statement_1()
    statement_2()
    statement_3()
";

        let range_start = TextSize::try_from(input.find("statement_2").unwrap()).unwrap();
        let range_end = range_start + TextSize::of("statement_2()");

        let tree = parse_script(input, 0);
        let result = format_range(
            JsFormatOptions::default().with_indent_style(IndentStyle::Space(4)),
            &tree.syntax(),
            TextRange::new(range_start, range_end),
        );

        let result = result.expect("range formatting failed");
        assert_eq!(result.as_code(), "statement_2();");
        assert_eq!(result.range(), Some(TextRange::new(range_start, range_end)));
    }

    #[test]
    fn test_range_formatting_expression() {
        let input = "1 + 2 + 3 + 4 + 5";

        let range_start = TextSize::try_from(input.find("3 + 4").unwrap()).unwrap();
        let range_end = range_start + TextSize::of("3 + 4");

        let tree = parse_script(input, 0);
        let result = format_range(
            JsFormatOptions::default().with_indent_style(IndentStyle::Space(4)),
            &tree.syntax(),
            TextRange::new(range_start, range_end),
        );

        let result = result.expect("range formatting failed");
        assert_eq!(result.as_code(), "1 + 2 + 3 + 4 + 5;");
        assert_eq!(
            result.range(),
            Some(TextRange::new(TextSize::from(0), TextSize::of(input)))
        );
    }

    #[test]
    fn test_range_formatting_whitespace() {
        let input = "               ";

        let range_start = TextSize::from(5);
        let range_end = TextSize::from(5);

        let tree = parse_script(input, 0);
        let result = format_range(
            JsFormatOptions::default().with_indent_style(IndentStyle::Space(4)),
            &tree.syntax(),
            TextRange::new(range_start, range_end),
        );

        let result = result.expect("range formatting failed");
        assert_eq!(result.as_code(), "");
        assert_eq!(result.range(), Some(TextRange::new(range_start, range_end)));
    }

    #[ignore]
    #[test]
    // use this test check if your snippet prints as you wish, without using a snapshot
    fn quick_test() {
        let src = r#"
test.expect(t => {
	t.true(a);
}, false);
"#;
        let syntax = SourceType::tsx();
        let tree = parse(src, 0, syntax);
        let options = JsFormatOptions::default();

        let result = format_node(options.clone(), &tree.syntax())
            .unwrap()
            .print();
        check_reformat(CheckReformatParams {
            root: &tree.syntax(),
            text: result.as_code(),
            source_type: syntax,
            file_name: "quick_test",
            options,
        });
        assert_eq!(
            result.as_code(),
            "type B8 = /*1*/ (C);\ntype B9 = (/*1*/ C);\ntype B10 = /*1*/ /*2*/ C;\n"
        );
    }

    #[test]
    fn format_range_out_of_bounds() {
        let src = "statement();";

        let syntax = SourceType::js_module();
        let tree = parse(src, 0, syntax);

        let result = format_range(
            JsFormatOptions::default(),
            &tree.syntax(),
            TextRange::new(TextSize::from(0), TextSize::of(src) + TextSize::from(5)),
        );

        assert!(result.is_err());
    }
}<|MERGE_RESOLUTION|>--- conflicted
+++ resolved
@@ -259,13 +259,9 @@
 mod syntax_rewriter;
 
 use rome_formatter::prelude::*;
-<<<<<<< HEAD
 use rome_formatter::{
     write, Comments, CstFormatContext, Format, FormatLanguage, TransformSourceMap,
 };
-=======
-use rome_formatter::{write, Comments, CstFormatContext, FormatLanguage};
->>>>>>> e1e63bb8
 use rome_formatter::{Buffer, FormatOwnedWithRule, FormatRefWithRule, Formatted, Printed};
 use rome_js_syntax::{
     JsAnyDeclaration, JsAnyStatement, JsLanguage, JsSyntaxKind, JsSyntaxNode, JsSyntaxToken,
@@ -509,7 +505,6 @@
         JsCommentStyle
     }
 
-<<<<<<< HEAD
     fn transform(
         &self,
         root: &SyntaxNode<Self::SyntaxLanguage>,
@@ -520,10 +515,7 @@
         Some((transformed, rewriter.finish()))
     }
 
-    fn is_range_formatting_node(&self, node: &SyntaxNode<Self::SyntaxLanguage>) -> bool {
-=======
     fn is_range_formatting_node(&self, node: &JsSyntaxNode) -> bool {
->>>>>>> e1e63bb8
         let kind = node.kind();
 
         // Do not format variable declaration nodes, format the whole statement instead
@@ -543,17 +535,12 @@
         &self.options
     }
 
-<<<<<<< HEAD
     fn create_context(
         self,
         comments: Comments<Self::SyntaxLanguage>,
         source_map: Option<TransformSourceMap>,
     ) -> Self::Context {
         JsFormatContext::new(self.options, comments).with_source_map(source_map)
-=======
-    fn create_context(self, comments: Comments<Self::SyntaxLanguage>) -> Self::Context {
-        JsFormatContext::new(self.options, comments)
->>>>>>> e1e63bb8
     }
 }
 
@@ -573,12 +560,7 @@
     root: &JsSyntaxNode,
     range: TextRange,
 ) -> FormatResult<Printed> {
-<<<<<<< HEAD
-    let language = JsFormatLanguage::new(options);
-    rome_formatter::format_range(root, range, language)
-=======
     rome_formatter::format_range(root, range, JsFormatLanguage::new(options))
->>>>>>> e1e63bb8
 }
 
 /// Formats a JavaScript (and its super languages) file based on its features.
@@ -588,12 +570,7 @@
     options: JsFormatOptions,
     root: &JsSyntaxNode,
 ) -> FormatResult<Formatted<JsFormatContext>> {
-<<<<<<< HEAD
-    let language = JsFormatLanguage::new(options);
-    rome_formatter::format_node(root, language)
-=======
     rome_formatter::format_node(root, JsFormatLanguage::new(options))
->>>>>>> e1e63bb8
 }
 
 /// Formats a single node within a file, supported by Rome.
@@ -606,14 +583,8 @@
 /// even if it's a mismatch from the rest of the block the selection is in
 ///
 /// It returns a [Formatted] result
-<<<<<<< HEAD
-pub fn format_sub_tree(context: JsFormatOptions, root: &JsSyntaxNode) -> FormatResult<Printed> {
-    let language = JsFormatLanguage::new(context);
-    rome_formatter::format_sub_tree(root, language)
-=======
 pub fn format_sub_tree(options: JsFormatOptions, root: &JsSyntaxNode) -> FormatResult<Printed> {
     rome_formatter::format_sub_tree(root, JsFormatLanguage::new(options))
->>>>>>> e1e63bb8
 }
 
 #[cfg(test)]
