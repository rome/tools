//! Rome's official JavaScript formatter.

mod cst;
mod format_extensions;
mod formatter;
mod js;
mod jsx;
#[macro_use]
pub mod macros;
pub mod prelude;
mod ts;
pub mod utils;

use crate::formatter::suppressed_node;
use crate::utils::has_formatter_suppressions;
pub use formatter::Formatter;
pub(crate) use formatter::{format_leading_trivia, format_trailing_trivia, JsFormatter};
pub use rome_formatter::{
    block_indent, comment, concat_elements, empty_element, empty_line, fill_elements,
    format_element, format_elements, group_elements, hard_group_elements, hard_line_break,
    if_group_breaks, if_group_fits_on_single_line, indent, join_elements, join_elements_hard_line,
    join_elements_soft_line, join_elements_with, line_suffix, soft_block_indent, soft_line_break,
    soft_line_break_or_space, soft_line_indent_or_space, space_token, token, FormatElement,
    FormatOptions, FormatResult, Formatted, IndentStyle, Printed, QuoteStyle, Token, Verbatim,
    LINE_TERMINATORS,
};
use rome_js_syntax::{JsLanguage, JsSyntaxNode, JsSyntaxToken};
use rome_rowan::TextRange;
use rome_rowan::{AstNode, TextSize};
use rome_rowan::{SyntaxResult, TokenAtOffset};

/// Formatting trait for types that can create a formatted representation. The `rome_formatter` equivalent
/// to [std::fmt::Display].
///
/// ## Example
/// Implementing `Format` for a custom struct
///
/// ```
<<<<<<< HEAD
/// use rome_formatter::{
///     format_elements, hard_line_break, FormatElement, FormatOptions, FormatResult, Token,
/// };
/// use rome_js_formatter::{format, Format, Formatter};
=======
/// use rome_formatter::{format_elements, FormatElement, FormatOptions, hard_line_break, Token, FormatResult};
/// use rome_js_formatter::{Format, format, formatted, Formatter};
>>>>>>> c4c14d0d
/// use rome_rowan::TextSize;
///
/// struct Paragraph(String);
///
<<<<<<< HEAD
/// impl Format for Paragraph {
///     fn format(&self, formatter: &Formatter) -> FormatResult<FormatElement> {
///         Ok(format_elements![
=======
/// impl Format for Paragraph {fn format(&self, formatter: &Formatter) -> FormatResult<FormatElement> {
///         formatted![
///             formatter,
>>>>>>> c4c14d0d
///             hard_line_break(),
///             FormatElement::from(Token::new_dynamic(self.0.clone(), TextSize::from(0))),
///             hard_line_break(),
///         ]
///     }
/// }
///
/// let paragraph = Paragraph(String::from("test"));
/// let printed = format(FormatOptions::default(), &paragraph)
///     .unwrap()
///     .print();
///
/// assert_eq!("test\n", printed.as_code())
/// ```
pub trait Format {
    fn format(&self, formatter: &Formatter) -> FormatResult<FormatElement>;
}

impl<T> Format for &T
where
    T: ?Sized + Format,
{
    fn format(&self, formatter: &Formatter) -> FormatResult<FormatElement> {
        Format::format(&**self, formatter)
    }
}

impl<T> Format for &mut T
where
    T: ?Sized + Format,
{
    fn format(&self, formatter: &Formatter) -> FormatResult<FormatElement> {
        Format::format(&**self, formatter)
    }
}

impl<T> Format for Option<T>
where
    T: Format,
{
    fn format(&self, formatter: &Formatter) -> FormatResult<FormatElement> {
        match self {
            Some(value) => value.format(formatter),
            None => Ok(empty_element()),
        }
    }
}

impl<T> Format for SyntaxResult<T>
where
    T: Format,
{
    fn format(&self, formatter: &Formatter) -> FormatResult<FormatElement> {
        match self {
            Ok(value) => value.format(formatter),
            Err(err) => Err(err.into()),
        }
    }
}

/// Implemented by traits that can be converted to a `FormatElement`.
///
/// This is similar to [Format] but with the difference that it consumes `self`, allowing it to also
/// be implemented on [FormatElement].format_elements.rs
pub trait IntoFormatElement {
    fn into_format_element(self, formatter: &Formatter) -> FormatResult<FormatElement>;
}

impl IntoFormatElement for FormatElement {
    fn into_format_element(self, _: &Formatter) -> FormatResult<FormatElement> {
        Ok(self)
    }
}

impl<T> IntoFormatElement for T
where
    T: Format,
{
    fn into_format_element(self, formatter: &Formatter) -> FormatResult<FormatElement> {
        self.format(formatter)
    }
}

// Per Crate

/// Formatting trait for JS AST Nodes.
///
/// The code-gen generates a [Format] implementation for each `FormatNode` into the `format.rs` file.
pub trait FormatNode: AstNode<Language = JsLanguage> {
    /// Formats the node by calling into [FormatNode::format_fields] if the first token has no leading `rome-ignore` suppression comment.
    ///
    /// Formats the node "as is" if the node has a suppression comment.
    fn format_node(&self, formatter: &Formatter) -> FormatResult<FormatElement> {
        let node = self.syntax();
        let element = if has_formatter_suppressions(node) {
            suppressed_node(node).format(formatter)?
        } else {
            self.format_fields(formatter)?
        };

        Ok(element)
    }

    /// Formats the node's fields.
    fn format_fields(&self, formatter: &Formatter) -> FormatResult<FormatElement>;
}

/// Format implementation specific to JavaScript tokens.
impl Format for JsSyntaxToken {
    fn format(&self, formatter: &Formatter) -> FormatResult<FormatElement> {
        formatter.track_token(self);

        Ok(format_elements![
            format_leading_trivia(self, formatter::TriviaPrintMode::Full),
            Token::from(self),
            format_trailing_trivia(self),
        ])
    }
}

/// Formats any value that implements [Format].
///
/// Please note that [format_node] is preferred to format a [JsSyntaxNode]
pub fn format(options: FormatOptions, root: &dyn Format) -> FormatResult<Formatted> {
    tracing::trace_span!("format").in_scope(move || {
        let formatter = Formatter::new(options);
        let element = root.format(&formatter)?;
        Ok(Formatted::new(element, options))
    })
}

/// Formats a JavaScript (and its super languages) file based on its features.
///
/// It returns a [Formatted] result, which the user can use to override a file.
pub fn format_node(options: FormatOptions, root: &JsSyntaxNode) -> FormatResult<Formatted> {
    tracing::trace_span!("format_node").in_scope(move || {
        let formatter = Formatter::new(options);
        let element = root.format(&formatter)?;

        formatter.assert_formatted_all_tokens(root);

        Ok(Formatted::new(element, options))
    })
}

/// Formats a range within a file, supported by Rome
///
/// This runs a simple heuristic to determine the initial indentation
/// level of the node based on the provided [FormatOptions], which
/// must match currently the current initial of the file. Additionally,
/// because the reformatting happens only locally the resulting code
/// will be indented with the same level as the original selection,
/// even if it's a mismatch from the rest of the block the selection is in
///
/// It returns a [Formatted] result with a range corresponding to the
/// range of the input that was effectively overwritten by the formatter
pub fn format_range(
    options: FormatOptions,
    root: &JsSyntaxNode,
    range: TextRange,
) -> FormatResult<Printed> {
    // Find the tokens corresponding to the start and end of the range
    let start_token = root.token_at_offset(range.start());
    let end_token = root.token_at_offset(range.end());

    // If these tokens were not found this means either:
    // 1. The input [SyntaxNode] was empty
    // 2. The input node was not the root [SyntaxNode] of the file
    // In the first case we can return an empty result immediately,
    // otherwise default to the first and last tokens in the root node
    let start_token = match start_token {
        // If the start of the range lies between two tokens,
        // start at the rightmost one
        TokenAtOffset::Between(_, token) => token,
        TokenAtOffset::Single(token) => token,
        TokenAtOffset::None => match root.first_token() {
            Some(token) => token,
            // root node is empty
            None => return Ok(Printed::new_empty()),
        },
    };
    let end_token = match end_token {
        // If the end of the range lies between two tokens,
        // end at the leftmost one
        TokenAtOffset::Between(token, _) => token,
        TokenAtOffset::Single(token) => token,
        TokenAtOffset::None => match root.last_token() {
            Some(token) => token,
            // root node is empty
            None => return Ok(Printed::new_empty()),
        },
    };

    // Find the lowest common ancestor node for the start and end token
    // by building the path to the root node from both tokens and
    // iterating along the two paths at once to find the first divergence
    #[allow(clippy::needless_collect)]
    let start_to_root: Vec<_> = start_token.ancestors().collect();
    #[allow(clippy::needless_collect)]
    let end_to_root: Vec<_> = end_token.ancestors().collect();

    let common_root = start_to_root
        .into_iter()
        .rev()
        .zip(end_to_root.into_iter().rev())
        .map_while(|(lhs, rhs)| if lhs == rhs { Some(lhs) } else { None })
        .last();

    // Logically this should always return at least the root node,
    // fallback to said node just in case
    let common_root = common_root.as_ref().unwrap_or(root);

    // Perform the actual formatting of the root node with
    // an appropriate indentation level
    let formatted = format_sub_tree(options, common_root)?;

    // This finds the closest marker to the beginning of the source
    // starting before or at said starting point, and the closest
    // marker to the end of the source range starting after or at
    // said ending point respectively
    let mut range_start = None;
    let mut range_end = None;

    let sourcemap = Vec::from(formatted.sourcemap());
    for marker in &sourcemap {
        if let Some(start_dist) = marker.source.checked_sub(range.start()) {
            range_start = match range_start {
                Some((prev_marker, prev_dist)) => {
                    if start_dist < prev_dist {
                        Some((marker, start_dist))
                    } else {
                        Some((prev_marker, prev_dist))
                    }
                }
                None => Some((marker, start_dist)),
            }
        }

        if let Some(end_dist) = range.end().checked_sub(marker.source) {
            range_end = match range_end {
                Some((prev_marker, prev_dist)) => {
                    if end_dist < prev_dist {
                        Some((marker, end_dist))
                    } else {
                        Some((prev_marker, prev_dist))
                    }
                }
                None => Some((marker, end_dist)),
            }
        }
    }

    // If no start or end were found, this means that the edge of the formatting
    // range was near the edge of the input, and no marker were emitted before
    // the start (or after the end) of the formatting range: in this case
    // the start/end marker default to the start/end of the input
    let (start_source, start_dest) = match range_start {
        Some((start_marker, _)) => (start_marker.source, start_marker.dest),
        None => (common_root.text_range().start(), TextSize::from(0)),
    };
    let (end_source, end_dest) = match range_end {
        Some((end_marker, _)) => (end_marker.source, end_marker.dest),
        None => (
            common_root.text_range().end(),
            TextSize::try_from(formatted.as_code().len()).expect("code length out of bounds"),
        ),
    };

    let input_range = TextRange::new(start_source, end_source);
    let output_range = TextRange::new(start_dest, end_dest);
    let sourcemap = Vec::from(formatted.sourcemap());
    let verbatim_ranges = Vec::from(formatted.verbatim_ranges());
    let code = &formatted.into_code()[output_range];
    Ok(Printed::new(
        code.into(),
        Some(input_range),
        sourcemap,
        verbatim_ranges,
    ))
}

/// Formats a single node within a file, supported by Rome.
///
/// This runs a simple heuristic to determine the initial indentation
/// level of the node based on the provided [FormatOptions], which
/// must match currently the current initial of the file. Additionally,
/// because the reformatting happens only locally the resulting code
/// will be indented with the same level as the original selection,
/// even if it's a mismatch from the rest of the block the selection is in
///
/// It returns a [Formatted] result
pub fn format_sub_tree(options: FormatOptions, root: &JsSyntaxNode) -> FormatResult<Printed> {
    // Determine the initial indentation level for the printer by inspecting the trivia pieces
    // of each token from the first token of the common root towards the start of the file
    let mut tokens = std::iter::successors(root.first_token(), |token| token.prev_token());

    // From the iterator of tokens, build an iterator of trivia pieces (once again the iterator is
    // reversed, starting from the last trailing trivia towards the first leading trivia).
    // The first token is handled specially as we only wan to consider its leading trivia pieces
    let first_token = tokens.next();
    let first_token_trivias = first_token
        .into_iter()
        .flat_map(|token| token.leading_trivia().pieces().rev());

    let next_tokens_trivias = tokens.flat_map(|token| {
        token
            .trailing_trivia()
            .pieces()
            .rev()
            .chain(token.leading_trivia().pieces().rev())
    });

    let trivias = first_token_trivias
        .chain(next_tokens_trivias)
        .filter(|piece| {
            // We're only interested in newline and whitespace trivias, skip over comments
            let is_newline = piece.is_newline();
            let is_whitespace = piece.is_whitespace();
            is_newline || is_whitespace
        });

    // Finally run the iterator until a newline trivia is found, and get the last whitespace trivia before it
    let last_whitespace = trivias.map_while(|piece| piece.as_whitespace()).last();
    let initial_indent = match last_whitespace {
        Some(trivia) => {
            // This logic is based on the formatting options passed in
            // the be user (or the editor) as we do not have any kind
            // of indentation type detection yet. Unfortunately this
            // may not actually match the current content of the file
            let length = trivia.text().len() as u16;
            match options.indent_style {
                IndentStyle::Tab => length,
                IndentStyle::Space(width) => length / u16::from(width),
            }
        }
        // No whitespace was found between the start of the range
        // and the start of the file
        None => 0,
    };

    let formatted = format_node(options, root)?;
    let printed = formatted.print_with_indent(initial_indent);
    let sourcemap = Vec::from(printed.sourcemap());
    let verbatim_ranges = Vec::from(printed.verbatim_ranges());
    Ok(Printed::new(
        printed.into_code(),
        Some(root.text_range()),
        sourcemap,
        verbatim_ranges,
    ))
}

#[cfg(test)]
mod tests {

    use super::{format_range, FormatOptions};
    use crate::IndentStyle;
    use rome_js_parser::parse_script;
    use rome_rowan::{TextRange, TextSize};

    #[test]
    fn test_range_formatting() {
        let input = "
while(
    true
) {
    function func() {
    func(     /* comment */
    );

    let array =
        [ 1
    , 2];

    }

    function func2()
    {

    const no_format    =    () => {};

    }
}
";

        // Start the formatting range two characters before the "let" keywords,
        // in the middle of the indentation whitespace for the line
        let range_start = TextSize::try_from(input.find("let").unwrap() - 2).unwrap();
        let range_end = TextSize::try_from(input.find("const").unwrap()).unwrap();

        let tree = parse_script(input, 0);
        let result = format_range(
            FormatOptions {
                indent_style: IndentStyle::Space(4),
                ..FormatOptions::default()
            },
            &tree.syntax(),
            TextRange::new(range_start, range_end),
        );

        let result = result.expect("range formatting failed");
        assert_eq!(
            result.range(),
            Some(TextRange::new(range_start + TextSize::from(2), range_end))
        );
        assert_eq!(
            result.as_code(),
            "let array = [1, 2];\n    }\n\n    function func2() {\n        "
        );
    }

    #[test]
    fn test_range_formatting_indentation() {
        let input = "
function() {
         const veryLongIdentifierToCauseALineBreak = { veryLongKeyToCauseALineBreak: 'veryLongValueToCauseALineBreak' }
}
";

        let range_start = TextSize::try_from(input.find("const").unwrap()).unwrap();
        let range_end = TextSize::try_from(input.find('}').unwrap()).unwrap();

        let tree = parse_script(input, 0);
        let result = format_range(
            FormatOptions {
                indent_style: IndentStyle::Space(4),
                ..FormatOptions::default()
            },
            &tree.syntax(),
            TextRange::new(range_start, range_end),
        );

        let result = result.expect("range formatting failed");
        assert_eq!(result.range(), Some(TextRange::new(range_start, range_end)));
        // As a result of the indentation normalization, the number of spaces within
        // the object expression is currently rounded down from an odd indentation level
        assert_eq!(
            result.as_code(),
            "const veryLongIdentifierToCauseALineBreak = {\n            veryLongKeyToCauseALineBreak: \"veryLongValueToCauseALineBreak\",\n        "
        );
    }
}

#[cfg(test)]
mod check_reformat;
mod generated;

#[cfg(test)]
mod test {
    use crate::check_reformat::{check_reformat, CheckReformatParams};
    use crate::format_node;
    use crate::FormatOptions;
    use rome_js_parser::{parse, SourceType};

    #[test]
    #[ignore]
    // use this test check if your snippet prints as you wish, without using a snapshot
    fn quick_test() {
        let src = r#"xyz.a(b!).a(b!).a(b!)

"#;
        let syntax = SourceType::jsx();
        let tree = parse(src, 0, syntax.clone());
        let result = format_node(FormatOptions::default(), &tree.syntax())
            .unwrap()
            .print();
        check_reformat(CheckReformatParams {
            root: &tree.syntax(),
            text: result.as_code(),
            source_type: syntax,
            file_name: "quick_test",
            format_options: FormatOptions::default(),
        });
        assert_eq!(
            result.as_code(),
            r#"(a + (b * c)) > (65 + 5);
"#
        );
    }
}<|MERGE_RESOLUTION|>--- conflicted
+++ resolved
@@ -36,28 +36,15 @@
 /// Implementing `Format` for a custom struct
 ///
 /// ```
-<<<<<<< HEAD
-/// use rome_formatter::{
-///     format_elements, hard_line_break, FormatElement, FormatOptions, FormatResult, Token,
-/// };
-/// use rome_js_formatter::{format, Format, Formatter};
-=======
 /// use rome_formatter::{format_elements, FormatElement, FormatOptions, hard_line_break, Token, FormatResult};
 /// use rome_js_formatter::{Format, format, formatted, Formatter};
->>>>>>> c4c14d0d
 /// use rome_rowan::TextSize;
 ///
 /// struct Paragraph(String);
 ///
-<<<<<<< HEAD
-/// impl Format for Paragraph {
-///     fn format(&self, formatter: &Formatter) -> FormatResult<FormatElement> {
-///         Ok(format_elements![
-=======
 /// impl Format for Paragraph {fn format(&self, formatter: &Formatter) -> FormatResult<FormatElement> {
 ///         formatted![
 ///             formatter,
->>>>>>> c4c14d0d
 ///             hard_line_break(),
 ///             FormatElement::from(Token::new_dynamic(self.0.clone(), TextSize::from(0))),
 ///             hard_line_break(),
