//! Rome's official JavaScript formatter.

mod cst;
pub mod formatter;
mod js;
mod jsx;
pub mod prelude;
mod ts;
pub mod utils;

use crate::formatter::suppressed_node;
use crate::utils::has_formatter_suppressions;
pub(crate) use formatter::{
    format_leading_trivia, format_trailing_trivia, JsFormatter, JsFormatterExt,
};
use rome_formatter::prelude::*;
use rome_formatter::{FormatOwnedWithRule, FormatRefWithRule, Formatted, Printed};
use rome_js_syntax::{
    JsAnyDeclaration, JsAnyStatement, JsLanguage, JsSyntaxKind, JsSyntaxNode, JsSyntaxToken,
};
use rome_rowan::AstNode;
use rome_rowan::SyntaxResult;
use rome_rowan::TextRange;

use crate::context::JsFormatContext;
use crate::cst::FormatJsSyntaxNode;
use std::iter::FusedIterator;
use std::marker::PhantomData;

// Per Crate

/// Used to get an object that knows how to format this object.
pub trait AsFormat<'a> {
    type Format: Format<Context = JsFormatContext>;

    /// Returns an object that is able to format this object.
    fn format(&'a self) -> Self::Format;
}

/// Implement [AsFormat] for references to types that implement [AsFormat].
impl<'a, T> AsFormat<'a> for &'a T
where
    T: AsFormat<'a>,
{
    type Format = T::Format;

    fn format(&'a self) -> Self::Format {
        AsFormat::format(&**self)
    }
}

/// Implement [AsFormat] for [SyntaxResult] where `T` implements [AsFormat].
///
/// Useful to format mandatory AST fields without having to unwrap the value first.
impl<'a, T> AsFormat<'a> for SyntaxResult<T>
where
    T: AsFormat<'a>,
{
    type Format = SyntaxResult<T::Format>;

    fn format(&'a self) -> Self::Format {
        match self {
            Ok(value) => Ok(value.format()),
            Err(err) => Err(*err),
        }
    }
}

/// Implement [AsFormat] for [Option] when `T` implements [AsFormat]
///
/// Allows to call format on optional AST fields without having to unwrap the field first.
impl<'a, T> AsFormat<'a> for Option<T>
where
    T: AsFormat<'a>,
{
    type Format = Option<T::Format>;

    fn format(&'a self) -> Self::Format {
        self.as_ref().map(|value| value.format())
    }
}

/// Used to convert this object into an object that can be formatted.
///
/// The difference to [AsFormat] is that this trait takes ownership of `self`.
pub trait IntoFormat {
    type Format: Format;

    fn into_format(self) -> Self::Format;
}

impl<T> IntoFormat for SyntaxResult<T>
where
    T: IntoFormat,
{
    type Format = SyntaxResult<T::Format>;

    fn into_format(self) -> Self::Format {
        self.map(IntoFormat::into_format)
    }
}

/// Implement [IntoFormat] for [Option] when `T` implements [IntoFormat]
///
/// Allows to call format on optional AST fields without having to unwrap the field first.
impl<T> IntoFormat for Option<T>
where
    T: IntoFormat,
{
    type Format = Option<T::Format>;

    fn into_format(self) -> Self::Format {
        self.map(IntoFormat::into_format)
    }
}

/// Formatting specific [Iterator] extensions
pub trait FormattedIterExt {
    /// Converts every item to an object that knows how to format it.
    fn formatted(self) -> FormattedIter<Self, Self::Item>
    where
        Self: Iterator + Sized,
        Self::Item: IntoFormat,
    {
        FormattedIter { inner: self }
    }
}

impl<I> FormattedIterExt for I where I: Iterator {}

pub struct FormattedIter<Iter, Item>
where
    Iter: Iterator<Item = Item>,
{
    inner: Iter,
}

impl<Iter, Item> Iterator for FormattedIter<Iter, Item>
where
    Iter: Iterator<Item = Item>,
    Item: IntoFormat,
{
    type Item = Item::Format;

    fn next(&mut self) -> Option<Self::Item> {
        Some(self.inner.next()?.into_format())
    }
}

impl<Iter, Item> FusedIterator for FormattedIter<Iter, Item>
where
    Iter: FusedIterator<Item = Item>,
    Item: IntoFormat,
{
}

impl<Iter, Item> ExactSizeIterator for FormattedIter<Iter, Item>
where
    Iter: Iterator<Item = Item> + ExactSizeIterator,
    Item: IntoFormat,
{
}

pub struct FormatNodeRule<T>
where
    T: AstNode<Language = JsLanguage>,
{
    node: PhantomData<T>,
}

impl<N> FormatRule<N> for FormatNodeRule<N>
where
    N: AstNode<Language = JsLanguage>,
    FormatNodeRule<N>: FormatNodeFields<N>,
{
    type Context = JsFormatContext;

    fn format(node: &N, formatter: &Formatter<JsFormatContext>) -> FormatResult<FormatElement> {
        let syntax = node.syntax();
        let element = if has_formatter_suppressions(syntax) {
            suppressed_node(syntax).format(formatter)?
        } else {
            Self::format_fields(node, formatter)?
        };

        Ok(element)
    }
}

pub trait FormatNodeFields<T>
where
    T: AstNode<Language = JsLanguage>,
{
    /// Formats the node's fields.
    fn format_fields(
        item: &T,
        formatter: &Formatter<JsFormatContext>,
    ) -> FormatResult<FormatElement>;
}

/// Format implementation specific to JavaScript tokens.
pub struct FormatJsSyntaxToken;

impl FormatRule<JsSyntaxToken> for FormatJsSyntaxToken {
    type Context = JsFormatContext;

    fn format(
        token: &JsSyntaxToken,
        formatter: &Formatter<JsFormatContext>,
    ) -> FormatResult<FormatElement> {
        formatter.track_token(token);

        Ok(format_elements![
            format_leading_trivia(token, formatter::TriviaPrintMode::Full),
            Token::from(token),
            format_trailing_trivia(token),
        ])
    }
}

impl<'a> AsFormat<'a> for JsSyntaxToken {
    type Format = FormatRefWithRule<'a, JsSyntaxToken, FormatJsSyntaxToken>;

    fn format(&'a self) -> Self::Format {
        FormatRefWithRule::new(self)
    }
}

impl IntoFormat for JsSyntaxToken {
    type Format = FormatOwnedWithRule<JsSyntaxToken, FormatJsSyntaxToken>;

    fn into_format(self) -> Self::Format {
        FormatOwnedWithRule::new(self)
    }
}

/// Formats a range within a file, supported by Rome
///
/// This runs a simple heuristic to determine the initial indentation
/// level of the node based on the provided [FormatOptions], which
/// must match currently the current initial of the file. Additionally,
/// because the reformatting happens only locally the resulting code
/// will be indented with the same level as the original selection,
/// even if it's a mismatch from the rest of the block the selection is in
///
/// It returns a [Formatted] result with a range corresponding to the
/// range of the input that was effectively overwritten by the formatter
pub fn format_range(
    context: JsFormatContext,
    root: &JsSyntaxNode,
    range: TextRange,
) -> FormatResult<Printed> {
    rome_formatter::format_range::<_, _, FormatJsSyntaxNode, _>(
        context,
        root,
        range,
        is_range_formatting_root,
    )
}

fn is_range_formatting_root(node: &JsSyntaxNode) -> bool {
    let kind = node.kind();

    // Do not format variable declaration nodes, format the whole statement instead
    if matches!(kind, JsSyntaxKind::JS_VARIABLE_DECLARATION) {
        return false;
    }

    JsAnyStatement::can_cast(kind)
        || JsAnyDeclaration::can_cast(kind)
        || matches!(
            kind,
            JsSyntaxKind::JS_DIRECTIVE | JsSyntaxKind::JS_EXPORT | JsSyntaxKind::JS_IMPORT
        )
}

/// Formats a JavaScript (and its super languages) file based on its features.
///
/// It returns a [Formatted] result, which the user can use to override a file.
pub fn format_node(context: JsFormatContext, root: &JsSyntaxNode) -> FormatResult<Formatted> {
    rome_formatter::format_node(context, &root.format())
}

/// Formats a single node within a file, supported by Rome.
///
/// This runs a simple heuristic to determine the initial indentation
/// level of the node based on the provided [FormatOptions], which
/// must match currently the current initial of the file. Additionally,
/// because the reformatting happens only locally the resulting code
/// will be indented with the same level as the original selection,
/// even if it's a mismatch from the rest of the block the selection is in
///
/// It returns a [Formatted] result
pub fn format_sub_tree(context: JsFormatContext, root: &JsSyntaxNode) -> FormatResult<Printed> {
    rome_formatter::format_sub_tree(context, &root.format())
}

#[cfg(test)]
mod tests {

    use super::format_range;

    use crate::context::JsFormatContext;
    use rome_formatter::IndentStyle;
    use rome_js_parser::parse_script;
    use rome_rowan::{TextRange, TextSize};

    #[test]
    fn test_range_formatting() {
        let input = "
while(
    true
) {
    function func() {
    func(     /* comment */
    );

    let array =
        [ 1
    , 2];

    }

    function func2()
    {

    const no_format    =    () => {};

    }
}
";

        // Start the formatting range two characters before the "let" keywords,
        // in the middle of the indentation whitespace for the line
        let range_start = TextSize::try_from(input.find("let").unwrap() - 2).unwrap();
        let range_end = TextSize::try_from(input.find("const").unwrap()).unwrap();

        let tree = parse_script(input, 0);
        let result = format_range(
            JsFormatContext {
                indent_style: IndentStyle::Space(4),
                ..JsFormatContext::default()
            },
            &tree.syntax(),
            TextRange::new(range_start, range_end),
        );

        let result = result.expect("range formatting failed");
        assert_eq!(
            result.as_code(),
            "function func() {\n        func( /* comment */ );\n\n        let array = [1, 2];\n    }\n\n    function func2() {\n        const no_format = () => {};\n    }"
        );
        assert_eq!(
            result.range(),
            Some(TextRange::new(
                range_start - TextSize::from(56),
                range_end + TextSize::from(40)
            ))
        );
    }

    #[test]
    fn test_range_formatting_indentation() {
        let input = "
function() {
         const veryLongIdentifierToCauseALineBreak = { veryLongKeyToCauseALineBreak: 'veryLongValueToCauseALineBreak' }
}
";

        let range_start = TextSize::try_from(input.find("const").unwrap()).unwrap();
        let range_end = TextSize::try_from(input.find('}').unwrap()).unwrap();

        let tree = parse_script(input, 0);
        let result = format_range(
            JsFormatContext {
                indent_style: IndentStyle::Space(4),
                ..JsFormatContext::default()
            },
            &tree.syntax(),
            TextRange::new(range_start, range_end),
        );

        let result = result.expect("range formatting failed");
        // As a result of the indentation normalization, the number of spaces within
        // the object expression is currently rounded down from an odd indentation level
        assert_eq!(
            result.as_code(),
            "const veryLongIdentifierToCauseALineBreak = {\n            veryLongKeyToCauseALineBreak: \"veryLongValueToCauseALineBreak\",\n        };"
        );
        assert_eq!(
            result.range(),
            Some(TextRange::new(range_start, range_end + TextSize::from(1)))
        );
    }

    #[test]
    fn test_range_formatting_semicolon() {
        let input = "
    statement_1()
    statement_2()
    statement_3()
";

        let range_start = TextSize::try_from(input.find("statement_2").unwrap()).unwrap();
        let range_end = range_start + TextSize::of("statement_2()");

        let tree = parse_script(input, 0);
        let result = format_range(
            JsFormatContext {
                indent_style: IndentStyle::Space(4),
                ..JsFormatContext::default()
            },
            &tree.syntax(),
            TextRange::new(range_start, range_end),
        );

        let result = result.expect("range formatting failed");
        assert_eq!(result.as_code(), "statement_2();");
        assert_eq!(result.range(), Some(TextRange::new(range_start, range_end)));
    }

    #[test]
    fn test_range_formatting_expression() {
        let input = "1 + 2 + 3 + 4 + 5";

        let range_start = TextSize::try_from(input.find("3 + 4").unwrap()).unwrap();
        let range_end = range_start + TextSize::of("3 + 4");

        let tree = parse_script(input, 0);
        let result = format_range(
            JsFormatContext {
                indent_style: IndentStyle::Space(4),
                ..JsFormatContext::default()
            },
            &tree.syntax(),
            TextRange::new(range_start, range_end),
        );

        let result = result.expect("range formatting failed");
        assert_eq!(result.as_code(), "1 + 2 + 3 + 4 + 5;");
        assert_eq!(
            result.range(),
            Some(TextRange::new(TextSize::from(0), TextSize::of(input)))
        );
    }

    #[test]
    fn test_range_formatting_whitespace() {
        let input = "               ";

        let range_start = TextSize::from(5);
        let range_end = TextSize::from(5);

        let tree = parse_script(input, 0);
        let result = format_range(
            JsFormatContext {
                indent_style: IndentStyle::Space(4),
                ..JsFormatContext::default()
            },
            &tree.syntax(),
            TextRange::new(range_start, range_end),
        );

        let result = result.expect("range formatting failed");
        assert_eq!(result.as_code(), "");
        assert_eq!(result.range(), Some(TextRange::new(range_start, range_end)));
    }
}

#[cfg(test)]
mod check_reformat;
#[rustfmt::skip]
mod generated;
pub mod context;

#[cfg(test)]
mod test {
    use crate::check_reformat::{check_reformat, CheckReformatParams};
    use crate::{format_node, JsFormatContext};
    use rome_js_parser::parse;
    use rome_js_syntax::SourceType;

    #[test]
    #[ignore]
    // use this test check if your snippet prints as you wish, without using a snapshot
    fn quick_test() {
<<<<<<< HEAD
        let src = r#"
          let bar = <div> the quick brown fox jumps over the lazy dog and into the frying pan and then into the fire </div>
        "#;
        let syntax = SourceType::jsx();
=======
        let src = r#"one.two.tree"#;
        let syntax = SourceType::tsx();
>>>>>>> d46fcfd0
        let tree = parse(src, 0, syntax);
        let result = format_node(JsFormatContext::default(), &tree.syntax())
            .unwrap()
            .print();
        check_reformat(CheckReformatParams {
            root: &tree.syntax(),
            text: result.as_code(),
            source_type: syntax,
            file_name: "quick_test",
            format_context: JsFormatContext::default(),
        });
        assert_eq!(
            result.as_code(),
            r#""\a";
"#
        );
    }
}<|MERGE_RESOLUTION|>--- conflicted
+++ resolved
@@ -484,15 +484,8 @@
     #[ignore]
     // use this test check if your snippet prints as you wish, without using a snapshot
     fn quick_test() {
-<<<<<<< HEAD
-        let src = r#"
-          let bar = <div> the quick brown fox jumps over the lazy dog and into the frying pan and then into the fire </div>
-        "#;
-        let syntax = SourceType::jsx();
-=======
         let src = r#"one.two.tree"#;
         let syntax = SourceType::tsx();
->>>>>>> d46fcfd0
         let tree = parse(src, 0, syntax);
         let result = format_node(JsFormatContext::default(), &tree.syntax())
             .unwrap()
