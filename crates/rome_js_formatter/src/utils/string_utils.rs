--- conflicted
+++ resolved
@@ -1,13 +1,9 @@
 use crate::context::QuoteStyle;
 use crate::prelude::*;
 use crate::utils::string_utils::CharSignal::AlreadyPrinted;
-<<<<<<< HEAD
 use rome_formatter::{write, Buffer};
-use rome_js_syntax::JsSyntaxToken;
-=======
 use rome_js_syntax::JsSyntaxKind::JS_STRING_LITERAL;
 use rome_js_syntax::{JsSyntaxToken, SourceType};
->>>>>>> d46fcfd0
 use std::borrow::Cow;
 
 pub trait ToAsciiLowercaseCow {
@@ -77,25 +73,16 @@
     }
 }
 
-<<<<<<< HEAD
 impl Format<JsFormatContext> for FormatLiteralStringToken<'_> {
     fn format(&self, f: &mut JsFormatter) -> FormatResult<()> {
+        let token = self.token();
+        debug_assert_eq!(token.kind(), JS_STRING_LITERAL);
+
         let chosen_quote_style = f.context().quote_style();
-=======
-impl Format for FormatLiteralStringToken<'_> {
-    type Context = JsFormatContext;
-
-    fn format(&self, formatter: &JsFormatter) -> FormatResult<FormatElement> {
->>>>>>> d46fcfd0
-        let token = self.token();
-        // tokens that are don't hold any strings don't need to be processed any further
-        if token.kind() != JS_STRING_LITERAL {
-            return formatted![formatter, [self.token.format()]];
-        }
-        let chosen_quote_style = formatter.context().quote_style();
+
         let mut string_cleaner = LiteralStringNormaliser::new(self, chosen_quote_style);
 
-        let content = string_cleaner.normalise_text(formatter.context().source_type.into());
+        let content = string_cleaner.normalise_text(f.context().source_type.into());
 
         write!(
             f,
