--- conflicted
+++ resolved
@@ -1,45 +1,17 @@
 use crate::prelude::*;
 use crate::utils::object::write_member_name;
 use crate::utils::JsAnyBinaryLikeExpression;
-
 use rome_formatter::{format_args, write};
 use rome_js_syntax::{
-<<<<<<< HEAD
-    JsAnyAssignmentPattern, JsAnyBindingPattern, JsAnyExpression, JsAnyFunctionBody,
-    JsAnyObjectAssignmentPatternMember, JsAnyObjectBindingPatternMember, JsAnyObjectMemberName,
-    JsAssignmentExpression, JsInitializerClause, JsObjectAssignmentPattern,
-    JsObjectAssignmentPatternProperty, JsObjectBindingPattern, JsPropertyObjectMember,
-    JsSyntaxKind, JsVariableDeclarator, TsAnyVariableAnnotation, TsType,
-=======
     JsAnyAssignmentPattern, JsAnyExpression, JsAnyFunctionBody, JsAnyObjectAssignmentPatternMember,
     JsAnyObjectBindingPatternMember, JsAnyObjectMemberName, JsAssignmentExpression,
     JsObjectAssignmentPattern, JsObjectAssignmentPatternProperty, JsObjectBindingPattern,
     JsPropertyObjectMember, JsSyntaxKind,
->>>>>>> ac9c1ec3
 };
 use rome_js_syntax::{JsAnyLiteralExpression, JsSyntaxNode};
 use rome_rowan::{declare_node_union, AstNode, SyntaxResult};
 
 declare_node_union! {
-<<<<<<< HEAD
-    pub(crate) JsAnyAssignmentLike =
-        JsPropertyObjectMember |
-        JsAssignmentExpression |
-        JsObjectAssignmentPatternProperty |
-        JsVariableDeclarator
-}
-
-declare_node_union! {
-    pub(crate) LeftAssignmentLike = JsAnyAssignmentPattern | JsAnyObjectMemberName | JsAnyBindingPattern
-}
-
-declare_node_union! {
-    pub(crate) AnnotationLike = TsAnyVariableAnnotation
-}
-
-declare_node_union! {
-    pub(crate) RightAssignmentLike = JsAnyExpression | JsAnyAssignmentPattern | JsInitializerClause
-=======
     pub(crate) JsAnyAssignmentLike = JsPropertyObjectMember |
         JsAssignmentExpression |
         JsObjectAssignmentPatternProperty
@@ -52,7 +24,6 @@
 
 declare_node_union! {
     pub(crate) RightAssignmentLike = JsAnyExpression | JsAnyAssignmentPattern
->>>>>>> ac9c1ec3
 }
 
 declare_node_union! {
@@ -62,18 +33,12 @@
 
 impl AnyObjectPattern {
     fn is_complex(&self) -> SyntaxResult<bool> {
-<<<<<<< HEAD
-        return match self {
-            AnyObjectPattern::JsObjectAssignmentPattern(assignment_pattern) => {
-                let properties_len = assignment_pattern.properties().len();
-=======
         match self {
             AnyObjectPattern::JsObjectAssignmentPattern(assignment_pattern) => {
                 let properties_len = assignment_pattern.properties().len();
                 if properties_len <= 2 {
                     return Ok(false);
                 }
->>>>>>> ac9c1ec3
                 // A binding is complex when we have at least one [JsObjectBindingPatternProperty]
                 // e.g. a = { a: c = f } = a
                 // The `c = f` will trigger the complex binding
@@ -91,12 +56,6 @@
                             )
                         )
                     });
-<<<<<<< HEAD
-                Ok(properties_len > 2 && has_at_least_a_complex_binding)
-            }
-            AnyObjectPattern::JsObjectBindingPattern(binding_pattern) => {
-                let properties_len = binding_pattern.properties().len();
-=======
                 Ok(has_at_least_a_complex_binding)
             }
             AnyObjectPattern::JsObjectBindingPattern(binding_pattern) => {
@@ -104,7 +63,6 @@
                 if properties_len <= 2 {
                     return Ok(false);
                 }
->>>>>>> ac9c1ec3
                 // A binding is complex when we have at least one [JsObjectBindingPatternProperty]
                 // e.g. const a = { a: c = f } = a
                 // The `c = f` will trigger the complex binding
@@ -122,83 +80,11 @@
                             )
                         )
                     });
-<<<<<<< HEAD
-                Ok(properties_len > 2 && has_at_least_a_complex_binding)
-=======
                 Ok(has_at_least_a_complex_binding)
->>>>>>> ac9c1ec3
-            }
-        };
-    }
-}
-
-impl LeftAssignmentLike {
-    fn as_object_pattern(&self) -> Option<AnyObjectPattern> {
-        match self {
-            LeftAssignmentLike::JsAnyAssignmentPattern(pattern) => match pattern {
-                JsAnyAssignmentPattern::JsObjectAssignmentPattern(node) => {
-                    Some(AnyObjectPattern::from(node.clone()))
-                }
-                _ => None,
-            },
-            LeftAssignmentLike::JsAnyBindingPattern(
-                JsAnyBindingPattern::JsObjectBindingPattern(node),
-            ) => Some(AnyObjectPattern::from(node.clone())),
-            _ => None,
-        }
-    }
-}
-<<<<<<< HEAD
-
-impl AnnotationLike {
-    fn has_complex_type_annotation(&self) -> SyntaxResult<bool> {
-        let AnnotationLike::TsAnyVariableAnnotation(annotation) = self;
-
-        let is_complex = annotation
-            .type_annotation()?
-            .and_then(|type_annotation| type_annotation.ty().ok())
-            .and_then(|ty| match ty {
-                TsType::TsReferenceType(reference_type) => {
-                    let type_arguments = reference_type.type_arguments()?;
-                    let argument_list = type_arguments.ts_type_argument_list();
-                    let argument_list_len = argument_list.len();
-
-                    let has_at_least_a_complex_type =
-                        argument_list.iter().flat_map(|p| p.ok()).any(|argument| {
-                            if matches!(argument, TsType::TsConditionalType(_)) {
-                                return true;
-                            }
-
-                            let is_complex_type = argument
-                                .as_ts_reference_type()
-                                .and_then(|reference_type| reference_type.type_arguments())
-                                .map_or(false, |type_arguments| {
-                                    type_arguments.ts_type_argument_list().len() > 0
-                                });
-
-                            is_complex_type
-                        });
-                    Some(argument_list_len > 1 && has_at_least_a_complex_type)
-                }
-                _ => Some(false),
-            })
-            .unwrap_or(false);
-
-        Ok(is_complex)
-    }
-}
-
-impl RightAssignmentLike {
-    fn as_expression(&self) -> Option<JsAnyExpression> {
-        match self {
-            RightAssignmentLike::JsAnyExpression(expression) => Some(expression.clone()),
-            RightAssignmentLike::JsInitializerClause(initializer) => initializer.expression().ok(),
-            RightAssignmentLike::JsAnyAssignmentPattern(_) => None,
-        }
-    }
-}
-
-=======
+            }
+        }
+    }
+}
 
 impl LeftAssignmentLike {
     fn as_object_assignment_pattern(&self) -> Option<AnyObjectPattern> {
@@ -211,7 +97,6 @@
     }
 }
 
->>>>>>> ac9c1ec3
 impl Format<JsFormatContext> for RightAssignmentLike {
     fn fmt(&self, f: &mut Formatter<JsFormatContext>) -> FormatResult<()> {
         match self {
@@ -221,12 +106,6 @@
             RightAssignmentLike::JsAnyAssignmentPattern(assignment) => {
                 write!(f, [assignment.format()])
             }
-<<<<<<< HEAD
-            RightAssignmentLike::JsInitializerClause(initializer) => {
-                write!(f, [space_token(), initializer.format()])
-            }
-=======
->>>>>>> ac9c1ec3
         }
     }
 }
@@ -236,16 +115,8 @@
 /// Assignment like are:
 /// - Assignment
 /// - Object property member
-<<<<<<< HEAD
-/// - Variable declaration
-=======
->>>>>>> ac9c1ec3
 #[derive(Debug)]
 pub(crate) enum AssignmentLikeLayout {
-    /// This is a special layout usually used for variable declarations
-    /// This layout is hit, usually, when variable declarator doesn't have initializer:
-    OnlyLeft,
-
     /// First break right-hand side, then after operator.
     /// ```js
     /// {
@@ -312,27 +183,6 @@
 }
 
 impl JsAnyAssignmentLike {
-<<<<<<< HEAD
-    fn right(&self) -> Option<RightAssignmentLike> {
-        match self {
-            JsAnyAssignmentLike::JsPropertyObjectMember(property) => {
-                Some(property.value().ok()?.into())
-            }
-            JsAnyAssignmentLike::JsAssignmentExpression(assignment) => {
-                Some(assignment.right().ok()?.into())
-            }
-            JsAnyAssignmentLike::JsObjectAssignmentPatternProperty(assignment_pattern) => {
-                Some(assignment_pattern.pattern().ok()?.into())
-            }
-            JsAnyAssignmentLike::JsVariableDeclarator(variable_declarator) => {
-                Some(variable_declarator.initializer()?.into())
-            }
-        }
-    }
-
-    fn left(&self) -> SyntaxResult<LeftAssignmentLike> {
-        match self {
-=======
     fn right(&self) -> SyntaxResult<RightAssignmentLike> {
         match self {
             JsAnyAssignmentLike::JsPropertyObjectMember(property) => Ok(property.value()?.into()),
@@ -347,7 +197,6 @@
 
     fn left(&self) -> SyntaxResult<LeftAssignmentLike> {
         match self {
->>>>>>> ac9c1ec3
             JsAnyAssignmentLike::JsPropertyObjectMember(property) => Ok(property.name()?.into()),
             JsAnyAssignmentLike::JsAssignmentExpression(assignment) => {
                 Ok(assignment.left()?.into())
@@ -355,21 +204,6 @@
             JsAnyAssignmentLike::JsObjectAssignmentPatternProperty(property) => {
                 Ok(property.pattern()?.into())
             }
-<<<<<<< HEAD
-            JsAnyAssignmentLike::JsVariableDeclarator(variable_declarator) => {
-                Ok(variable_declarator.id()?.into())
-            }
-        }
-    }
-
-    fn annotation(&self) -> Option<AnnotationLike> {
-        match self {
-            JsAnyAssignmentLike::JsVariableDeclarator(variable_declarator) => variable_declarator
-                .variable_annotation()
-                .map(AnnotationLike::from),
-            _ => None,
-=======
->>>>>>> ac9c1ec3
         }
     }
 }
@@ -396,21 +230,6 @@
                     (f.context().tab_width() + MIN_OVERLAP_FOR_BREAK) as usize;
                 Ok(width < text_width_for_break)
             }
-<<<<<<< HEAD
-            JsAnyAssignmentLike::JsVariableDeclarator(variable_declarator) => {
-                let id = variable_declarator.id()?;
-                let variable_annotation = variable_declarator.variable_annotation();
-                write!(
-                    f,
-                    [group_elements(&format_args![
-                        &id.format(),
-                        variable_annotation.format()
-                    ])]
-                )?;
-                Ok(false)
-            }
-=======
->>>>>>> ac9c1ec3
         }
     }
 
@@ -428,24 +247,10 @@
                 let colon_token = property.colon_token()?;
                 write!(f, [colon_token.format()])
             }
-<<<<<<< HEAD
-            JsAnyAssignmentLike::JsVariableDeclarator(variable_declarator) => {
-                if let Some(initializer) = variable_declarator.initializer() {
-                    let eq_token = initializer.eq_token()?;
-                    write!(f, [space_token(), eq_token.format()])?
-                }
-                Ok(())
-            }
-        }
-    }
-
-    fn write_right<'t>(&self, f: &mut JsFormatter) -> FormatResult<()> {
-=======
         }
     }
 
     fn write_right(&self, f: &mut JsFormatter) -> FormatResult<()> {
->>>>>>> ac9c1ec3
         match self {
             JsAnyAssignmentLike::JsPropertyObjectMember(property) => {
                 let value = property.value()?;
@@ -464,35 +269,14 @@
                 }
                 Ok(())
             }
-<<<<<<< HEAD
-            JsAnyAssignmentLike::JsVariableDeclarator(variable_declarator) => {
-                if let Some(initializer) = variable_declarator.initializer() {
-                    let expression = initializer.expression()?;
-                    write!(f, [space_token(), expression.format()])?;
-                }
-                Ok(())
-            }
-=======
->>>>>>> ac9c1ec3
         }
     }
 
     /// Returns the layout variant for an assignment like depending on right expression and left part length
     /// [Prettier applies]: https://github.com/prettier/prettier/blob/main/src/language-js/print/assignment.js
     fn layout(&self, is_left_short: bool) -> FormatResult<AssignmentLikeLayout> {
-<<<<<<< HEAD
-        let right = match self.right() {
-            Some(right) => right,
-            None => return Ok(AssignmentLikeLayout::OnlyLeft),
-        };
-
-        let right = right.as_expression();
-
-        if let Some(layout) = self.is_chain_formatting()? {
-=======
         let right = self.right()?;
         if let Some(layout) = self.chain_formatting_layout()? {
->>>>>>> ac9c1ec3
             return Ok(layout);
         }
 
@@ -500,42 +284,25 @@
             return Ok(AssignmentLikeLayout::BreakLeftHandSide);
         }
 
-<<<<<<< HEAD
-        if let Some(expression) = &right {
-            if should_break_after_operator(expression)? {
-                return Ok(AssignmentLikeLayout::BreakAfterOperator);
-            }
-        }
-
-=======
         if let RightAssignmentLike::JsAnyExpression(expression) = &right {
             if is_break_after_operator(expression)? {
                 return Ok(AssignmentLikeLayout::BreakAfterOperator);
             }
         }
->>>>>>> ac9c1ec3
         if is_left_short {
             return Ok(AssignmentLikeLayout::NeverBreakAfterOperator);
         }
 
         if matches!(
             right,
-<<<<<<< HEAD
-            Some(JsAnyExpression::JsAnyLiteralExpression(
-=======
             RightAssignmentLike::JsAnyExpression(JsAnyExpression::JsAnyLiteralExpression(
->>>>>>> ac9c1ec3
                 JsAnyLiteralExpression::JsStringLiteralExpression(_)
             )),
         ) {
             return Ok(AssignmentLikeLayout::BreakAfterOperator);
         }
 
-<<<<<<< HEAD
-        if self.should_never_break_after_operator()? {
-=======
         if self.is_never_break_after_operator()? {
->>>>>>> ac9c1ec3
             return Ok(AssignmentLikeLayout::NeverBreakAfterOperator);
         }
         Ok(AssignmentLikeLayout::Fluid)
@@ -543,27 +310,12 @@
 
     /// Checks if the right node is entitled of the chain formatting,
     /// and if so, it return the layout type
-<<<<<<< HEAD
-    fn is_chain_formatting(&self) -> SyntaxResult<Option<AssignmentLikeLayout>> {
-        let right = match self.right() {
-            Some(right) => right,
-            None => return Ok(None),
-        };
-
-=======
     fn chain_formatting_layout(&self) -> SyntaxResult<Option<AssignmentLikeLayout>> {
         let right = self.right()?;
->>>>>>> ac9c1ec3
         let right_is_tail = !matches!(
             right,
             RightAssignmentLike::JsAnyExpression(JsAnyExpression::JsAssignmentExpression(_))
         );
-<<<<<<< HEAD
-        // Here we surf the upper levels and make sure that the current node
-        // is eligible of chain formatting
-        //
-=======
->>>>>>> ac9c1ec3
         // The chain goes up two levels, by checking up to the great parent if all the conditions
         // are correctly met.
         let upper_chain_is_eligible =
@@ -628,18 +380,6 @@
         Ok(result)
     }
 
-<<<<<<< HEAD
-    fn should_never_break_after_operator(&self) -> SyntaxResult<bool> {
-        let right = match self.right() {
-            Some(right) => right,
-            None => return Ok(false),
-        };
-
-        let right = right.as_expression();
-
-        if let Some(JsAnyExpression::JsCallExpression(call_expression)) = &right {
-            if call_expression.callee()?.syntax().text() == "require" {
-=======
     fn is_never_break_after_operator(&self) -> SyntaxResult<bool> {
         let right = self.right()?;
         if let RightAssignmentLike::JsAnyExpression(right) = &right {
@@ -660,50 +400,16 @@
                         JsAnyLiteralExpression::JsNumberLiteralExpression(_)
                     )
             ) {
->>>>>>> ac9c1ec3
                 return Ok(true);
             }
         }
 
-<<<<<<< HEAD
-        if matches!(
-            right,
-            Some(
-                JsAnyExpression::JsClassExpression(_)
-                    | JsAnyExpression::JsTemplate(_)
-                    | JsAnyExpression::JsAnyLiteralExpression(
-                        JsAnyLiteralExpression::JsBooleanLiteralExpression(_),
-                    )
-                    | JsAnyExpression::JsAnyLiteralExpression(
-                        JsAnyLiteralExpression::JsNumberLiteralExpression(_)
-                    )
-            )
-        ) {
-            return Ok(true);
-        }
-
-=======
->>>>>>> ac9c1ec3
         Ok(false)
     }
 
     /// Particular function that checks if the left hand side of a [JsAnyAssignmentLike] should
     /// be broken on multiple lines
     fn should_break_left_hand_side(&self) -> SyntaxResult<bool> {
-<<<<<<< HEAD
-        let is_complex_destructuring = self
-            .left()?
-            .as_object_pattern()
-            .and_then(|pattern| pattern.is_complex().ok())
-            .unwrap_or(false);
-
-        let has_complex_type_annotation = self
-            .annotation()
-            .and_then(|annotation| annotation.has_complex_type_annotation().ok())
-            .unwrap_or(false);
-
-        Ok(is_complex_destructuring || has_complex_type_annotation)
-=======
         // TODO: here we have to add the check for variable declarator too
         let is_complex_destructuring = if let JsAnyAssignmentLike::JsAssignmentExpression(_) = self
         {
@@ -716,16 +422,11 @@
         };
 
         Ok(is_complex_destructuring)
->>>>>>> ac9c1ec3
     }
 }
 
 /// Checks if the function is entitled to be printed with layout [AssignmentLikeLayout::BreakAfterOperator]
-<<<<<<< HEAD
-pub(crate) fn should_break_after_operator(right: &JsAnyExpression) -> SyntaxResult<bool> {
-=======
 pub(crate) fn is_break_after_operator(right: &JsAnyExpression) -> SyntaxResult<bool> {
->>>>>>> ac9c1ec3
     if has_new_line_before_comment(right.syntax()) {
         return Ok(true);
     }
@@ -784,16 +485,6 @@
             self.write_operator(f)?;
 
             let layout = self.layout(is_left_short)?;
-<<<<<<< HEAD
-            dbg!(&layout);
-            let inner_content = format_with(|f| match &layout {
-                AssignmentLikeLayout::OnlyLeft => Ok(()),
-                AssignmentLikeLayout::Fluid => {
-                    let group_id = f.group_id("assignment_like");
-
-                    let right = format_with(|f| self.write_right(f)).memoized();
-
-=======
 
             let inner_content = format_with(|f| match &layout {
                 AssignmentLikeLayout::Fluid => {
@@ -801,7 +492,6 @@
 
                     let right = format_with(|f| self.write_right(f)).memoized();
 
->>>>>>> ac9c1ec3
                     write![
                         f,
                         [
@@ -866,13 +556,7 @@
 
             match layout {
                 // Layouts that don't need enclosing group
-<<<<<<< HEAD
-                AssignmentLikeLayout::Chain
-                | AssignmentLikeLayout::ChainTail
-                | AssignmentLikeLayout::OnlyLeft => {
-=======
                 AssignmentLikeLayout::Chain | AssignmentLikeLayout::ChainTail => {
->>>>>>> ac9c1ec3
                     write!(f, [&inner_content])
                 }
                 _ => {
