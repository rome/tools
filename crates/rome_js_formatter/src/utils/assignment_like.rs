--- conflicted
+++ resolved
@@ -254,7 +254,7 @@
     /// const a {
     ///     loreum: { ipsum },
     ///     something_else,
-    ///     happy_days: { fonzy }  
+    ///     happy_days: { fonzy }
     /// } = obj;
     /// ```
     ///
@@ -642,12 +642,9 @@
             self.write_operator(f)?;
 
             let layout = self.layout(is_left_short)?;
-<<<<<<< HEAD
-=======
 
             let right = &format_with(|f| self.write_right(f)).memoized();
 
->>>>>>> e76dc006
             let inner_content = format_with(|f| match &layout {
                 AssignmentLikeLayout::OnlyLeft => Ok(()),
                 AssignmentLikeLayout::Fluid => {
