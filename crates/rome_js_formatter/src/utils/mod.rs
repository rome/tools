--- conflicted
+++ resolved
@@ -462,7 +462,6 @@
 ///
 /// Once merged, the enum is used to get specific members (the literal ones) and elide
 /// the quotes from them, when the algorithm sees fit
-#[allow(clippy::enum_variant_names)]
 pub(crate) enum FormatMemberName {
     ComputedMemberName(JsComputedMemberName),
     PrivateClassMemberName(JsPrivateClassMemberName),
@@ -490,33 +489,12 @@
     }
 }
 
-impl FormatMemberName {
-    pub fn format_member_name(
-        &self,
-        formatter: &JsFormatter,
-    ) -> FormatResult<(FormatElement, Option<usize>)> {
-        match self {
-            FormatMemberName::ComputedMemberName(node) => {
-                formatted![formatter, [node.format()]].map(|element| (element, None))
-            }
-            FormatMemberName::PrivateClassMemberName(node) => {
-                formatted![formatter, [node.format()]].map(|element| (element, None))
-            }
-            FormatMemberName::LiteralMemberName(literal) => {
-                FormatLiteralStringToken::new(&literal.value()?, StringLiteralParentKind::Member)
-                    .format_token(formatter)
-            }
-        }
-    }
-}
-
 impl From<JsLiteralMemberName> for FormatMemberName {
     fn from(literal: JsLiteralMemberName) -> Self {
         Self::LiteralMemberName(literal)
     }
 }
 
-<<<<<<< HEAD
 impl Format<JsFormatContext> for FormatMemberName {
     fn fmt(&self, f: &mut JsFormatter) -> FormatResult<()> {
         match self {
@@ -540,12 +518,5 @@
                 }
             }
         }
-=======
-impl Format for FormatMemberName {
-    type Context = JsFormatContext;
-
-    fn format(&self, formatter: &JsFormatter) -> FormatResult<FormatElement> {
-        self.format_member_name(formatter).map(|result| result.0)
->>>>>>> e9a80a5d
     }
 }