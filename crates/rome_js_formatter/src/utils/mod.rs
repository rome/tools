--- conflicted
+++ resolved
@@ -5,11 +5,8 @@
 mod simple;
 pub mod string_utils;
 
-<<<<<<< HEAD
-pub mod jsx_utils;
-=======
 pub(crate) mod format_class;
->>>>>>> 175cbb7c
+pub(crate) mod jsx_utils;
 mod member_chain;
 mod object;
 #[cfg(test)]
