use crate::context::QuoteStyle;

use crate::prelude::*;
use rome_formatter::{format_args, write};
use rome_js_syntax::{JsSyntaxKind, JsSyntaxNode, JsxAnyChild, JsxChildList, JsxTagExpression};

/// Checks if the children of an element contain meaningful text. See [is_meaningful_jsx_text] for
/// definition of meaningful JSX text.
pub fn contains_meaningful_jsx_text(children: &JsxChildList) -> bool {
    children.iter().any(|child| {
        if let JsxAnyChild::JsxText(jsx_text) = child {
            if let Ok(token) = jsx_text.value_token() {
                if is_meaningful_jsx_text(token.text()) {
                    return true;
                }
            }
        }

        false
    })
}

pub static JSX_WHITESPACE_CHARS: [char; 4] = [' ', '\n', '\t', '\r'];

/// Meaningful JSX text is defined to be text that has either non-whitespace
/// characters, or does not contain a newline. Whitespace is defined as ASCII
/// whitespace.
///
/// ```
/// use rome_js_formatter::utils::jsx::is_meaningful_jsx_text;
///
/// assert_eq!(is_meaningful_jsx_text("     \t\r   "), true);
/// assert_eq!(is_meaningful_jsx_text("     \n\r   "), false);
/// assert_eq!(is_meaningful_jsx_text("  Alien   "), true);
/// assert_eq!(is_meaningful_jsx_text("\n  Alien   "), true);
/// assert_eq!(is_meaningful_jsx_text("  Alien   \n"), true);
/// assert_eq!(is_meaningful_jsx_text(""), true);
/// ```
pub fn is_meaningful_jsx_text(text: &str) -> bool {
    let mut has_newline = false;
    for c in text.chars() {
        // If there is a non-whitespace character
        if !JSX_WHITESPACE_CHARS.contains(&c) {
            return true;
        } else if c == '\n' {
            has_newline = true;
        }
    }

    !has_newline
}

/// Indicates that an element should always be wrapped in parentheses, should be wrapped
/// only when it's line broken, or should not be wrapped at all.
pub enum WrapState {
    /// For a JSX element that is never wrapped in parentheses.
    /// For instance, a JSX element that is another element's attribute
    /// should never be wrapped:
    /// ```jsx
    ///  <Route path="/" component={<HomePage />} />
    /// ```
    NoWrap,
    /// For a JSX element that must be wrapped in parentheses when line broken.
    /// For instance, a JSX element nested in a let binding is wrapped on line break:
    /// ```jsx
    ///  let component = <div> La Haine dir. Mathieu Kassovitz </div>;
    ///
    ///  let component = (
    ///   <div> Uncle Boonmee Who Can Recall His Past Lives dir. Apichatpong Weerasethakul </div>
    ///  );
    /// ```
    WrapOnBreak,
}

/// Checks if a JSX Element should be wrapped in parentheses. Returns a [WrapState] which
/// indicates when the element should be wrapped in parentheses.
pub fn get_wrap_state(node: &JsxTagExpression) -> WrapState {
    // We skip the first item because the first item in ancestors is the node itself, i.e.
    // the JSX Element in this case.
    let parent = node.syntax().parent();

    parent.map_or(WrapState::NoWrap, |parent| match parent.kind() {
        JsSyntaxKind::JS_ARRAY_EXPRESSION
        | JsSyntaxKind::JSX_ATTRIBUTE
        | JsSyntaxKind::JSX_ELEMENT
        | JsSyntaxKind::JSX_EXPRESSION_CHILD
        | JsSyntaxKind::JSX_FRAGMENT
        | JsSyntaxKind::JS_EXPRESSION_STATEMENT
        | JsSyntaxKind::JS_STATIC_MEMBER_EXPRESSION
        | JsSyntaxKind::JS_COMPUTED_MEMBER_EXPRESSION
        | JsSyntaxKind::JS_CALL_ARGUMENT_LIST => WrapState::NoWrap,
        _ => WrapState::WrapOnBreak,
    })
}

/// This is a very special situation where we're returning a JsxElement
/// from an arrow function that's passed as an argument to a function,
/// which is itself inside a JSX expression child.
///
/// If you're wondering why this is the only other case, it's because
/// Prettier defines it to be that way.
///
/// ```jsx
///  let bar = <div>
///    {foo(() => <div> the quick brown fox jumps over the lazy dog </div>)}
///  </div>;
/// ```
pub fn is_jsx_inside_arrow_function_inside_call_inside_expression_child(
    node: &JsSyntaxNode,
) -> bool {
    // We skip the first item because the first item in ancestors is the node itself, i.e.
    // the JSX Element in this case.
    let mut ancestors = node.ancestors().skip(2).peekable();

    let required_ancestors = [
        JsSyntaxKind::JS_ARROW_FUNCTION_EXPRESSION,
        JsSyntaxKind::JS_CALL_ARGUMENT_LIST,
        JsSyntaxKind::JS_CALL_ARGUMENTS,
        JsSyntaxKind::JS_CALL_EXPRESSION,
        JsSyntaxKind::JSX_EXPRESSION_CHILD,
    ];

    for required_ancestor in required_ancestors {
        let is_required_ancestor = ancestors
            .next()
            .map(|ancestor| ancestor.kind() == required_ancestor)
            .unwrap_or(false);
        if !is_required_ancestor {
            return false;
        }
    }

    true
}

/// Creates either a space using an expression child and a string literal,
/// or a regular space, depending on whether the group breaks or not.
///
/// ```jsx
///  <div> Winter Light </div>;
///
///  <div>
///    {" "}Winter Light
///    Through A Glass Darkly
///    The Silence
///    Seventh Seal
///    Wild Strawberries
///  </div>
/// ```
#[derive(Default)]
pub struct JsxSpace {}

impl Format<JsFormatContext> for JsxSpace {
    fn fmt(&self, formatter: &mut JsFormatter) -> FormatResult<()> {
<<<<<<< HEAD
        let jsx_space = match formatter.context().options().quote_style() {
=======
        let jsx_space = match formatter.options().quote_style() {
>>>>>>> 2bc67878
            QuoteStyle::Double => "{\" \"}",
            QuoteStyle::Single => "{\' \'}",
        };

        write![
            formatter,
            [
                if_group_breaks(&format_args![text(jsx_space), hard_line_break()]),
                if_group_fits_on_line(&space())
            ]
        ]
    }
}<|MERGE_RESOLUTION|>--- conflicted
+++ resolved
@@ -152,11 +152,7 @@
 
 impl Format<JsFormatContext> for JsxSpace {
     fn fmt(&self, formatter: &mut JsFormatter) -> FormatResult<()> {
-<<<<<<< HEAD
-        let jsx_space = match formatter.context().options().quote_style() {
-=======
         let jsx_space = match formatter.options().quote_style() {
->>>>>>> 2bc67878
             QuoteStyle::Double => "{\" \"}",
             QuoteStyle::Single => "{\' \'}",
         };
