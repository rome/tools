use crate::generated::FormatJsStatementList;
use crate::prelude::*;
use rome_js_syntax::JsStatementList;

impl FormatRule<JsStatementList> for FormatJsStatementList {
    type Context = JsFormatContext;

<<<<<<< HEAD
    fn format(
        node: &JsStatementList,
        formatter: &Formatter<JsFormatOptions>,
    ) -> FormatResult<FormatElement> {
        Ok(formatter.format_list_with_hard_line(node))
=======
    fn format(node: &JsStatementList, formatter: &JsFormatter) -> FormatResult<FormatElement> {
        Ok(formatter.format_list(node))
>>>>>>> 010830cb
    }
}<|MERGE_RESOLUTION|>--- conflicted
+++ resolved
@@ -5,15 +5,7 @@
 impl FormatRule<JsStatementList> for FormatJsStatementList {
     type Context = JsFormatContext;
 
-<<<<<<< HEAD
-    fn format(
-        node: &JsStatementList,
-        formatter: &Formatter<JsFormatOptions>,
-    ) -> FormatResult<FormatElement> {
+    fn format(node: &JsStatementList, formatter: &JsFormatter) -> FormatResult<FormatElement> {
         Ok(formatter.format_list_with_hard_line(node))
-=======
-    fn format(node: &JsStatementList, formatter: &JsFormatter) -> FormatResult<FormatElement> {
-        Ok(formatter.format_list(node))
->>>>>>> 010830cb
     }
 }