use crate::generated::FormatJsClassMemberList;
use crate::prelude::*;
use rome_js_syntax::JsClassMemberList;

impl FormatRule<JsClassMemberList> for FormatJsClassMemberList {
    type Context = JsFormatContext;

<<<<<<< HEAD
    fn format(
        node: &JsClassMemberList,
        formatter: &Formatter<JsFormatOptions>,
    ) -> FormatResult<FormatElement> {
        Ok(formatter.format_list_with_hard_line(node))
=======
    fn format(node: &JsClassMemberList, formatter: &JsFormatter) -> FormatResult<FormatElement> {
        Ok(formatter.format_list(node))
>>>>>>> 010830cb
    }
}<|MERGE_RESOLUTION|>--- conflicted
+++ resolved
@@ -5,15 +5,7 @@
 impl FormatRule<JsClassMemberList> for FormatJsClassMemberList {
     type Context = JsFormatContext;
 
-<<<<<<< HEAD
-    fn format(
-        node: &JsClassMemberList,
-        formatter: &Formatter<JsFormatOptions>,
-    ) -> FormatResult<FormatElement> {
+    fn format(node: &JsClassMemberList, formatter: &JsFormatter) -> FormatResult<FormatElement> {
         Ok(formatter.format_list_with_hard_line(node))
-=======
-    fn format(node: &JsClassMemberList, formatter: &JsFormatter) -> FormatResult<FormatElement> {
-        Ok(formatter.format_list(node))
->>>>>>> 010830cb
     }
 }