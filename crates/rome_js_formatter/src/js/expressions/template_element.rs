--- conflicted
+++ resolved
@@ -90,10 +90,6 @@
                 let root = buffer.into_element();
 
                 let print_options = f
-<<<<<<< HEAD
-                    .context()
-=======
->>>>>>> 2bc67878
                     .options()
                     .as_print_options()
                     .with_print_width(PrintWidth::infinite());
@@ -145,11 +141,7 @@
                 write_with_indention(
                     &format_inner,
                     self.options.indention,
-<<<<<<< HEAD
-                    f.context().options().tab_width(),
-=======
                     f.options().tab_width(),
->>>>>>> 2bc67878
                     f,
                 )
             }
