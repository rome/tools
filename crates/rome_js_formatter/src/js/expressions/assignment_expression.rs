use crate::prelude::*;
use crate::utils::JsAnyAssignmentLike;

use crate::parentheses::{
    is_arrow_function_body, is_first_in_statement, FirstInStatementMode, NeedsParentheses,
};
use rome_formatter::write;

use rome_js_syntax::{
<<<<<<< HEAD
    JsAnyAssignmentPattern, JsAnyForInitializer, JsAssignmentExpression, JsForStatement,
    JsSyntaxKind, JsSyntaxNode,
=======
    JsAnyAssignmentPattern, JsAnyExpression, JsAnyForInitializer, JsArrowFunctionExpression,
    JsAssignmentExpression, JsComputedMemberName, JsExpressionStatement, JsForStatement,
    JsSequenceExpression, JsSyntaxKind, JsSyntaxNode,
>>>>>>> ef99e5d5
};
use rome_rowan::{match_ast, AstNode};

#[derive(Debug, Clone, Default)]
pub struct FormatJsAssignmentExpression;

impl FormatNodeRule<JsAssignmentExpression> for FormatJsAssignmentExpression {
    fn fmt_fields(&self, node: &JsAssignmentExpression, f: &mut JsFormatter) -> FormatResult<()> {
        write![f, [JsAnyAssignmentLike::from(node.clone())]]
    }

    fn needs_parentheses(&self, item: &JsAssignmentExpression) -> bool {
        item.needs_parentheses()
    }
}

impl NeedsParentheses for JsAssignmentExpression {
    fn needs_parentheses_with_parent(&self, parent: &JsSyntaxNode) -> bool {
<<<<<<< HEAD
        match parent.kind() {
            JsSyntaxKind::JS_ASSIGNMENT_EXPRESSION => false,
            // `[a = b]`
            JsSyntaxKind::JS_COMPUTED_MEMBER_NAME => false,

            JsSyntaxKind::JS_ARROW_FUNCTION_EXPRESSION => {
                is_arrow_function_body(self.syntax(), parent)
            }
            JsSyntaxKind::JS_FOR_STATEMENT => {
                let for_statement = JsForStatement::unwrap_cast(parent.clone());
                let is_initializer = match for_statement.initializer() {
                    Some(JsAnyForInitializer::JsAnyExpression(expression)) => {
                        expression.syntax() == self.syntax()
                    }
                    None | Some(_) => false,
                };

                let is_update = for_statement.update().map(AstNode::into_syntax).as_ref()
                    == Some(self.syntax());

                !(is_initializer || is_update)
            }
            JsSyntaxKind::JS_EXPRESSION_STATEMENT => {
                // Parenthesize `{ a } = { a: 5 }`
                is_first_in_statement(
                    self.clone().into(),
                    FirstInStatementMode::ExpressionStatementOrArrow,
                ) && matches!(
                    self.left(),
                    Ok(JsAnyAssignmentPattern::JsObjectAssignmentPattern(_))
                )
            }
            JsSyntaxKind::JS_SEQUENCE_EXPRESSION => {
                let mut child = parent.clone();

                for ancestor in parent.ancestors().skip(1) {
                    match ancestor.kind() {
                        JsSyntaxKind::JS_SEQUENCE_EXPRESSION => child = ancestor,
                        JsSyntaxKind::JS_FOR_STATEMENT => {
                            let for_statement = JsForStatement::unwrap_cast(ancestor);

                            let is_initializer = match for_statement.initializer() {
                                Some(JsAnyForInitializer::JsAnyExpression(expression)) => {
                                    expression.syntax() == &child
                                }
                                None | Some(_) => false,
                            };

                            let is_update =
                                for_statement.update().map(AstNode::into_syntax).as_ref()
                                    == Some(&child);

                            return !(is_initializer || is_update);
=======
        match_ast! {
            match parent {
                JsAssignmentExpression(_) => false,
                // `[a = b]`
                JsComputedMemberName(_) => false,

                JsArrowFunctionExpression(_) => {
                    is_arrow_function_body(self.syntax(), parent)
                },

                JsForStatement(for_statement) => {
                     let is_initializer = match for_statement.initializer() {
                        Some(JsAnyForInitializer::JsAnyExpression(expression)) => {
                            &expression.resolve_syntax() == self.syntax()
                        }
                        None | Some(_) => false,
                    };

                    let is_update = for_statement
                        .update()
                        .map(ExpressionNode::into_resolved_syntax)
                        .as_ref()
                        == Some(self.syntax());

                    !(is_initializer || is_update)
                },
                JsExpressionStatement(_) => {
                    // Parenthesize `{ a } = { a: 5 }`
                    is_first_in_statement(
                        self.clone().into(),
                        FirstInStatementMode::ExpressionStatementOrArrow,
                    ) && matches!(
                        self.left(),
                        Ok(JsAnyAssignmentPattern::JsObjectAssignmentPattern(_))
                    )
                },
                JsSequenceExpression(_) => {
                     let mut child = parent.clone();

                    for ancestor in parent.ancestors().skip(1) {
                        match ancestor.kind() {
                            JsSyntaxKind::JS_SEQUENCE_EXPRESSION
                            | JsSyntaxKind::JS_PARENTHESIZED_EXPRESSION => child = ancestor,
                            JsSyntaxKind::JS_FOR_STATEMENT => {
                                let for_statement = JsForStatement::unwrap_cast(ancestor);

                                let is_initializer = match for_statement.initializer() {
                                    Some(JsAnyForInitializer::JsAnyExpression(expression)) => {
                                        expression.syntax() == &child
                                    }
                                    None | Some(_) => false,
                                };

                                let is_update =
                                    for_statement.update().map(AstNode::into_syntax).as_ref()
                                        == Some(&child);

                                return !(is_initializer || is_update);
                            }
                            _ => break,
>>>>>>> ef99e5d5
                        }
                    }

                    true
                },
                _ => {
                    true
                }
            }
        }
    }
}

#[cfg(test)]
mod tests {

    use crate::{assert_needs_parentheses, assert_not_needs_parentheses};
    use rome_js_syntax::JsAssignmentExpression;

    #[test]
    fn needs_parentheses() {
        assert_not_needs_parentheses!("({ [a = 3]: value })", JsAssignmentExpression);
        assert_not_needs_parentheses!("class Test { [a = 3]: value }", JsAssignmentExpression);
        assert_not_needs_parentheses!("type Test  = { [a = 3]: value }", JsAssignmentExpression);
        assert_not_needs_parentheses!("interface Test { [a = 3]: value }", JsAssignmentExpression);

        assert_needs_parentheses!("a => (a = 3)", JsAssignmentExpression);
        assert_not_needs_parentheses!("a => { a = 3 }", JsAssignmentExpression);

        assert_not_needs_parentheses!("for(a = 3;;) {}", JsAssignmentExpression);
        assert_not_needs_parentheses!("for(a = 3, b = 2;;) {}", JsAssignmentExpression[1]);
        assert_not_needs_parentheses!("for(a = 3, b = 2, c= 3;;) {}", JsAssignmentExpression[2]);
        assert_needs_parentheses!("for(; a = 3; ) {}", JsAssignmentExpression);
        assert_not_needs_parentheses!("for(;;a = 3) {}", JsAssignmentExpression);

        assert_not_needs_parentheses!("for ((a, a = 3);;) {}", JsAssignmentExpression);
        assert_needs_parentheses!("for (; (a, a = 3);) {}", JsAssignmentExpression);
        assert_not_needs_parentheses!("for (;;(a, a = 3)) {}", JsAssignmentExpression);

        assert_not_needs_parentheses!("a = 3", JsAssignmentExpression);
        assert_needs_parentheses!("({ a } = { a: 3 })", JsAssignmentExpression);
    }
}<|MERGE_RESOLUTION|>--- conflicted
+++ resolved
@@ -7,14 +7,9 @@
 use rome_formatter::write;
 
 use rome_js_syntax::{
-<<<<<<< HEAD
-    JsAnyAssignmentPattern, JsAnyForInitializer, JsAssignmentExpression, JsForStatement,
+    JsAnyAssignmentPattern, JsAnyForInitializer, JsArrowFunctionExpression, JsAssignmentExpression,
+    JsComputedMemberName, JsExpressionStatement, JsForStatement, JsSequenceExpression,
     JsSyntaxKind, JsSyntaxNode,
-=======
-    JsAnyAssignmentPattern, JsAnyExpression, JsAnyForInitializer, JsArrowFunctionExpression,
-    JsAssignmentExpression, JsComputedMemberName, JsExpressionStatement, JsForStatement,
-    JsSequenceExpression, JsSyntaxKind, JsSyntaxNode,
->>>>>>> ef99e5d5
 };
 use rome_rowan::{match_ast, AstNode};
 
@@ -33,61 +28,6 @@
 
 impl NeedsParentheses for JsAssignmentExpression {
     fn needs_parentheses_with_parent(&self, parent: &JsSyntaxNode) -> bool {
-<<<<<<< HEAD
-        match parent.kind() {
-            JsSyntaxKind::JS_ASSIGNMENT_EXPRESSION => false,
-            // `[a = b]`
-            JsSyntaxKind::JS_COMPUTED_MEMBER_NAME => false,
-
-            JsSyntaxKind::JS_ARROW_FUNCTION_EXPRESSION => {
-                is_arrow_function_body(self.syntax(), parent)
-            }
-            JsSyntaxKind::JS_FOR_STATEMENT => {
-                let for_statement = JsForStatement::unwrap_cast(parent.clone());
-                let is_initializer = match for_statement.initializer() {
-                    Some(JsAnyForInitializer::JsAnyExpression(expression)) => {
-                        expression.syntax() == self.syntax()
-                    }
-                    None | Some(_) => false,
-                };
-
-                let is_update = for_statement.update().map(AstNode::into_syntax).as_ref()
-                    == Some(self.syntax());
-
-                !(is_initializer || is_update)
-            }
-            JsSyntaxKind::JS_EXPRESSION_STATEMENT => {
-                // Parenthesize `{ a } = { a: 5 }`
-                is_first_in_statement(
-                    self.clone().into(),
-                    FirstInStatementMode::ExpressionStatementOrArrow,
-                ) && matches!(
-                    self.left(),
-                    Ok(JsAnyAssignmentPattern::JsObjectAssignmentPattern(_))
-                )
-            }
-            JsSyntaxKind::JS_SEQUENCE_EXPRESSION => {
-                let mut child = parent.clone();
-
-                for ancestor in parent.ancestors().skip(1) {
-                    match ancestor.kind() {
-                        JsSyntaxKind::JS_SEQUENCE_EXPRESSION => child = ancestor,
-                        JsSyntaxKind::JS_FOR_STATEMENT => {
-                            let for_statement = JsForStatement::unwrap_cast(ancestor);
-
-                            let is_initializer = match for_statement.initializer() {
-                                Some(JsAnyForInitializer::JsAnyExpression(expression)) => {
-                                    expression.syntax() == &child
-                                }
-                                None | Some(_) => false,
-                            };
-
-                            let is_update =
-                                for_statement.update().map(AstNode::into_syntax).as_ref()
-                                    == Some(&child);
-
-                            return !(is_initializer || is_update);
-=======
         match_ast! {
             match parent {
                 JsAssignmentExpression(_) => false,
@@ -101,14 +41,14 @@
                 JsForStatement(for_statement) => {
                      let is_initializer = match for_statement.initializer() {
                         Some(JsAnyForInitializer::JsAnyExpression(expression)) => {
-                            &expression.resolve_syntax() == self.syntax()
+                            expression.syntax() == self.syntax()
                         }
                         None | Some(_) => false,
                     };
 
                     let is_update = for_statement
                         .update()
-                        .map(ExpressionNode::into_resolved_syntax)
+                        .map(AstNode::into_syntax)
                         .as_ref()
                         == Some(self.syntax());
 
@@ -148,7 +88,6 @@
                                 return !(is_initializer || is_update);
                             }
                             _ => break,
->>>>>>> ef99e5d5
                         }
                     }
 
