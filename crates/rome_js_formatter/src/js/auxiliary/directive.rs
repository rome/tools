--- conflicted
+++ resolved
@@ -1,11 +1,7 @@
 use crate::prelude::*;
-<<<<<<< HEAD
-use crate::utils::{FormatLiteralStringToken, FormatWithSemicolon};
+use crate::utils::{FormatLiteralStringToken, FormatWithSemicolon, StringLiteralParentKind};
 use rome_formatter::write;
 
-=======
-use crate::utils::{format_with_semicolon, FormatLiteralStringToken, StringLiteralParentKind};
->>>>>>> d46fcfd0
 use crate::FormatNodeFields;
 use rome_js_syntax::JsDirective;
 use rome_js_syntax::JsDirectiveFields;
@@ -17,20 +13,12 @@
             semicolon_token,
         } = node.as_fields();
 
-<<<<<<< HEAD
         write!(
             f,
             [FormatWithSemicolon::new(
-                &FormatLiteralStringToken::from_directive(&value_token?),
+                &FormatLiteralStringToken::new(&value_token?, StringLiteralParentKind::Directive),
                 semicolon_token.as_ref()
             )]
-=======
-        format_with_semicolon(
-            formatter,
-            FormatLiteralStringToken::new(&value_token?, StringLiteralParentKind::Directive)
-                .format(formatter)?,
-            semicolon_token,
->>>>>>> d46fcfd0
         )
     }
 }