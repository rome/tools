use crate::prelude::*;
use crate::utils::{FormatLiteralStringToken, StringLiteralParentKind};
use crate::FormatNodeFields;
use rome_formatter::write;
use rome_js_syntax::JsModuleSource;
use rome_js_syntax::JsModuleSourceFields;

impl FormatNodeFields<JsModuleSource> for FormatNodeRule<JsModuleSource> {
    fn format_fields(node: &JsModuleSource, f: &mut JsFormatter) -> FormatResult<()> {
        let JsModuleSourceFields { value_token } = node.as_fields();

<<<<<<< HEAD
        write!(f, [FormatLiteralStringToken::from_string(&value_token?)])
=======
        formatted![
            formatter,
            [FormatLiteralStringToken::new(
                &value_token?,
                StringLiteralParentKind::Expression
            )]
        ]
>>>>>>> d46fcfd0
    }
}<|MERGE_RESOLUTION|>--- conflicted
+++ resolved
@@ -9,16 +9,12 @@
     fn format_fields(node: &JsModuleSource, f: &mut JsFormatter) -> FormatResult<()> {
         let JsModuleSourceFields { value_token } = node.as_fields();
 
-<<<<<<< HEAD
-        write!(f, [FormatLiteralStringToken::from_string(&value_token?)])
-=======
-        formatted![
-            formatter,
+        write!(
+            f,
             [FormatLiteralStringToken::new(
                 &value_token?,
                 StringLiteralParentKind::Expression
             )]
-        ]
->>>>>>> d46fcfd0
+        )
     }
 }