--- conflicted
+++ resolved
@@ -1,17 +1,4 @@
-<<<<<<< HEAD
-use crate::format_traits::FormatOptional;
-use rome_formatter::group_elements;
-use rome_formatter::FormatResult;
-use rome_js_syntax::JsAnyNamedImport;
-use rome_js_syntax::JsNamedImportSpecifiers;
-use rome_js_syntax::JsSyntaxKind;
-use rome_rowan::AstNode;
-use rome_rowan::AstSeparatedList;
-
-use crate::{format_elements, space_token, Format, FormatElement, FormatNode, Formatter};
-=======
 use crate::prelude::*;
->>>>>>> 3e3699bc
 
 use crate::FormatNodeFields;
 use rome_js_syntax::JsImportNamedClause;
@@ -31,58 +18,6 @@
             assertion,
         } = node.as_fields();
 
-<<<<<<< HEAD
-        let default = default_specifier.format_with_or_empty(formatter, |specifier| {
-            format_elements![specifier, space_token()]
-        })?;
-        let from = from_token.format(formatter)?;
-
-        let name = named_import.format(formatter)?;
-        let assertion = assertion.format_with_or_empty(formatter, |assertion| {
-            format_elements![space_token(), assertion]
-        })?;
-        // only wrap the name_and_rest elements when named_specifiers is bigger than 1,
-        // else we only wrap the JsNamedImportSpecifiers. this let us match the prettier test case:
-        // ```js
-        // import {somethingSuperLongsomethingSuperLo} from 'somethingSuperLongsomethingSuperLongsomethingSuperLong'
-        // ```
-        // although this import has been exceeding the max line length, prettier still keep them all in one line
-        let need_to_wrap_group_elements = {
-            let named_import = named_import?;
-            match named_import {
-                JsAnyNamedImport::JsNamedImportSpecifiers(
-                    named_specifiers @ JsNamedImportSpecifiers { .. },
-                ) => {
-                    named_specifiers.specifiers().iter().count() > 1 || !default_specifier.is_none()
-                }
-                _ => true,
-            }
-        };
-
-        Ok(format_elements![
-            type_token,
-            default,
-            if need_to_wrap_group_elements {
-                group_elements(format_elements![
-                    name,
-                    space_token(),
-                    from,
-                    space_token(),
-                    source,
-                    assertion,
-                ])
-            } else {
-                format_elements![
-                    group_elements(name),
-                    space_token(),
-                    from,
-                    space_token(),
-                    source,
-                    assertion,
-                ]
-            }
-        ])
-=======
         formatted![
             formatter,
             [
@@ -102,6 +37,5 @@
                     .with_or_empty(|assertion| formatted![formatter, [space_token(), assertion]])
             ]
         ]
->>>>>>> 3e3699bc
     }
 }