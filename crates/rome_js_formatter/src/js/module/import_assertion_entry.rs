--- conflicted
+++ resolved
@@ -1,11 +1,7 @@
 use crate::prelude::*;
-<<<<<<< HEAD
 use rome_formatter::write;
 
-use crate::utils::FormatLiteralStringToken;
-=======
 use crate::utils::{FormatLiteralStringToken, StringLiteralParentKind};
->>>>>>> d46fcfd0
 use crate::FormatNodeFields;
 use rome_js_syntax::JsImportAssertionEntryFields;
 use rome_js_syntax::{JsImportAssertionEntry, JsSyntaxKind};
@@ -20,25 +16,19 @@
 
         let key = key?;
 
-<<<<<<< HEAD
         match key.kind() {
             JsSyntaxKind::JS_STRING_LITERAL => {
-                write!(f, [FormatLiteralStringToken::from_string(&key)])?;
+                write!(
+                    f,
+                    [FormatLiteralStringToken::new(
+                        &key,
+                        StringLiteralParentKind::Expression
+                    )]
+                )?;
             }
             _ => {
                 write![f, [key.format()]]?;
             }
-=======
-        let formatted_key = match key.kind() {
-            JsSyntaxKind::JS_STRING_LITERAL => formatted![
-                formatter,
-                [FormatLiteralStringToken::new(
-                    &key,
-                    StringLiteralParentKind::Expression
-                )]
-            ]?,
-            _ => formatted![formatter, [key.format()]]?,
->>>>>>> d46fcfd0
         };
 
         write![
@@ -46,11 +36,7 @@
             [
                 colon_token.format(),
                 space_token(),
-<<<<<<< HEAD
-                FormatLiteralStringToken::from_string(&value_token?),
-=======
-                FormatLiteralStringToken::new(&value_token?, StringLiteralParentKind::Expression)
->>>>>>> d46fcfd0
+                FormatLiteralStringToken::new(&value_token?, StringLiteralParentKind::Expression),
             ]
         ]
     }
