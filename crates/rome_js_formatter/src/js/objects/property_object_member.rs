use crate::prelude::*;
<<<<<<< HEAD
=======
use crate::utils::FormatMemberName;
>>>>>>> d46fcfd0
use crate::FormatNodeFields;
use rome_formatter::write;
use rome_js_syntax::JsPropertyObjectMember;
use rome_js_syntax::JsPropertyObjectMemberFields;

impl FormatNodeFields<JsPropertyObjectMember> for FormatNodeRule<JsPropertyObjectMember> {
    fn format_fields(node: &JsPropertyObjectMember, f: &mut JsFormatter) -> FormatResult<()> {
        let JsPropertyObjectMemberFields {
            name,
            colon_token,
            value,
        } = node.as_fields();

<<<<<<< HEAD
        write![
            f,
            [
                name.format(),
                colon_token.format(),
                space_token(),
                value.format()
            ]
        ]
=======
        let key = FormatMemberName::from(name?);
        let colon = colon_token.format();
        let value = value.format();
        formatted![formatter, [key, colon, space_token(), value]]
>>>>>>> d46fcfd0
    }
}<|MERGE_RESOLUTION|>--- conflicted
+++ resolved
@@ -1,8 +1,5 @@
 use crate::prelude::*;
-<<<<<<< HEAD
-=======
 use crate::utils::FormatMemberName;
->>>>>>> d46fcfd0
 use crate::FormatNodeFields;
 use rome_formatter::write;
 use rome_js_syntax::JsPropertyObjectMember;
@@ -16,21 +13,14 @@
             value,
         } = node.as_fields();
 
-<<<<<<< HEAD
         write![
             f,
             [
-                name.format(),
+                FormatMemberName::from(name?),
                 colon_token.format(),
                 space_token(),
                 value.format()
             ]
         ]
-=======
-        let key = FormatMemberName::from(name?);
-        let colon = colon_token.format();
-        let value = value.format();
-        formatted![formatter, [key, colon, space_token(), value]]
->>>>>>> d46fcfd0
     }
 }