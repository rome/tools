use control_flow::make_visitor;
use rome_analyze::context::ServiceBagRuleOptionsWrapper;
use rome_analyze::options::OptionsDeserializationDiagnostic;
use rome_analyze::{
    AnalysisFilter, Analyzer, AnalyzerContext, AnalyzerOptions, AnalyzerSignal, ControlFlow,
    DeserializableRuleOptions, InspectMatcher, LanguageRoot, MatchQueryParams, MetadataRegistry,
    Phases, RuleAction, RuleRegistry, ServiceBag, SuppressionCommentEmitterPayload,
    SuppressionKind, SyntaxVisitor,
};
use rome_aria::{AriaProperties, AriaRoles};
use rome_diagnostics::{category, FileId};
use rome_js_factory::make::{jsx_expression_child, token};
use rome_js_syntax::suppression::SuppressionDiagnostic;
use rome_js_syntax::{
    suppression::parse_suppression_comment, AnyJsxChild, JsLanguage, JsSyntaxToken, T,
};
use rome_rowan::{AstNode, TokenAtOffset, TriviaPieceKind};
use serde::{Deserialize, Serialize};
use std::sync::Arc;
use std::{borrow::Cow, error::Error};

mod analyzers;
mod aria_analyzers;
mod aria_services;
mod assists;
mod ast_utils;
mod control_flow;
pub mod globals;
mod react;
mod registry;
mod semantic_analyzers;
mod semantic_services;
mod syntax;
pub mod utils;

pub use crate::registry::visit_registry;
use crate::semantic_services::{SemanticModelBuilderVisitor, SemanticModelVisitor};
use crate::utils::batch::JsBatchMutation;

pub(crate) type JsRuleAction = RuleAction<JsLanguage>;

/// Return the static [MetadataRegistry] for the JS analyzer rules
pub fn metadata() -> &'static MetadataRegistry {
    lazy_static::lazy_static! {
        static ref METADATA: MetadataRegistry = {
            let mut metadata = MetadataRegistry::default();
            visit_registry(&mut metadata);
            metadata
        };
    }

    &METADATA
}

pub struct RulesConfigurator<'a> {
    options: &'a AnalyzerOptions,
    services: &'a mut ServiceBag,
    diagnostics: Vec<OptionsDeserializationDiagnostic>,
}

impl<'a, L: rome_rowan::Language + Default> rome_analyze::RegistryVisitor<L>
    for RulesConfigurator<'a>
{
    fn record_rule<R>(&mut self)
    where
        R: rome_analyze::Rule + 'static,
        R::Query: rome_analyze::Queryable<Language = L>,
        <R::Query as rome_analyze::Queryable>::Output: Clone,
    {
        let rule_key = rome_analyze::RuleKey::rule::<R>();
<<<<<<< HEAD
        // dbg!(&rule_key);
=======
>>>>>>> f71a2b2a
        let options = if let Some(options) = self.options.configuration.rules.get_rule(&rule_key) {
            let value = options.value();
            match <R::Options as DeserializableRuleOptions>::try_from(value.clone()) {
                Ok(result) => result,
                Err(error) => {
                    let err = OptionsDeserializationDiagnostic::new(
                        rule_key.rule_name(),
                        value.to_string(),
                        error,
                    );
                    self.diagnostics.push(err);
                    <R::Options as Default>::default()
                }
            }
        } else {
            <R::Options as Default>::default()
        };

        self.services
            .insert_service(ServiceBagRuleOptionsWrapper::<R>(options));
    }
}

/// Run the analyzer on the provided `root`: this process will use the given `filter`
/// to selectively restrict analysis to specific rules / a specific source range,
/// then call `emit_signal` when an analysis rule emits a diagnostic or action.
/// Additionally, this function takes a `inspect_matcher` function that can be
/// used to inspect the "query matches" emitted by the analyzer before they are
/// processed by the lint rules registry
pub fn analyze_with_inspect_matcher<'a, V, F, B>(
    file_id: FileId,
    root: &LanguageRoot<JsLanguage>,
    filter: AnalysisFilter,
    inspect_matcher: V,
    options: &'a AnalyzerOptions,
    mut emit_signal: F,
) -> Option<B>
where
    V: FnMut(&MatchQueryParams<JsLanguage>) + 'a,
    F: FnMut(&dyn AnalyzerSignal<JsLanguage>) -> ControlFlow<B> + 'a,
    B: 'a,
{
    fn parse_linter_suppression_comment(
        text: &str,
    ) -> Vec<Result<SuppressionKind, SuppressionDiagnostic>> {
        let mut result = Vec::new();

        for comment in parse_suppression_comment(text) {
            let categories = match comment {
                Ok(comment) => comment.categories,
                Err(err) => {
                    result.push(Err(err));
                    continue;
                }
            };

            for (key, value) in categories {
                if key == category!("lint") {
                    if let Some(value) = value {
                        result.push(Ok(SuppressionKind::MaybeLegacy(value)));
                    } else {
                        result.push(Ok(SuppressionKind::Everything));
                    }
                } else {
                    let category = key.name();
                    if let Some(rule) = category.strip_prefix("lint/") {
                        result.push(Ok(SuppressionKind::Rule(rule)));
                    }
                }
            }
        }

        result
    }

    let mut registry = RuleRegistry::builder(&filter);
    visit_registry(&mut registry);

    // Parse rule options
    let mut services = ServiceBag::default();
    let mut configurator = RulesConfigurator {
        options,
        services: &mut services,
        diagnostics: vec![],
    };
    visit_registry(&mut configurator);

    // Bail if we can't parse a rule option
    if !configurator.diagnostics.is_empty() {
        for diagnostic in configurator.diagnostics {
            emit_signal(&diagnostic);
        }
        return None;
    }

    let mut analyzer = Analyzer::new(
        metadata(),
        InspectMatcher::new(registry.build(), inspect_matcher),
        parse_linter_suppression_comment,
        apply_suppression_comment,
        &mut emit_signal,
    );
    analyzer.add_visitor(Phases::Syntax, make_visitor());
    analyzer.add_visitor(Phases::Syntax, SyntaxVisitor::default());
    analyzer.add_visitor(Phases::Syntax, SemanticModelBuilderVisitor::new(root));

    analyzer.add_visitor(Phases::Semantic, SemanticModelVisitor);
    analyzer.add_visitor(Phases::Semantic, SyntaxVisitor::default());

    services.insert_service(Arc::new(AriaRoles::default()));
    services.insert_service(Arc::new(AriaProperties::default()));
    analyzer.run(AnalyzerContext {
        file_id,
        root: root.clone(),
        range: filter.range,
        services,
        options,
    })
}

/// Run the analyzer on the provided `root`: this process will use the given `filter`
/// to selectively restrict analysis to specific rules / a specific source range,
/// then call `emit_signal` when an analysis rule emits a diagnostic or action
pub fn analyze<'a, F, B>(
    file_id: FileId,
    root: &LanguageRoot<JsLanguage>,
    filter: AnalysisFilter,
    options: &'a AnalyzerOptions,
    emit_signal: F,
) -> Option<B>
where
    F: FnMut(&dyn AnalyzerSignal<JsLanguage>) -> ControlFlow<B> + 'a,
    B: 'a,
{
    analyze_with_inspect_matcher(file_id, root, filter, |_| {}, options, emit_signal)
}

#[cfg(test)]
mod tests {
    use rome_analyze::{AnalyzerOptions, Never, RuleCategories, RuleFilter};
    use rome_console::fmt::{Formatter, Termcolor};
    use rome_console::{markup, Markup};
    use rome_diagnostics::termcolor::NoColor;
    use rome_diagnostics::{category, location::FileId};
    use rome_diagnostics::{Diagnostic, DiagnosticExt, PrintDiagnostic, Severity};
    use rome_js_parser::parse;
    use rome_js_syntax::{SourceType, TextRange, TextSize};
    use std::slice;

    use crate::{analyze, AnalysisFilter, ControlFlow};

    #[ignore]
    #[test]
    fn quick_test() {
        fn markup_to_string(markup: Markup) -> String {
            let mut buffer = Vec::new();
            let mut write = Termcolor(NoColor::new(&mut buffer));
            let mut fmt = Formatter::new(&mut write);
            fmt.write_markup(markup).unwrap();

            String::from_utf8(buffer).unwrap()
        }

        const SOURCE: &str = r#"<span aria-current="invalid"></span>
        "#;

        let parsed = parse(SOURCE, FileId::zero(), SourceType::jsx());

        let mut error_ranges: Vec<TextRange> = Vec::new();
        let options = AnalyzerOptions::default();
        let rule_filter = RuleFilter::Rule("correctness", "noUselessFragments");
        analyze(
            FileId::zero(),
            &parsed.tree(),
            AnalysisFilter {
                enabled_rules: Some(slice::from_ref(&rule_filter)),
                ..AnalysisFilter::default()
            },
            &options,
            |signal| {
                if let Some(diag) = signal.diagnostic() {
                    error_ranges.push(diag.location().span.unwrap());
                    let error = diag
                        .with_severity(Severity::Warning)
                        .with_file_path("ahahah")
                        .with_file_source_code(SOURCE);
                    let text = markup_to_string(markup! {
                        {PrintDiagnostic::verbose(&error)}
                    });
                    eprintln!("{text}");
                }

                for action in signal.actions() {
                    let new_code = action.mutation.commit();
                    eprintln!("{new_code}");
                }

                ControlFlow::<Never>::Continue(())
            },
        );

        // assert_eq!(error_ranges.as_slice(), &[]);
    }

    #[test]
    fn suppression() {
        const SOURCE: &str = "
            function checkSuppressions1(a, b) {
                a == b;
                // rome-ignore lint/correctness:whole group
                a == b;
                // rome-ignore lint/correctness/noDoubleEquals: single rule
                a == b;
                /* rome-ignore lint/correctness/useWhile: multiple block comments */ /* rome-ignore lint/correctness/noDoubleEquals: multiple block comments */
                a == b;
                // rome-ignore lint/correctness/useWhile: multiple line comments
                // rome-ignore lint/correctness/noDoubleEquals: multiple line comments
                a == b;
                a == b;
            }

            // rome-ignore lint/correctness/noDoubleEquals: do not suppress warning for the whole function
            function checkSuppressions2(a, b) {
                a == b;
            }

            function checkSuppressions3(a, b) {
                a == b;
                // rome-ignore lint(correctness): whole group
                a == b;
                // rome-ignore lint(correctness/noDoubleEquals): single rule
                a == b;
                /* rome-ignore lint(correctness/useWhile): multiple block comments */ /* rome-ignore lint(correctness/noDoubleEquals): multiple block comments */
                a == b;
                // rome-ignore lint(correctness/useWhile): multiple line comments
                // rome-ignore lint(correctness/noDoubleEquals): multiple line comments
                a == b;
                a == b;
            }

            // rome-ignore lint(correctness/noDoubleEquals): do not suppress warning for the whole function
            function checkSuppressions4(a, b) {
                a == b;
            }

            function checkSuppressions5() {
                // rome-ignore format explanation
                // rome-ignore format(:
                // rome-ignore (value): explanation
                // rome-ignore unknown: explanation
            }
        ";

        let parsed = parse(SOURCE, FileId::zero(), SourceType::js_module());

        let mut lint_ranges: Vec<TextRange> = Vec::new();
        let mut parse_ranges: Vec<TextRange> = Vec::new();
        let mut warn_ranges: Vec<TextRange> = Vec::new();

        let options = AnalyzerOptions::default();
        analyze(
            FileId::zero(),
            &parsed.tree(),
            AnalysisFilter::default(),
            &options,
            |signal| {
                if let Some(diag) = signal.diagnostic() {
                    let span = diag.get_span();
                    let error = diag
                        .with_severity(Severity::Warning)
                        .with_file_path(FileId::zero())
                        .with_file_source_code(SOURCE);

                    let code = error.category().unwrap();
                    if code == category!("lint/correctness/noDoubleEquals") {
                        lint_ranges.push(span.unwrap());
                    }

                    if code == category!("suppressions/parse") {
                        parse_ranges.push(span.unwrap());
                    }

                    if code == category!("suppressions/deprecatedSyntax") {
                        assert!(signal.actions().len() > 0);
                        warn_ranges.push(span.unwrap());
                    }
                }

                ControlFlow::<Never>::Continue(())
            },
        );

        assert_eq!(
            lint_ranges.as_slice(),
            &[
                TextRange::new(TextSize::from(67), TextSize::from(69)),
                TextRange::new(TextSize::from(651), TextSize::from(653)),
                TextRange::new(TextSize::from(845), TextSize::from(847)),
                TextRange::new(TextSize::from(932), TextSize::from(934)),
                TextRange::new(TextSize::from(1523), TextSize::from(1525)),
                TextRange::new(TextSize::from(1718), TextSize::from(1720)),
            ]
        );

        assert_eq!(
            parse_ranges.as_slice(),
            &[
                TextRange::new(TextSize::from(1821), TextSize::from(1832)),
                TextRange::new(TextSize::from(1871), TextSize::from(1872)),
                TextRange::new(TextSize::from(1904), TextSize::from(1905)),
                TextRange::new(TextSize::from(1956), TextSize::from(1963)),
            ]
        );

        assert_eq!(
            warn_ranges.as_slice(),
            &[
                TextRange::new(TextSize::from(954), TextSize::from(999)),
                TextRange::new(TextSize::from(1040), TextSize::from(1100)),
                TextRange::new(TextSize::from(1141), TextSize::from(1210)),
                TextRange::new(TextSize::from(1211), TextSize::from(1286)),
                TextRange::new(TextSize::from(1327), TextSize::from(1392)),
                TextRange::new(TextSize::from(1409), TextSize::from(1480)),
                TextRange::new(TextSize::from(1556), TextSize::from(1651)),
            ]
        );
    }

    #[test]
    fn suppression_syntax() {
        const SOURCE: &str = "
            // rome-ignore lint/correctness/noDoubleEquals: single rule
            a == b;
        ";

        let parsed = parse(SOURCE, FileId::zero(), SourceType::js_module());

        let filter = AnalysisFilter {
            categories: RuleCategories::SYNTAX,
            ..AnalysisFilter::default()
        };

        let options = AnalyzerOptions::default();
        analyze(FileId::zero(), &parsed.tree(), filter, &options, |signal| {
            if let Some(diag) = signal.diagnostic() {
                let code = diag.category().unwrap();
                if code != category!("suppressions/unused") {
                    panic!("unexpected diagnostic {code:?}");
                }
            }

            ControlFlow::<Never>::Continue(())
        });
    }
}

/// Series of errors encountered when running rules on a file
#[derive(Debug, PartialEq, Eq, Clone, Serialize, Deserialize)]
pub enum RuleError {
    /// The rule with the specified name replaced the root of the file with a node that is not a valid root for that language.
    ReplacedRootWithNonRootError {
        rule_name: Option<(Cow<'static, str>, Cow<'static, str>)>,
    },
}

impl std::fmt::Display for RuleError {
    fn fmt(&self, fmt: &mut std::fmt::Formatter) -> std::fmt::Result {
        match self {
            RuleError::ReplacedRootWithNonRootError {
                rule_name: Some((group, rule)),
            } => {
                std::write!(
                    fmt,
                    "the rule '{group}/{rule}' replaced the root of the file with a non-root node."
                )
            }
            RuleError::ReplacedRootWithNonRootError { rule_name: None } => {
                std::write!(
                    fmt,
                    "a code action replaced the root of the file with a non-root node."
                )
            }
        }
    }
}

impl Error for RuleError {}

/// We now try to "guess" the token where to apply the suppression comment.
/// Considering that the detection of suppression comments in the linter is "line based", we start
/// querying the node covered by the text range of the diagnostic, until we find the first token that has a newline
/// among its leading trivia.
///
/// If we're not able to find any token, it means that the range is
/// placed at row 1, so we take the root itself.
fn apply_suppression_comment(payload: SuppressionCommentEmitterPayload<JsLanguage>) {
    let SuppressionCommentEmitterPayload {
        token_offset,
        mutation,
        suppression_text,
        diagnostic_text_range,
    } = payload;
    let current_token = match token_offset {
        TokenAtOffset::None => None,
        TokenAtOffset::Single(token) => Some(match find_token_with_newline(token.clone()) {
            None => token,
            Some(token) => token,
        }),
        TokenAtOffset::Between(left_token, right_token) => {
            let chosen_token = if right_token.text_range().start() == diagnostic_text_range.start()
            {
                right_token
            } else {
                left_token
            };
            Some(chosen_token)
        }
    };
    if let Some(current_token) = current_token {
        if let Some(element) = current_token.ancestors().find_map(AnyJsxChild::cast) {
            let jsx_comment = jsx_expression_child(
                token(T!['{']).with_trailing_trivia([(
                    TriviaPieceKind::SingleLineComment,
                    format!("/* {} */", suppression_text).as_str(),
                )]),
                token(T!['}']),
            );
            mutation.add_jsx_element_before_element(
                &element,
                &AnyJsxChild::JsxExpressionChild(jsx_comment.build()),
            );
        } else {
            let new_token = current_token.with_leading_trivia([
                (TriviaPieceKind::Newline, "\n"),
                (
                    TriviaPieceKind::SingleLineComment,
                    format!("// {} ", suppression_text).as_str(),
                ),
                (TriviaPieceKind::Newline, "\n"),
            ]);
            mutation.replace_token_transfer_trivia(current_token, new_token);
        }
    }
}

/// It checks if the current token has leading trivia newline. If not, it
/// it peeks the previous token and recursively call itself
fn find_token_with_newline(token: JsSyntaxToken) -> Option<JsSyntaxToken> {
    let mut current_token = token;
    loop {
        let trivia = current_token.leading_trivia();
        if trivia.pieces().any(|trivia| trivia.is_newline())
            || current_token.text_trimmed().contains('\n')
        {
            break;
        } else if let Some(token) = current_token.prev_token() {
            current_token = token;
            continue;
        } else {
            return None;
        }
    }

    Some(current_token)
}<|MERGE_RESOLUTION|>--- conflicted
+++ resolved
@@ -68,10 +68,8 @@
         <R::Query as rome_analyze::Queryable>::Output: Clone,
     {
         let rule_key = rome_analyze::RuleKey::rule::<R>();
-<<<<<<< HEAD
-        // dbg!(&rule_key);
-=======
->>>>>>> f71a2b2a
+        dbg!(&rule_key);
+
         let options = if let Some(options) = self.options.configuration.rules.get_rule(&rule_key) {
             let value = options.value();
             match <R::Options as DeserializableRuleOptions>::try_from(value.clone()) {
