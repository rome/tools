--- conflicted
+++ resolved
@@ -47,13 +47,11 @@
     if filter.match_rule::<UseSelfClosingElements>() {
         rules.push::<UseSelfClosingElements>();
     }
-<<<<<<< HEAD
+    if filter.match_rule::<UseShorthandArrayType>() {
+        rules.push::<UseShorthandArrayType>();
+    }
     if filter.match_rule::<UseSimplifiedLogicExpression>() {
         rules.push::<UseSimplifiedLogicExpression>();
-=======
-    if filter.match_rule::<UseShorthandArrayType>() {
-        rules.push::<UseShorthandArrayType>();
->>>>>>> 58c297fa
     }
     if filter.match_rule::<UseSingleCaseStatement>() {
         rules.push::<UseSingleCaseStatement>();
