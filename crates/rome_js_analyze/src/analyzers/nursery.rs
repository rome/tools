--- conflicted
+++ resolved
@@ -9,8 +9,4 @@
 mod use_key_with_click_events;
 mod use_optional_chain;
 mod use_valid_anchor;
-<<<<<<< HEAD
-declare_group! { pub (crate) Nursery { name : "nursery" , rules : [self :: no_auto_focus :: NoAutoFocus , self :: no_new_symbol :: NoNewSymbol , self :: no_unreachable :: NoUnreachable , self :: use_blank_target :: UseBlankTarget , self :: use_key_with_click_events :: UseKeyWithClickEvents , self :: use_optional_chain :: UseOptionalChain , self :: use_valid_anchor :: UseValidAnchor ,] } }
-=======
-declare_group! { pub (crate) Nursery { name : "nursery" , rules : [self :: no_auto_focus :: NoAutoFocus , self :: no_new_symbol :: NoNewSymbol , self :: no_unreachable :: NoUnreachable , self :: use_anchor_content :: UseAnchorContent , self :: use_blank_target :: UseBlankTarget , self :: use_optional_chain :: UseOptionalChain , self :: use_valid_anchor :: UseValidAnchor ,] } }
->>>>>>> 0bc49722
+declare_group! { pub (crate) Nursery { name : "nursery" , rules : [self :: no_auto_focus :: NoAutoFocus , self :: no_new_symbol :: NoNewSymbol , self :: no_unreachable :: NoUnreachable , self :: use_anchor_content :: UseAnchorContent , self :: use_blank_target :: UseBlankTarget , self :: use_key_with_click_events :: UseKeyWithClickEvents , self :: use_optional_chain :: UseOptionalChain , self :: use_valid_anchor :: UseValidAnchor ,] } }