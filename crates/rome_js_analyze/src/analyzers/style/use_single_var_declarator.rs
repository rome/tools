--- conflicted
+++ resolved
@@ -198,23 +198,13 @@
                         )
                     };
 
-<<<<<<< HEAD
                     let mut builder = make::js_variable_statement(
                         make::js_variable_declaration(
                             kind,
-                            make::js_variable_declarator_list(
-                                iter::once(declarator),
-                                iter::empty(),
-                            ),
+                            make::js_variable_declarator_list([declarator], []),
                         )
                         .build(),
                     );
-=======
-                    let mut builder = make::js_variable_statement(make::js_variable_declaration(
-                        kind,
-                        make::js_variable_declarator_list([declarator], []),
-                    ));
->>>>>>> 71fbfc92
 
                     let semicolon_token = if index + 1 == declarators_len {
                         last_semicolon_token
