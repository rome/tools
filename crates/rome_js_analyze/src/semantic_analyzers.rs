--- conflicted
+++ resolved
@@ -1,13 +1,6 @@
 //! Generated file, do not edit by hand, see `xtask/codegen`
 
-<<<<<<< HEAD
 mod no_arguments;
 pub(crate) use no_arguments::NoArguments;
-mod no_catch_assign;
-pub(crate) use no_catch_assign::NoCatchAssign;
 mod no_label_var;
-pub(crate) use no_label_var::NoLabelVar;
-=======
-mod js;
-pub(super) use js::Js;
->>>>>>> 217dab26
+pub(crate) use no_label_var::NoLabelVar;