--- conflicted
+++ resolved
@@ -55,12 +55,8 @@
         model: &SemanticModel,
     ) -> Option<Self> {
         let callee = call_expression.callee().ok()?;
-<<<<<<< HEAD
-        let is_react_create_element = is_react_call_api(&callee, model, "createElement");
-=======
         let is_react_create_element =
-            is_react_call_api(&callee, model, ReactLibrary::React, "createElement")?;
->>>>>>> 44c87120
+            is_react_call_api(&callee, model, ReactLibrary::React, "createElement");
 
         if is_react_create_element {
             let arguments = call_expression.arguments().ok()?.args();
@@ -161,12 +157,8 @@
         model: &SemanticModel,
     ) -> Option<Self> {
         let callee = call_expression.callee().ok()?;
-<<<<<<< HEAD
-        let is_react_clone_element = is_react_call_api(&callee, model, "cloneElement");
-=======
         let is_react_clone_element =
-            is_react_call_api(&callee, model, ReactLibrary::React, "cloneElement")?;
->>>>>>> 44c87120
+            is_react_call_api(&callee, model, ReactLibrary::React, "cloneElement");
 
         if is_react_clone_element {
             let arguments = call_expression.arguments().ok()?.args();
@@ -277,75 +269,30 @@
     model: &SemanticModel,
     lib: ReactLibrary,
     api_name: &str,
-<<<<<<< HEAD
 ) -> bool {
-    // we bail straight away if the API doesn't exists in React
-    debug_assert!(VALID_REACT_API.contains(&api_name));
+    if matches!(lib, ReactLibrary::React) {
+        // we bail straight away if the API doesn't exists in React
+        debug_assert!(VALID_REACT_API.contains(&api_name));
+    }
 
     if let Some(object) = expression.get_object_reference_identifier() {
         if !expression.has_member_name(api_name) {
             return false;
-=======
-) -> Option<bool> {
-    if matches!(lib, ReactLibrary::React) {
-        // we bail straight away if the API doesn't exists in React
-        debug_assert!(VALID_REACT_API.contains(&api_name));
-    }
-
-    Some(match expression {
-        JsAnyExpression::JsStaticMemberExpression(node) => {
-            let member = node.member().ok()?;
-            let member = member.as_js_name()?;
-
-            if member.value_token().ok()?.text_trimmed() != api_name {
-                return Some(false);
-            }
-
-            let object = node.object().ok()?;
-            let identifier = object.as_js_identifier_expression()?.name().ok()?;
-
-            match model.declaration(&identifier) {
-                Some(binding) => {
-                    let binding_identifier = JsIdentifierBinding::cast_ref(binding.syntax())?;
-
-                    if let Some(js_import) = binding_identifier
-                        .syntax()
-                        .ancestors()
-                        .find_map(|ancestor| JsImport::cast_ref(&ancestor))
-                    {
-                        js_import.source_is(lib.import_name()).ok()?
-                    } else {
-                        false
-                    }
-                }
-                None => identifier.has_name(lib.global_name()),
-            }
->>>>>>> 44c87120
         }
         return match model.declaration(&object) {
-            Some(decl) => is_react_export(decl),
-            None => object.has_name("React"),
+            Some(decl) => is_react_export(decl, lib),
+            None => object.has_name(lib.global_name()),
         };
     }
 
     if let Some(ident) = expression.as_reference_identifier() {
         return model
             .declaration(&ident)
-            .and_then(|it| is_named_react_export(it, api_name))
+            .and_then(|it| is_named_react_export(it, lib, api_name))
             .unwrap_or(false);
     }
 
-<<<<<<< HEAD
     false
-=======
-            model
-                .declaration(&name)
-                .and_then(|binding| is_react_export(binding, lib, api_name))
-                .unwrap_or(false)
-        }
-        _ => false,
-    })
->>>>>>> 44c87120
 }
 
 /// Checks if the node `JsxMemberName` is a react fragment.
@@ -366,9 +313,10 @@
         return Some(false);
     }
 
+    let lib = ReactLibrary::React;
     match model.declaration(object) {
-        Some(declaration) => Some(is_react_export(declaration)),
-        None => Some(object.value_token().ok()?.text_trimmed() == "React"),
+        Some(declaration) => Some(is_react_export(declaration, lib)),
+        None => Some(object.value_token().ok()?.text_trimmed() == lib.global_name()),
     }
 }
 
@@ -383,11 +331,7 @@
     model: &SemanticModel,
 ) -> Option<bool> {
     match model.declaration(name) {
-<<<<<<< HEAD
-        Some(reference) => is_named_react_export(reference, "Fragment"),
-=======
-        Some(reference) => is_react_export(reference, ReactLibrary::React, "Fragment"),
->>>>>>> 44c87120
+        Some(reference) => is_named_react_export(reference, ReactLibrary::React, "Fragment"),
         None => {
             let value_token = name.value_token().ok()?;
             let is_fragment = value_token.text_trimmed() == "Fragment";
@@ -396,20 +340,16 @@
     }
 }
 
-<<<<<<< HEAD
-fn is_react_export(binding: Binding) -> bool {
+fn is_react_export(binding: Binding, lib: ReactLibrary) -> bool {
     binding
         .syntax()
         .ancestors()
         .find_map(|ancestor| JsImport::cast_ref(&ancestor))
-        .and_then(|js_import| js_import.source_is("react").ok())
+        .and_then(|js_import| js_import.source_is(lib.import_name()).ok())
         .unwrap_or(false)
 }
 
-fn is_named_react_export(binding: Binding, name: &str) -> Option<bool> {
-=======
-fn is_react_export(binding: Binding, lib: ReactLibrary, name: &str) -> Option<bool> {
->>>>>>> 44c87120
+fn is_named_react_export(binding: Binding, lib: ReactLibrary, name: &str) -> Option<bool> {
     let ident = JsIdentifierBinding::cast_ref(binding.syntax())?;
     let import_specifier = ident.parent::<JsAnyNamedImportSpecifier>()?;
     let name_token = match &import_specifier {
