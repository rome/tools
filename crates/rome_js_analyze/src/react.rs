--- conflicted
+++ resolved
@@ -2,11 +2,7 @@
 
 pub mod hooks;
 
-<<<<<<< HEAD
-use rome_js_semantic::{HasDeclarationAstNode, SemanticModel};
-=======
 use rome_js_semantic::{Binding, SemanticModel};
->>>>>>> 76a56db1
 use rome_js_syntax::{
     JsAnyCallArgument, JsAnyExpression, JsAnyNamedImportSpecifier, JsCallExpression,
     JsIdentifierBinding, JsImport, JsImportNamedClause, JsNamedImportSpecifierList,
@@ -271,18 +267,6 @@
 ) -> bool {
     // we bail straight away if the API doesn't exists in React
     debug_assert!(VALID_REACT_API.contains(&api_name));
-<<<<<<< HEAD
-
-    if expression.is_member_access(
-        |it| is_imported_from_react(&it, model).unwrap_or_else(|| it.has_name("React")),
-        api_name,
-    ) {
-        return true;
-    }
-
-    expression
-        .is_ident(|it| is_imported_from_react(&it, model).unwrap_or_else(|| it.has_name(api_name)))
-=======
 
     Some(match expression {
         JsAnyExpression::JsStaticMemberExpression(node) => {
@@ -324,7 +308,6 @@
         }
         _ => false,
     })
->>>>>>> 76a56db1
 }
 
 /// Checks if the node `JsxMemberName` is a react fragment.
@@ -340,13 +323,6 @@
     let object = member_name.object().ok()?;
     let member = member_name.member().ok()?;
     let object = object.as_jsx_reference_identifier()?;
-<<<<<<< HEAD
-    let has_object = object.value_token().ok()?.text_trimmed() == "React";
-    let has_member = member.value_token().ok()?.text_trimmed() == "Fragment";
-    let is_react_fragment =
-        is_imported_from_react(object, model).unwrap_or(has_object) && has_member;
-    Some(is_react_fragment)
-=======
 
     if member.value_token().ok()?.text_trimmed() != "Fragment" {
         return Some(false);
@@ -366,7 +342,6 @@
         }
         None => Some(object.value_token().ok()?.text_trimmed() == "React"),
     }
->>>>>>> 76a56db1
 }
 
 /// Checks if the node `JsxReferenceIdentifier` is a react fragment.
