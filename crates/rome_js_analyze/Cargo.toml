--- conflicted
+++ resolved
@@ -16,11 +16,7 @@
 rome_console = { path = "../rome_console" }
 rome_diagnostics = { path = "../rome_diagnostics" }
 roaring = "0.9.0"
-<<<<<<< HEAD
-rustc-hash = "1.1.0"
-=======
 rustc-hash = { workspace = true }
->>>>>>> e6dbf2a8
 serde = { version = "1.0.136", features = ["derive"] }
 serde_json = { version = "1.0.74", features = ["raw_value"] }
 
