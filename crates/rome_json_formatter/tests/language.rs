use rome_formatter::{FormatContext, FormatResult, Formatted, IndentStyle, LineWidth, Printed};
use rome_formatter_test::TestFormatLanguage;
use rome_json_formatter::context::{JsonFormatContext, JsonFormatOptions};
use rome_json_formatter::{format_node, format_range, JsonFormatLanguage};
use rome_json_parser::{parse_json, JsonParserOptions};
use rome_json_syntax::{JsonFileSource, JsonLanguage};
use rome_parser::AnyParse;
use rome_rowan::{FileSource, SyntaxNode, TextRange};
use serde::{Deserialize, Serialize};

#[derive(Default)]
pub struct JsonTestFormatLanguage {
    source_type: JsonFileSource,
}

impl TestFormatLanguage for JsonTestFormatLanguage {
    type SyntaxLanguage = JsonLanguage;
    type Options = JsonFormatOptions;
    type Context = JsonFormatContext;
    type FormatLanguage = JsonFormatLanguage;

    fn parse(&self, text: &str) -> AnyParse {
<<<<<<< HEAD
        let parse = parse_json(text, JsonParserOptions::default().with_allow_comments());

        dbg!(&parse);
=======
        let parse = parse_json(text, JsonParserOptions::default());

>>>>>>> 4ca5598a
        AnyParse::new(
            parse.syntax().as_send().unwrap(),
            parse.into_diagnostics(),
            self.source_type.as_any_file_source(),
        )
    }

    fn deserialize_format_options(
        &self,
        options: &str,
    ) -> Vec<<Self::Context as FormatContext>::Options> {
        let test_options: TestOptions = serde_json::from_str(options).unwrap();

        test_options
            .cases
            .into_iter()
            .map(|case| case.into())
            .collect()
    }

    fn format_node(
        &self,
        options: Self::Options,
        node: &SyntaxNode<Self::SyntaxLanguage>,
    ) -> FormatResult<Formatted<Self::Context>> {
        format_node(options, node)
    }

    fn format_range(
        &self,
        options: Self::Options,
        node: &SyntaxNode<Self::SyntaxLanguage>,
        range: TextRange,
    ) -> FormatResult<Printed> {
        format_range(options, node, range)
    }
}

#[derive(Debug, Eq, PartialEq, Clone, Copy, Deserialize, Serialize)]
pub enum JsonSerializableIndentStyle {
    /// Tab
    Tab,
    /// Space, with its quantity
    Space(u8),
}

impl From<JsonSerializableIndentStyle> for IndentStyle {
    fn from(test: JsonSerializableIndentStyle) -> Self {
        match test {
            JsonSerializableIndentStyle::Tab => IndentStyle::Tab,
            JsonSerializableIndentStyle::Space(spaces) => IndentStyle::Space(spaces),
        }
    }
}

#[derive(Debug, Deserialize, Serialize, Clone, Copy)]
pub struct JsonSerializableFormatOptions {
    /// The indent style.
    pub indent_style: Option<JsonSerializableIndentStyle>,

    /// What's the max width of a line. Defaults to 80.
    pub line_width: Option<u16>,
}

impl From<JsonSerializableFormatOptions> for JsonFormatOptions {
    fn from(test: JsonSerializableFormatOptions) -> Self {
        JsonFormatOptions::default()
            .with_indent_style(
                test.indent_style
                    .map_or_else(|| IndentStyle::Tab, |value| value.into()),
            )
            .with_line_width(
                test.line_width
                    .and_then(|width| LineWidth::try_from(width).ok())
                    .unwrap_or_default(),
            )
    }
}

#[derive(Debug, Deserialize, Serialize)]
struct TestOptions {
    cases: Vec<JsonSerializableFormatOptions>,
}<|MERGE_RESOLUTION|>--- conflicted
+++ resolved
@@ -20,14 +20,8 @@
     type FormatLanguage = JsonFormatLanguage;
 
     fn parse(&self, text: &str) -> AnyParse {
-<<<<<<< HEAD
         let parse = parse_json(text, JsonParserOptions::default().with_allow_comments());
 
-        dbg!(&parse);
-=======
-        let parse = parse_json(text, JsonParserOptions::default());
-
->>>>>>> 4ca5598a
         AnyParse::new(
             parse.syntax().as_send().unwrap(),
             parse.into_diagnostics(),
