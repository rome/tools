//! Implementation of the [FileSystem] and related traits for the underlying OS filesystem
<<<<<<< HEAD
use super::{BoxedTraversal, File, UnhandledDiagnostic, UnhandledKind};
=======
use super::{BoxedTraversal, ErrorKind, File, FileSystemDiagnostic};
>>>>>>> ffd81c7a
use crate::fs::OpenOptions;
use crate::{
    fs::{TraversalContext, TraversalScope},
    FileSystem, RomePath,
};
use rayon::{scope, Scope};
use rome_diagnostics::{adapters::IoError, DiagnosticExt, Error, Severity};
use std::fs::{DirEntry, FileType};
use std::{
    env,
    ffi::OsStr,
    fs,
    io::{self, ErrorKind as IoErrorKind, Read, Seek, Write},
    mem,
    path::{Path, PathBuf},
};

const MAX_SYMLINK_DEPTH: u8 = 3;

/// Implementation of [FileSystem] that directly calls through to the underlying OS
pub struct OsFileSystem;

impl FileSystem for OsFileSystem {
    fn open_with_options(&self, path: &Path, options: OpenOptions) -> io::Result<Box<dyn File>> {
        tracing::debug_span!("OsFileSystem::open_with_options", path = ?path, options = ?options)
            .in_scope(move || -> io::Result<Box<dyn File>> {
                let mut fs_options = fs::File::options();
                Ok(Box::new(OsFile {
                    inner: options.into_fs_options(&mut fs_options).open(path)?,
                    version: 0,
                }))
            })
    }

    fn traversal(&self, func: BoxedTraversal) {
        OsTraversalScope::with(move |scope| {
            func(scope);
        })
    }

<<<<<<< HEAD
=======
    fn working_directory(&self) -> Option<PathBuf> {
        env::current_dir().ok()
    }

    fn path_exists(&self, path: &Path) -> bool {
        path.exists()
    }
}

>>>>>>> ffd81c7a
struct OsFile {
    inner: fs::File,
    version: i32,
}

impl File for OsFile {
    fn read_to_string(&mut self, buffer: &mut String) -> io::Result<()> {
        tracing::debug_span!("OsFile::read_to_string").in_scope(move || {
            // Reset the cursor to the starting position
            self.inner.rewind()?;
            // Read the file content
            self.inner.read_to_string(buffer)?;
            Ok(())
        })
    }

    fn set_content(&mut self, content: &[u8]) -> io::Result<()> {
        tracing::debug_span!("OsFile::set_content").in_scope(move || {
            // Truncate the file
            self.inner.set_len(0)?;
            // Reset the cursor to the starting position
            self.inner.rewind()?;
            // Write the byte slice
            self.inner.write_all(content)?;
            // new version stored
            self.version += 1;
            Ok(())
        })
    }

    fn file_version(&self) -> i32 {
        self.version
    }
}

#[repr(transparent)]
pub struct OsTraversalScope<'scope> {
    scope: Scope<'scope>,
}

impl<'scope> OsTraversalScope<'scope> {
    pub(crate) fn with<F>(func: F)
    where
        F: FnOnce(&Self) + Send,
    {
        scope(move |scope| func(Self::from_rayon(scope)))
    }

    fn from_rayon<'a>(scope: &'a Scope<'scope>) -> &'a Self {
        // SAFETY: transmuting from Scope to OsTraversalScope is safe since
        // OsTraversalScope has the `repr(transparent)` attribute that
        // guarantees its layout is the same as Scope
        unsafe { mem::transmute(scope) }
    }
}

impl<'scope> TraversalScope<'scope> for OsTraversalScope<'scope> {
    fn spawn(&self, ctx: &'scope dyn TraversalContext, mut path: PathBuf) {
        let mut file_type = match path.metadata() {
            Ok(meta) => meta.file_type(),
            Err(err) => {
                ctx.push_diagnostic(
                    IoError::from(err).with_file_path(path.to_string_lossy().to_string()),
                );
                return;
            }
        };

        if file_type.is_symlink() {
            let Ok((target_path, target_file_type)) = expand_symbolic_link(path, ctx) else {
                return;
            };

            path = target_path;
            file_type = target_file_type;
        }

        let _ = ctx.interner().intern_path(path.clone());

        if file_type.is_file() {
            self.scope.spawn(move |_| {
                ctx.handle_file(&path);
            });
            return;
        }

        if file_type.is_dir() {
            self.scope.spawn(move |scope| {
                handle_dir(scope, ctx, &path, None);
            });
            return;
        }

        ctx.push_diagnostic(Error::from(FileSystemDiagnostic {
            path: path.to_string_lossy().to_string(),
            error_kind: ErrorKind::from(file_type),
            severity: Severity::Warning,
        }));
    }
}

/// Default list of ignored directories, in the future will be supplanted by
/// detecting and parsing .ignore files
const DEFAULT_IGNORE: &[&str; 5] = &[".git", ".svn", ".hg", ".yarn", "node_modules"];

/// Traverse a single directory
fn handle_dir<'scope>(
    scope: &Scope<'scope>,
    ctx: &'scope dyn TraversalContext,
    path: &Path,
    // The unresolved origin path in case the directory is behind a symbolic link
    origin_path: Option<PathBuf>,
) {
    if let Some(file_name) = path.file_name().and_then(OsStr::to_str) {
        if DEFAULT_IGNORE.contains(&file_name) {
            return;
        }
    }

    let iter = match fs::read_dir(path) {
        Ok(iter) => iter,
        Err(err) => {
            ctx.push_diagnostic(IoError::from(err).with_file_path(path.display().to_string()));
            return;
        }
    };

    for entry in iter {
        match entry {
            Ok(entry) => handle_dir_entry(scope, ctx, entry, origin_path.clone()),
            Err(err) => {
                ctx.push_diagnostic(IoError::from(err).with_file_path(path.display().to_string()));
            }
        }
    }
}

/// Traverse a single directory entry, scheduling any file to execute the context
/// handler and sub-directories for subsequent traversal
fn handle_dir_entry<'scope>(
    scope: &Scope<'scope>,
    ctx: &'scope dyn TraversalContext,
    entry: DirEntry,
    // The unresolved origin path in case the directory is behind a symbolic link
    mut origin_path: Option<PathBuf>,
) {
    let mut path = entry.path();

    let mut file_type = match entry.file_type() {
        Ok(file_type) => file_type,
        Err(err) => {
            ctx.push_diagnostic(
                IoError::from(err).with_file_path(path.to_string_lossy().to_string()),
            );
            return;
        }
    };

    if file_type.is_symlink() {
        let Ok((target_path, target_file_type)) = expand_symbolic_link(path.clone(), ctx) else {
            return;
        };

        if target_file_type.is_dir() {
            // Override the origin path of the symbolic link
            origin_path = Some(path);
        }

        path = target_path;
        file_type = target_file_type;
    }

    let inserted = ctx.interner().intern_path(path.clone());

    if !inserted {
        // If the path was already inserted, it could have been pointed at by
        // multiple symlinks. No need to traverse again.
        return;
    }

    if file_type.is_dir() {
        if ctx.can_handle(&RomePath::new(path.clone())) {
            scope.spawn(move |scope| {
                handle_dir(scope, ctx, &path, origin_path);
            });
        }
        return;
    }

    if file_type.is_file() {
        if matches!(
            path.file_name().and_then(OsStr::to_str),
            Some("package.json" | "package-lock.json" | "tsconfig.json" | "jsconfig.json")
        ) {
            return;
        }

        // In case the file is inside a directory that is behind a symbolic link,
        // the unresolved origin path is used to construct a new path.
        // This is required to support ignore patterns to symbolic links.
        let rome_path = if let Some(origin_path) = origin_path {
            if let Some(file_name) = path.file_name() {
                RomePath::new(origin_path.join(file_name))
            } else {
                ctx.push_diagnostic(Error::from(FileSystemDiagnostic {
                    path: path.to_string_lossy().to_string(),
                    error_kind: ErrorKind::UnknownFileType,
                    severity: Severity::Warning,
                }));
                return;
            }
        } else {
            RomePath::new(&path)
        };

        // Performing this check here let's us skip skip unsupported
        // files entirely, as well as silently ignore unsupported files when
        // doing a directory traversal, but printing an error message if the
        // user explicitly requests an unsupported file to be handled.
        // This check also works for symbolic links.
        if !ctx.can_handle(&rome_path) {
            return;
        }

        scope.spawn(move |_| {
            ctx.handle_file(&path);
        });
        return;
    }

    ctx.push_diagnostic(Error::from(FileSystemDiagnostic {
        path: path.to_string_lossy().to_string(),
        error_kind: ErrorKind::from(file_type),
        severity: Severity::Warning,
    }));
}

/// Indicates a symbolic link could not be expanded.
///
/// Has no fields, since the diagnostics are already generated inside
/// [follow_symbolic_link()] and the caller doesn't need to do anything except
/// an early return.
struct SymlinkExpansionError;

/// Expands symlinks by recursively following them up to [MAX_SYMLINK_DEPTH].
///
/// ## Returns
///
/// Returns a tuple where the first argument is the target path being pointed to
/// and the second argument is the target file type.
fn expand_symbolic_link(
    mut path: PathBuf,
    ctx: &dyn TraversalContext,
) -> Result<(PathBuf, FileType), SymlinkExpansionError> {
    let mut symlink_depth = 0;
    loop {
        symlink_depth += 1;
        if symlink_depth > MAX_SYMLINK_DEPTH {
            let path = path.to_string_lossy().to_string();
            ctx.push_diagnostic(Error::from(FileSystemDiagnostic {
                path: path.clone(),
                error_kind: ErrorKind::DeeplyNestedSymlinkExpansion(path),
                severity: Severity::Warning,
            }));
            return Err(SymlinkExpansionError);
        }

        let (target_path, target_file_type) = follow_symlink(&path, ctx)?;

        if target_file_type.is_symlink() {
            path = target_path;
            continue;
        }

        return Ok((target_path, target_file_type));
    }
}

fn follow_symlink(
    path: &Path,
    ctx: &dyn TraversalContext,
) -> Result<(PathBuf, FileType), SymlinkExpansionError> {
    tracing::info!("Translating symlink: {path:?}");

    let target_path = fs::read_link(path).map_err(|err| {
        ctx.push_diagnostic(IoError::from(err).with_file_path(path.to_string_lossy().to_string()));
        SymlinkExpansionError
    })?;

    // Make sure relative symlinks are resolved:
    let target_path = path
        .parent()
        .map(|parent_dir| parent_dir.join(&target_path))
        .unwrap_or(target_path);

    let target_file_type = match fs::symlink_metadata(&target_path) {
        Ok(meta) => meta.file_type(),
        Err(err) => {
            if err.kind() == IoErrorKind::NotFound {
                let path = path.to_string_lossy().to_string();
                ctx.push_diagnostic(Error::from(FileSystemDiagnostic {
                    path: path.clone(),
                    error_kind: ErrorKind::DereferencedSymlink(path),
                    severity: Severity::Warning,
                }));
            } else {
                ctx.push_diagnostic(
                    IoError::from(err).with_file_path(path.to_string_lossy().to_string()),
                );
            }
            return Err(SymlinkExpansionError);
        }
    };

    Ok((target_path, target_file_type))
}

impl From<fs::FileType> for ErrorKind {
    fn from(_: fs::FileType) -> Self {
        Self::UnknownFileType
    }
}<|MERGE_RESOLUTION|>--- conflicted
+++ resolved
@@ -1,9 +1,5 @@
 //! Implementation of the [FileSystem] and related traits for the underlying OS filesystem
-<<<<<<< HEAD
-use super::{BoxedTraversal, File, UnhandledDiagnostic, UnhandledKind};
-=======
 use super::{BoxedTraversal, ErrorKind, File, FileSystemDiagnostic};
->>>>>>> ffd81c7a
 use crate::fs::OpenOptions;
 use crate::{
     fs::{TraversalContext, TraversalScope},
@@ -44,8 +40,6 @@
         })
     }
 
-<<<<<<< HEAD
-=======
     fn working_directory(&self) -> Option<PathBuf> {
         env::current_dir().ok()
     }
@@ -55,7 +49,6 @@
     }
 }
 
->>>>>>> ffd81c7a
 struct OsFile {
     inner: fs::File,
     version: i32,
