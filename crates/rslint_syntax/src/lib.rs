--- conflicted
+++ resolved
@@ -77,11 +77,8 @@
             | JS_WITH_STATEMENT
             | TS_TYPE_ALIAS_STATEMENT
             | TS_ENUM_STATEMENT
-<<<<<<< HEAD
             | TS_INTERFACE_STATEMENT
-=======
             | TS_DECLARE_STATEMENT
->>>>>>> b1c8291b
             | JS_UNKNOWN_STATEMENT => JS_UNKNOWN_STATEMENT,
 
             IMPORT_META
