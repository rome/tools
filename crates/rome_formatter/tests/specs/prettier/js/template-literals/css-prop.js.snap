---
source: crates/rome_formatter/tests/prettier_tests.rs
<<<<<<< HEAD
=======
assertion_line: 125
>>>>>>> b2c1f23d
expression: css-prop.js
---
# Input
```js
function SomeComponent (props) {
  // Create styles as if you're calling css and the class will be applied to the component
  return (<div css={`
    color: blue;
    font-size: 17 px;

    &:hover {
      color: green;
    }

    & .some-class {
      font-size: 20px;
    }
  `}>
    This will be blue until hovered.
    <div className="some-class">
      This font size will be 20px
    </div>
  </div>)
}

const TestComponent = ({ children, ...props }) => (
  <div css={`color: white; background: black`}>
    {children}
  </div>
);

```

# Output
```js
function SomeComponent (props) {
  // Create styles as if you're calling css and the class will be applied to the component
  return (<div css={`
    color: blue;
    font-size: 17 px;

    &:hover {
      color: green;
    }

    & .some-class {
      font-size: 20px;
    }
  `}>
    This will be blue until hovered.
    <div className="some-class">
      This font size will be 20px
    </div>
  </div>)
}

const TestComponent = ({ children, ...props }) => (
  <div css={`color: white; background: black`}>
    {children}
  </div>
);

```

# Errors
```
error[SyntaxError]: Invalid assignment to `<div css`
  ┌─ css-prop.js:3:11
  │
3 │   return (<div css={`
  │           ^^^^^^^^ This expression cannot be assigned to

error[SyntaxError]: expected a property, a shorthand property, a getter, a setter, or a method but instead found '`'
  ┌─ css-prop.js:3:21
  │
3 │   return (<div css={`
  │                     ^ Expected a property, a shorthand property, a getter, a setter, or a method here

error[SyntaxError]: expected `,` but instead found `color`
  ┌─ css-prop.js:4:5
  │
4 │     color: blue;
  │     ^^^^^ unexpected

error[SyntaxError]: expected `,` but instead found `;`
  ┌─ css-prop.js:4:16
  │
4 │     color: blue;
  │                ^ unexpected

error[SyntaxError]: Expected a semicolon or an implicit semicolon after a statement, but found none
  ┌─ css-prop.js:5:14
  │
5 │     font-size: 17 px;
  │     ---------^
  │     │        │
  │     │        An explicit or implicit semicolon is expected here...
  │     ...Which is required to end this statement

error[SyntaxError]: expected a statement but instead found '&:hover'
  ┌─ css-prop.js:7:5
  │
7 │     &:hover {
  │     ^^^^^^^ Expected a statement here

error[SyntaxError]: expected a statement but instead found '& .some-'
   ┌─ css-prop.js:11:5
   │
11 │     & .some-class {
   │     ^^^^^^^^ Expected a statement here

error[SyntaxError]: class declarations must have a name
   ┌─ css-prop.js:11:13
   │
11 │     & .some-class {
   │             ^^^^^^

error[SyntaxError]: expected a semicolon to end the class property, but found none
   ┌─ css-prop.js:12:7
   │
12 │       font-size: 20px;
   │       ^^^^

error[SyntaxError]: expected an identifier, a string literal, a number literal, a private field name, or a computed name but instead found '-'
   ┌─ css-prop.js:12:11
   │
12 │       font-size: 20px;
   │           ^ Expected an identifier, a string literal, a number literal, a private field name, or a computed name here

error[SyntaxError]: return types can only be used in TypeScript files
   ┌─ css-prop.js:12:16
   │
12 │       font-size: 20px;
   │                ^ remove this type annotation

error[SyntaxError]: expected a semicolon to end the class property, but found none
   ┌─ css-prop.js:12:12
   │
12 │       font-size: 20px;
   │            ^^^^^

error[SyntaxError]: expected an identifier, a string literal, a number literal, a private field name, or a computed name but instead found '20px'
   ┌─ css-prop.js:12:18
   │
12 │       font-size: 20px;
   │                  ^^^^ Expected an identifier, a string literal, a number literal, a private field name, or a computed name here

error[SyntaxError]: Expected a semicolon or an implicit semicolon after a statement, but found none
   ┌─ css-prop.js:23:14
   │  
14 │ ┌   `}>
15 │ │     This will be blue until hovered.
16 │ │     <div className="some-class">
17 │ │       This font size will be 20px
   · │
22 │ │ const TestComponent = ({ children, ...props }) => (
23 │ │   <div css={`color: white; background: black`}>
   │ │              ^^^^^ An explicit or implicit semicolon is expected here...
   │ └──────────────────' ...Which is required to end this statement

error: unterminated template literal
   ┌─ css-prop.js:23:46
   │  
23 │     <div css={`color: white; background: black`}>
   │ ┌──────────────────────────────────────────────^
24 │ │     {children}
25 │ │   </div>
26 │ │ );
27 │ │ 
   │ └^

error[SyntaxError]: Invalid template literal
   ┌─ css-prop.js:23:46
   │  
23 │     <div css={`color: white; background: black`}>
   │ ┌──────────────────────────────────────────────^
24 │ │     {children}
25 │ │   </div>
26 │ │ );
27 │ │ 
   │ └^

error[SyntaxError]: expected `'}'` but instead the file ends
   ┌─ css-prop.js:27:1
   │
27 │ 
   │ ^ the file ends here


```

<|MERGE_RESOLUTION|>--- conflicted
+++ resolved
@@ -1,10 +1,8 @@
 ---
 source: crates/rome_formatter/tests/prettier_tests.rs
-<<<<<<< HEAD
-=======
-assertion_line: 125
->>>>>>> b2c1f23d
+assertion_line: 144
 expression: css-prop.js
+
 ---
 # Input
 ```js
