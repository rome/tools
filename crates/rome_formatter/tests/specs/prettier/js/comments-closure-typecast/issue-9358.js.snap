--- conflicted
+++ resolved
@@ -1,10 +1,6 @@
 ---
 source: crates/rome_formatter/tests/prettier_tests.rs
-<<<<<<< HEAD
-assertion_line: 125
-=======
 assertion_line: 144
->>>>>>> af7fc80c
 expression: issue-9358.js
 
 ---
@@ -18,11 +14,6 @@
 
 # Output
 ```js
-<<<<<<< HEAD
-const fooooba1 = fooobaarbazzItems || foo; /** @type {Array.<fooo.barr.baaaaaaz>} */
-const fooooba2 = fooobaarbazzItems + foo; /** @type {Array.<fooo.barr.baaaaaaz>} */
-const fooooba3 = (fooobaarbazzItems || foo) ? foo : bar; /** @type {Array.<fooo.barr.baaaaaaz>} */
-=======
 const fooooba1 = /** @type {Array.<fooo.barr.baaaaaaz>} */ (
   fooobaarbazzItems || foo
 );
@@ -32,7 +23,6 @@
 const fooooba3 = /** @type {Array.<fooo.barr.baaaaaaz>} */ (
   fooobaarbazzItems || foo
 ) ? foo : bar;
->>>>>>> af7fc80c
 
 ```
 
