---
source: crates/rome_formatter/tests/prettier_tests.rs
assertion_line: 144
expression: inline-object-array.js

---
# Input
```js
prevState = prevState || {
  catalogs: [],
  loadState: LOADED,
  opened: false,
  searchQuery: '',
  selectedCatalog: null,
};

prevState = prevState ||
  defaultState || {
    catalogs: [],
    loadState: LOADED,
    opened: false,
    searchQuery: '',
    selectedCatalog: null,
  };

prevState = prevState ||
  defaultState && {
    catalogs: [],
    loadState: LOADED,
    opened: false,
    searchQuery: '',
    selectedCatalog: null,
  };

prevState = prevState || useDefault && defaultState || {
    catalogs: [],
    loadState: LOADED,
    opened: false,
    searchQuery: '',
    selectedCatalog: null,
  };

this.steps = steps || [
  {
    name: 'mock-module',
    path: '/nux/mock-module',
  },
];

this.steps = steps || checkStep && [
  {
    name: 'mock-module',
    path: '/nux/mock-module',
  },
];

this.steps = steps && checkStep || [
  {
    name: 'mock-module',
    path: '/nux/mock-module',
  },
];

const create = () => {
  const result = doSomething();
  return (
    shouldReturn &&
    result.ok && {
      status: "ok",
      createdAt: result.createdAt,
      updatedAt: result.updatedAt
    }
  );
}

const create2 = () => {
  const result = doSomething();
  return (
    shouldReturn && result.ok && result || {
      status: "ok",
      createdAt: result.createdAt,
      updatedAt: result.updatedAt
    }
  );
}

const obj = {
  state: shouldHaveState &&
    stateIsOK && {
      loadState: LOADED,
      opened: false
    },
  loadNext: stateIsOK && hasNext || {
      skipNext: true
    },
  loaded: true
}

```

# Output
```js
prevState =
  prevState || {
    catalogs: [],
    loadState: LOADED,
    opened: false,
    searchQuery: "",
    selectedCatalog: null,
  };

prevState =
  prevState ||
    defaultState ||
    {
      catalogs: [],
      loadState: LOADED,
      opened: false,
      searchQuery: "",
      selectedCatalog: null,
    };

prevState =
  prevState ||
    (
      defaultState && {
        catalogs: [],
        loadState: LOADED,
        opened: false,
        searchQuery: "",
        selectedCatalog: null,
      }
    );

prevState =
  prevState ||
<<<<<<< HEAD
    (useDefault && defaultState) ||
=======
    useDefault && defaultState ||
>>>>>>> af7fc80c
    {
      catalogs: [],
      loadState: LOADED,
      opened: false,
      searchQuery: "",
      selectedCatalog: null,
    };

this.steps = steps || [{ name: "mock-module", path: "/nux/mock-module" }];

this.steps =
  steps || (checkStep && [{ name: "mock-module", path: "/nux/mock-module" }]);

this.steps =
  (steps && checkStep) || [{ name: "mock-module", path: "/nux/mock-module" }];

const create = () => {
  const result = doSomething();
  return (
    shouldReturn &&
      result.ok &&
      { status: "ok", createdAt: result.createdAt, updatedAt: result.updatedAt }
  );
};

const create2 = () => {
  const result = doSomething();
  return (
    (shouldReturn && result.ok && result) || {
      status: "ok",
      createdAt: result.createdAt,
      updatedAt: result.updatedAt,
    }
  );
};

const obj = {
  state: shouldHaveState && stateIsOK && { loadState: LOADED, opened: false },
  loadNext: (stateIsOK && hasNext) || { skipNext: true },
  loaded: true,
};

```

<|MERGE_RESOLUTION|>--- conflicted
+++ resolved
@@ -122,23 +122,17 @@
 
 prevState =
   prevState ||
-    (
-      defaultState && {
-        catalogs: [],
-        loadState: LOADED,
-        opened: false,
-        searchQuery: "",
-        selectedCatalog: null,
-      }
-    );
+    defaultState && {
+      catalogs: [],
+      loadState: LOADED,
+      opened: false,
+      searchQuery: "",
+      selectedCatalog: null,
+    };
 
 prevState =
   prevState ||
-<<<<<<< HEAD
-    (useDefault && defaultState) ||
-=======
     useDefault && defaultState ||
->>>>>>> af7fc80c
     {
       catalogs: [],
       loadState: LOADED,
@@ -150,10 +144,10 @@
 this.steps = steps || [{ name: "mock-module", path: "/nux/mock-module" }];
 
 this.steps =
-  steps || (checkStep && [{ name: "mock-module", path: "/nux/mock-module" }]);
+  steps || checkStep && [{ name: "mock-module", path: "/nux/mock-module" }];
 
 this.steps =
-  (steps && checkStep) || [{ name: "mock-module", path: "/nux/mock-module" }];
+  steps && checkStep || [{ name: "mock-module", path: "/nux/mock-module" }];
 
 const create = () => {
   const result = doSomething();
@@ -167,7 +161,7 @@
 const create2 = () => {
   const result = doSomething();
   return (
-    (shouldReturn && result.ok && result) || {
+    shouldReturn && result.ok && result || {
       status: "ok",
       createdAt: result.createdAt,
       updatedAt: result.updatedAt,
@@ -177,7 +171,7 @@
 
 const obj = {
   state: shouldHaveState && stateIsOK && { loadState: LOADED, opened: false },
-  loadNext: (stateIsOK && hasNext) || { skipNext: true },
+  loadNext: stateIsOK && hasNext || { skipNext: true },
   loaded: true,
 };
 
