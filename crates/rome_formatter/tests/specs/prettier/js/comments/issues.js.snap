--- conflicted
+++ resolved
@@ -181,11 +181,7 @@
 48 │ ┌ <div
 49 │ │   // comment
 50 │ │ />;
-<<<<<<< HEAD
-   │ └──^ TypeScript only syntax
-=======
    │ └──^ JSX only syntax
->>>>>>> b2c1f23d
 
 
 ```
