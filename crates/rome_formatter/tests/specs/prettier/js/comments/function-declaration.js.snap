--- conflicted
+++ resolved
@@ -1,10 +1,6 @@
 ---
 source: crates/rome_formatter/tests/prettier_tests.rs
-<<<<<<< HEAD
-assertion_line: 125
-=======
 assertion_line: 144
->>>>>>> c87b4bab
 expression: function-declaration.js
 
 ---
@@ -147,7 +143,15 @@
   ┌─ function-declaration.js:6:3
   │
 6 │   <div />
-  │   ^^^^^^ TypeScript only syntax
+  │   ^^^^ TypeScript only syntax
+
+error[SyntaxError]: Expected an expression for the right hand side of a `/`, but found an operator instead
+  ┌─ function-declaration.js:6:9
+  │
+6 │   <div />
+  │        -^ But this operator was encountered instead
+  │        │ 
+  │        This operator requires a right hand side value
 
 error[SyntaxError]: expected an expression but instead found ')'
   ┌─ function-declaration.js:7:1
