--- conflicted
+++ resolved
@@ -50,9 +50,6 @@
 2 │   <ChildUpdates renderAnchor={true} anchorClassOn={true} />,
   │   ^^^^^^^^^^^^^^^^^^^^^^^^^^^^^^^^^^^^^^^^^^^^^^^^^^^^^^^^^ JSX only syntax
 
-<<<<<<< HEAD
-error[SyntaxError]: JSX elements are a JSX only feature. Convert your file to a JSX file or remove the syntax.
-=======
 error[SyntaxError]: expected `:` but instead found `}`
   ┌─ call_comment.js:2:35
   │
@@ -84,19 +81,11 @@
   │                                                            ^ Expected an expression here
 
 error[SyntaxError]: Invalid assignment to `<ChildUpdates renderAnchor`
->>>>>>> 408dcd19
   ┌─ call_comment.js:7:3
   │
 7 │   <ChildUpdates renderAnchor={true} anchorClassOn={true} />,
   │   ^^^^^^^^^^^^^^^^^^^^^^^^^^^^^^^^^^^^^^^^^^^^^^^^^^^^^^^^^ JSX only syntax
 
-<<<<<<< HEAD
-error[SyntaxError]: JSX elements are a JSX only feature. Convert your file to a JSX file or remove the syntax.
-   ┌─ call_comment.js:12:3
-   │
-12 │   <ChildUpdates renderAnchor={true} anchorClassOn={true} />,
-   │   ^^^^^^^^^^^^^^^^^^^^^^^^^^^^^^^^^^^^^^^^^^^^^^^^^^^^^^^^^ JSX only syntax
-=======
 error[SyntaxError]: expected `,` but instead found `anchorClassOn`
   ┌─ call_comment.js:7:37
   │
@@ -156,7 +145,6 @@
    │
 12 │   <ChildUpdates renderAnchor={true} anchorClassOn={true} />,
    │                                                            ^ Expected an expression here
->>>>>>> 408dcd19
 
 
 ```
