--- conflicted
+++ resolved
@@ -208,15 +208,6 @@
    │  
 22 │ ┌     <nav>
 23 │ │       <Home />
-<<<<<<< HEAD
-   │ └─────────────^ TypeScript only syntax
-
-error[SyntaxError]: expected `:` but instead found `{`
-   ┌─ do.js:25:12
-   │
-25 │         do {
-   │            ^ unexpected
-=======
    │ └──────────────^ TypeScript only syntax
 
 error[SyntaxError]: expected `')'` but instead found `{`
@@ -224,45 +215,18 @@
    │
 24 │       {
    │       ^ unexpected
->>>>>>> b2c1f23d
 
 error[SyntaxError]: JSX elements are a JSX only feature. Convert your file to a JSX file or remove the syntax.
    ┌─ do.js:27:13
-<<<<<<< HEAD
    │
 27 │             <LogoutButton />
-   │             ^^^^^^^^^^^^^^^ TypeScript only syntax
-
-error[SyntaxError]: expected an expression but instead found '}'
-   ┌─ do.js:28:11
-   │
-28 │           } else {
-   │           ^ Expected an expression here
-
-error[SyntaxError]: expected `,` but instead found `else`
-   ┌─ do.js:28:13
-   │
-28 │           } else {
-   │             ^^^^ unexpected
-
-error[SyntaxError]: expected `:` but instead found `{`
-   ┌─ do.js:28:18
-   │
-28 │           } else {
-   │                  ^ unexpected
-=======
-   │  
-27 │ ┌             <LogoutButton />
-28 │ │           } else {
-   │ └───────────^ JSX only syntax
->>>>>>> b2c1f23d
+   │             ^^^^^^^^^^^^^^^^ JSX only syntax
 
 error[SyntaxError]: JSX elements are a JSX only feature. Convert your file to a JSX file or remove the syntax.
    ┌─ do.js:29:13
-   │  
-29 │ ┌             <LoginButton />
-30 │ │           }
-   │ └───────────^ JSX only syntax
+   │
+29 │             <LoginButton />
+   │             ^^^^^^^^^^^^^^^ JSX only syntax
 
 error[SyntaxError]: expected `while` but instead found `}`
    ┌─ do.js:32:7
@@ -270,21 +234,11 @@
 32 │       }
    │       ^ unexpected
 
-<<<<<<< HEAD
-error: unterminated regex literal
-   ┌─ do.js:33:11
-   │
-33 │     </nav>
-   │      -    ^ ...but the line ends here
-   │      │    
-   │      a regex literal starts there...
-=======
 error[SyntaxError]: type assertion are a TypeScript only feature. Convert your file to a TypeScript file or remove the syntax.
    ┌─ do.js:33:5
    │
 33 │     </nav>
-   │     ^ TypeScript only syntax
->>>>>>> b2c1f23d
+   │     ^^^^^ TypeScript only syntax
 
 error[SyntaxError]: expected an expression but instead found ')'
    ┌─ do.js:34:3
