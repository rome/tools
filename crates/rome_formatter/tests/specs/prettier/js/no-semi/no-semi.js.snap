--- conflicted
+++ resolved
@@ -114,7 +114,8 @@
 x;
 ({ a: 1 }).entries();
 x;
-<Hello / > x;
+<Hello />
+x;
 `string`;
 x;
 (x, y) => x;
@@ -193,18 +194,10 @@
 ```
 error[SyntaxError]: JSX elements are a JSX only feature. Convert your file to a JSX file or remove the syntax.
    ┌─ no-semi.js:14:4
-<<<<<<< HEAD
    │
 14 │ x; <Hello />
-   │    ^^^^^^^^ TypeScript only syntax
-=======
-   │  
-14 │   x; <Hello />
-   │ ┌────^
-15 │ │ x; `string`
-   │ └─^ JSX only syntax
->>>>>>> b2c1f23d
-
-
-```
-
+   │    ^^^^^^^^^ JSX only syntax
+
+
+```
+
