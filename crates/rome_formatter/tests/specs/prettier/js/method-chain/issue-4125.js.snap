--- conflicted
+++ resolved
@@ -320,17 +320,7 @@
     ┌─ issue-4125.js:124:27
     │
 124 │   const wrapper = shallow(<CalendarDay />);
-<<<<<<< HEAD
-    │                           ^^^^^^^^^^^^^^^^ TypeScript only syntax
-
-error[SyntaxError]: expected `,` but instead found `;`
-    ┌─ issue-4125.js:124:43
-    │
-124 │   const wrapper = shallow(<CalendarDay />);
-    │                                           ^ unexpected
-=======
     │                           ^^^^^^^^^^^^^^^ JSX only syntax
->>>>>>> b2c1f23d
 
 
 ```
