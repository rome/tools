--- conflicted
+++ resolved
@@ -4,10 +4,7 @@
     format, format_args, group, soft_block_indent, soft_line_break_or_space,
     soft_line_indent_or_space, space, text, write, Buffer, Format, FormatContext, FormatOptions,
     FormatResult, Formatter, GroupId, IndentStyle, LineWidth, PrinterOptions, TextSize,
-<<<<<<< HEAD
     TransformSourceMap,
-=======
->>>>>>> 2bc67878
 };
 use indexmap::IndexSet;
 #[cfg(target_pointer_width = "64")]
@@ -763,22 +760,27 @@
     }
 }
 
-struct IrFormatOptions;
-
-<<<<<<< HEAD
-=======
+#[derive(Clone, Default, Debug)]
+struct IrFormatContext {
+    /// The interned elements that have been printed to this point
+    printed_interned_elements: IndexSet<Interned>,
+}
+
 impl FormatContext for IrFormatContext {
     type Options = IrFormatOptions;
 
     fn options(&self) -> &Self::Options {
         &IrFormatOptions
     }
+
+    fn source_map(&self) -> Option<&TransformSourceMap> {
+        None
+    }
 }
 
 #[derive(Debug, Clone, Default)]
 struct IrFormatOptions;
 
->>>>>>> 2bc67878
 impl FormatOptions for IrFormatOptions {
     fn indent_style(&self) -> IndentStyle {
         IndentStyle::Space(2)
@@ -795,24 +797,6 @@
             line_ending: LineEnding::LineFeed,
             indent_style: IndentStyle::Space(2),
         }
-    }
-}
-
-#[derive(Clone, Default, Debug)]
-struct IrFormatContext {
-    /// The interned elements that have been printed to this point
-    printed_interned_elements: IndexSet<Interned>,
-}
-
-impl FormatContext for IrFormatContext {
-    type Options = IrFormatOptions;
-
-    fn options(&self) -> &IrFormatOptions {
-        &IrFormatOptions
-    }
-
-    fn source_map(&self) -> Option<&TransformSourceMap> {
-        None
     }
 }
 
