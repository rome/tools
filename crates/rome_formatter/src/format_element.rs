use crate::{GroupId, TextSize};
#[cfg(target_pointer_width = "64")]
use rome_rowan::static_assert;
use rome_rowan::SyntaxTokenText;
use std::borrow::Cow;
use std::fmt::{self, Debug, Formatter};
use std::ops::Deref;
use std::rc::Rc;

type Content = Box<[FormatElement]>;

/// Language agnostic IR for formatting source code.
///
/// Use the helper functions like [crate::space_token], [crate::soft_line_break] etc. defined in this file to create elements.
#[derive(Clone, Eq, PartialEq)]
pub enum FormatElement {
    /// A space token, see [crate::space_token] for documentation.
    Space,

    /// A new line, see [crate::soft_line_break], [crate::hard_line_break], and [crate::soft_line_break_or_space] for documentation.
    Line(LineMode),

    /// Indents the content one level deeper, see [crate::indent] for documentation and examples.
    Indent(Content),

    /// Creates a logical group where its content is either consistently printed:
    /// * on a single line: Omitting `LineMode::Soft` line breaks and printing spaces for `LineMode::SoftOrSpace`
    /// * on multiple lines: Printing all line breaks
    ///
    /// See [crate::group_elements] for documentation and examples.
    Group(Group),

    /// Forces the parent group to print in expanded mode.
    ExpandParent,

    /// Allows to specify content that gets printed depending on whatever the enclosing group
    /// is printed on a single line or multiple lines. See [crate::if_group_breaks] for examples.
    ConditionalGroupContent(ConditionalGroupContent),

    /// Concatenates multiple elements together. See [concat_elements] and [join_elements] for examples.
    List(List),

    /// Concatenates multiple elements together with a given separator printed in either
    /// flat or expanded mode to fill the print width. See [fill_elements].
    Fill(Fill),

    /// A token that should be printed as is, see [token] for documentation and examples.
    Token(Token),

    /// Delay the printing of its content until the next line break
    LineSuffix(Content),

    /// Prevents that line suffixes move past this boundary. Forces the printer to print any pending
    /// line suffixes, potentially by inserting a hard line break.
    LineSuffixBoundary,

    /// Special semantic element letting the printer and formatter know this is
    /// a comment content, and it should only have a limited influence on the
    /// formatting (for instance line breaks contained within will not cause
    /// the parent group to break if this element is at the start of it).
    Comment(Box<[FormatElement]>),

    /// A token that tracks tokens/nodes that are printed using [`format_verbatim`](crate::Formatter::format_verbatim) API
    Verbatim(Verbatim),

    /// A list of different variants representing the same content. The printer picks the best fitting content.
    /// Line breaks inside of a best fitting don't propagate to parent groups.
    BestFitting(BestFitting),

    /// An interned format element. Useful when the same content must be emitted multiple times to avoid
    /// deep cloning the IR when using the `best_fitting!` macro or `if_group_fits_on_line` and `if_group_breaks`.
    Interned(Interned),

    /// Special semantic element marking the content with a label.
    /// This does not directly influence how the content will be printed.
    /// See [crate::labelled] for documentation.
    Label(Label),
}

#[derive(Clone, Copy, Eq, PartialEq, Debug)]
pub enum VerbatimKind {
    Unknown,
    Suppressed,
    Verbatim {
        /// the length of the formatted node
        length: TextSize,
    },
}

/// Information of the node/token formatted verbatim
#[derive(Clone, Eq, PartialEq)]
pub struct Verbatim {
    /// The reason this range is using verbatim formatting
    pub kind: VerbatimKind,
    /// The [FormatElement] version of the node/token
    pub content: Box<[FormatElement]>,
}

impl Verbatim {
    pub fn new_verbatim(content: Box<[FormatElement]>, length: TextSize) -> Self {
        Self {
            content,
            kind: VerbatimKind::Verbatim { length },
        }
    }

    pub fn new_unknown(content: Box<[FormatElement]>) -> Self {
        Self {
            content,
            kind: VerbatimKind::Unknown,
        }
    }

    pub fn new_suppressed(content: Box<[FormatElement]>) -> Self {
        Self {
            content,
            kind: VerbatimKind::Suppressed,
        }
    }

    pub fn is_unknown(&self) -> bool {
        matches!(self.kind, VerbatimKind::Unknown)
    }
}

impl Debug for FormatElement {
    fn fmt(&self, fmt: &mut Formatter) -> fmt::Result {
        match self {
            FormatElement::Space => write!(fmt, "Space"),
            FormatElement::Line(content) => fmt.debug_tuple("Line").field(content).finish(),
            FormatElement::Indent(content) => fmt.debug_tuple("Indent").field(content).finish(),
            FormatElement::Group(content) => {
                write!(fmt, "Group")?;
                content.fmt(fmt)
            }
            FormatElement::ConditionalGroupContent(content) => content.fmt(fmt),
            FormatElement::List(content) => {
                write!(fmt, "List ")?;
                content.fmt(fmt)
            }
            FormatElement::Fill(fill) => fill.fmt(fmt),
            FormatElement::Token(content) => content.fmt(fmt),
            FormatElement::LineSuffix(content) => {
                fmt.debug_tuple("LineSuffix").field(content).finish()
            }
            FormatElement::LineSuffixBoundary => write!(fmt, "LineSuffixBoundary"),
            FormatElement::Comment(content) => fmt.debug_tuple("Comment").field(content).finish(),
            FormatElement::Verbatim(verbatim) => fmt
                .debug_tuple("Verbatim")
                .field(&verbatim.content)
                .finish(),
            FormatElement::BestFitting(best_fitting) => {
                write!(fmt, "BestFitting")?;
                best_fitting.fmt(fmt)
            }
            FormatElement::ExpandParent => write!(fmt, "ExpandParent"),
            FormatElement::Interned(inner) => inner.fmt(fmt),
            FormatElement::Label(label) => {
                write!(fmt, "Label")?;
                label.fmt(fmt)
            }
        }
    }
}

#[derive(Debug, Clone, Copy, Eq, PartialEq)]
pub enum LineMode {
    /// See [soft_line_break_or_space] for documentation.
    SoftOrSpace,
    /// See [soft_line_break] for documentation.
    Soft,
    /// See [hard_line_break] for documentation.
    Hard,
    /// See [empty_line] for documentation.
    Empty,
}

/// A token used to gather a list of elements; see [concat_elements] and [join_elements].
#[derive(Clone, Default, Eq, PartialEq)]
pub struct List {
    content: Vec<FormatElement>,
}

impl Debug for List {
    fn fmt(&self, fmt: &mut Formatter) -> fmt::Result {
        fmt.debug_list().entries(&self.content).finish()
    }
}

impl List {
    pub(crate) fn new(content: Vec<FormatElement>) -> Self {
        Self { content }
    }

    pub fn into_vec(self) -> Vec<FormatElement> {
        self.content
    }
}

impl Deref for List {
    type Target = [FormatElement];

    fn deref(&self) -> &Self::Target {
        &self.content
    }
}

/// Fill is a list of [FormatElement]s along with a separator.
///
/// The printer prints this list delimited by a separator, wrapping the list when it
/// reaches the specified `line_width`.
#[derive(Clone, Debug, PartialEq, Eq)]
pub struct Fill {
    pub(super) content: Content,
    pub(super) separator: Box<FormatElement>,
}

impl Fill {
    pub fn content(&self) -> &[FormatElement] {
        &self.content
    }

    pub fn separator(&self) -> &FormatElement {
        &self.separator
    }
}

/// Group is a special token that controls how the child tokens are printed.
///
/// The printer first tries to print all tokens in the group onto a single line (ignoring soft line wraps)
/// but breaks the array cross multiple lines if it would exceed the specified `line_width`, if a child token is a hard line break or if a string contains a line break.
#[derive(Clone, PartialEq, Eq)]
pub struct Group {
    pub(crate) content: Box<[FormatElement]>,
    pub(crate) id: Option<GroupId>,
}

impl Debug for Group {
    fn fmt(&self, fmt: &mut Formatter) -> fmt::Result {
        if let Some(id) = &self.id {
            fmt.debug_struct("")
                .field("content", &self.content)
                .field("id", id)
                .finish()
        } else {
            fmt.debug_tuple("").field(&self.content).finish()
        }
    }
}

impl Group {
    pub fn new(content: Vec<FormatElement>) -> Self {
        Self {
            content: content.into_boxed_slice(),
            id: None,
        }
    }

    pub fn with_id(mut self, id: Option<GroupId>) -> Self {
        self.id = id;
        self
    }
}

#[derive(Debug, Clone, Copy, Eq, PartialEq)]
pub enum PrintMode {
    /// Omits any soft line breaks
    Flat,
    /// Prints soft line breaks as line breaks
    Expanded,
}

impl PrintMode {
    pub const fn is_flat(&self) -> bool {
        matches!(self, PrintMode::Flat)
    }

    pub const fn is_expanded(&self) -> bool {
        matches!(self, PrintMode::Expanded)
    }
}

/// Provides the printer with different representations for the same element so that the printer
/// can pick the best fitting variant.
///
/// Best fitting is defined as the variant that takes the most horizontal space but fits on the line.
#[derive(Clone, Eq, PartialEq)]
pub struct BestFitting {
    /// The different variants for this element.
    /// The first element is the one that takes up the most space horizontally (the most flat),
    /// The last element takes up the least space horizontally (but most horizontal space).
    variants: Box<[FormatElement]>,
}

impl BestFitting {
    /// Creates a new best fitting IR with the given variants. The method itself isn't unsafe
    /// but it is to discourage people from using it because the printer will panic if
    /// the slice doesn't contain at least the least and most expanded variants.
    ///
    /// You're looking for a way to create a `BestFitting` object, use the `best_fitting![least_expanded, most_expanded]` macro.
    ///
    /// ## Safety
    /// The slice must contain at least two variants.
    #[doc(hidden)]
    pub(crate) unsafe fn from_vec_unchecked(variants: Vec<FormatElement>) -> Self {
        debug_assert!(
            variants.len() >= 2,
            "Requires at least the least expanded and most expanded variants"
        );

        Self {
            variants: variants.into_boxed_slice(),
        }
    }

    /// Returns the most expanded variant
    pub fn most_expanded(&self) -> &FormatElement {
        self.variants.last().expect(
            "Most contain at least two elements, as guaranteed by the best fitting builder.",
        )
    }

    pub fn variants(&self) -> &[FormatElement] {
        &self.variants
    }

    /// Returns the least expanded variant
    pub fn most_flat(&self) -> &FormatElement {
        self.variants.first().expect(
            "Most contain at least two elements, as guaranteed by the best fitting builder.",
        )
    }
}

impl Debug for BestFitting {
    fn fmt(&self, f: &mut Formatter<'_>) -> fmt::Result {
        f.debug_list().entries(&*self.variants).finish()
    }
}

#[derive(Clone, Eq, PartialEq)]
pub struct Interned(Rc<FormatElement>);

impl Interned {
    pub(crate) fn try_unwrap(this: Interned) -> Result<FormatElement, Interned> {
        Rc::try_unwrap(this.0).map_err(Interned)
    }
}

impl Debug for Interned {
    fn fmt(&self, f: &mut Formatter<'_>) -> fmt::Result {
        self.0.fmt(f)
    }
}

impl Deref for Interned {
    type Target = FormatElement;

    fn deref(&self) -> &Self::Target {
        self.0.deref()
    }
}

#[derive(Clone, PartialEq, Eq)]
pub struct Label {
    pub(crate) content: Box<[FormatElement]>,
    label: &'static str,
}

impl Label {
    pub fn new(label: &'static str, content: Vec<FormatElement>) -> Self {
        Self {
            content: content.into_boxed_slice(),
            label,
        }
    }

    pub fn label(&self) -> &'static str {
        self.label
    }
}

impl Debug for Label {
    fn fmt(&self, fmt: &mut Formatter) -> fmt::Result {
        fmt.debug_struct("")
            .field("label", &self.label)
            .field("content", &self.content)
            .finish()
    }
}

#[derive(Debug, Clone, Eq, PartialEq)]
pub struct ConditionalGroupContent {
    pub(crate) content: Content,

    /// In what mode the content should be printed.
    /// * Flat -> Omitted if the enclosing group is a multiline group, printed for groups fitting on a single line
    /// * Multiline -> Omitted if the enclosing group fits on a single line, printed if the group breaks over multiple lines.
    pub(crate) mode: PrintMode,

    /// The id of the group for which it should check if it breaks or not. The group must appear in the document
    /// before the conditional group (but doesn't have to be in the ancestor chain).
    pub(crate) group_id: Option<GroupId>,
}

impl ConditionalGroupContent {
    pub fn new(content: Box<[FormatElement]>, mode: PrintMode) -> Self {
        Self {
            content,
            mode,
            group_id: None,
        }
    }

    pub fn with_group_id(mut self, id: Option<GroupId>) -> Self {
        self.group_id = id;
        self
    }
}

/// See [token] for documentation
#[derive(Eq, Clone)]
pub enum Token {
    /// Token constructed by the formatter from a static string
    Static { text: &'static str },
    /// Token constructed from the input source as a dynamics
    /// string and a range of the input source
    Dynamic {
        // There's no need for the text to be mutable, using `Box<str>` safes 8 bytes over `String`.
        text: Box<str>,
        // The position of the dynamic token in the unformatted source code
        source_position: TextSize,
    },
    /// A token for a text that is taken as is from the source code (input text and formatted representation are identical).
    /// Implementing by taking a slice from a `SyntaxToken` to avoid allocating a new string.
    SyntaxTokenSlice {
        /// The start position of the token in the unformatted source code
        source_position: TextSize,
        /// The token text
        slice: SyntaxTokenText,
    },
}

impl Debug for Token {
    fn fmt(&self, fmt: &mut Formatter) -> fmt::Result {
        // This does not use debug_tuple so the tokens are
        // written on a single line even when pretty-printing
        match self {
            Token::Static { text } => write!(fmt, "StaticToken({:?})", text),
            Token::Dynamic { text, .. } => write!(fmt, "DynamicToken({:?})", text),
            Token::SyntaxTokenSlice {
                slice: token_text, ..
            } => {
                write!(fmt, "SyntaxTokenSlice({:?})", token_text)
            }
        }
    }
}

impl Token {
    /// Get the range of the input source covered by this token,
    /// or None if the token was synthesized by the formatter
    pub fn source_position(&self) -> Option<&TextSize> {
        match self {
            Token::Static { .. } => None,
            Token::Dynamic {
                source_position, ..
            } => Some(source_position),
            Token::SyntaxTokenSlice {
                source_position, ..
            } => Some(source_position),
        }
    }
}

// Token equality only compares the text content
impl PartialEq for Token {
    fn eq(&self, other: &Self) -> bool {
        **self == **other
    }
}

const LINE_SEPARATOR: char = '\u{2028}';
const PARAGRAPH_SEPARATOR: char = '\u{2029}';
pub const LINE_TERMINATORS: [char; 3] = ['\r', LINE_SEPARATOR, PARAGRAPH_SEPARATOR];

/// Replace the line terminators matching the provided list with "\n"
/// since its the only line break type supported by the printer
pub fn normalize_newlines<const N: usize>(text: &str, terminators: [char; N]) -> Cow<str> {
    let mut result = String::new();
    let mut last_end = 0;

    for (start, part) in text.match_indices(terminators) {
        result.push_str(&text[last_end..start]);
        result.push('\n');

        last_end = start + part.len();
        // If the current character is \r and the
        // next is \n, skip over the entire sequence
        if part == "\r" && text[last_end..].starts_with('\n') {
            last_end += 1;
        }
    }

    // If the result is empty no line terminators were matched,
    // return the entire input text without allocating a new String
    if result.is_empty() {
        Cow::Borrowed(text)
    } else {
        result.push_str(&text[last_end..text.len()]);
        Cow::Owned(result)
    }
}

impl Deref for Token {
    type Target = str;
    fn deref(&self) -> &Self::Target {
        match self {
            Token::Static { text } => text,
            Token::Dynamic { text, .. } => text,
            Token::SyntaxTokenSlice {
                slice: token_text, ..
            } => token_text.deref(),
        }
    }
}

impl FormatElement {
    /// Returns true if the element contains no content.
    pub fn is_empty(&self) -> bool {
        match self {
            FormatElement::List(list) => list.is_empty(),
            _ => false,
        }
    }

    /// Returns true if this [FormatElement] is guaranteed to break across multiple lines by the printer.
    /// This is the case if this format element recursively contains a:
    /// * [empty_line] or [hard_line_break]
    /// * A token containing '\n'
    ///
    /// Use this with caution, this is only a heuristic and the printer may print the element over multiple
    /// lines if this element is part of a group and the group doesn't fit on a single line.
    pub fn will_break(&self) -> bool {
        match self {
            FormatElement::Space => false,
            FormatElement::Line(line_mode) => matches!(line_mode, LineMode::Hard | LineMode::Empty),
<<<<<<< HEAD
            FormatElement::Indent(content) => content.will_break(),
            FormatElement::Group(Group { content, .. })
            | FormatElement::Comment(content)
            | FormatElement::Label(Label { content, .. }) => {
                content.iter().any(FormatElement::will_break)
            }
            FormatElement::ConditionalGroupContent(group) => group.content.will_break(),
=======
            FormatElement::Group(Group { content, .. })
            | FormatElement::ConditionalGroupContent(ConditionalGroupContent { content, .. })
            | FormatElement::Comment(content)
            | FormatElement::Fill(Fill { content, .. })
            | FormatElement::Verbatim(Verbatim { content, .. })
            | FormatElement::Indent(content) => content.iter().any(FormatElement::will_break),
>>>>>>> d5b43799
            FormatElement::List(list) => list.content.iter().any(FormatElement::will_break),
            FormatElement::Token(token) => token.contains('\n'),
            FormatElement::LineSuffix(_) => false,
            FormatElement::BestFitting(_) => false,
            FormatElement::LineSuffixBoundary => false,
            FormatElement::ExpandParent => true,
            FormatElement::Interned(inner) => inner.0.will_break(),
        }
    }

    /// Utility function to get the "last element" of a [FormatElement], recursing
    /// into lists and groups to find the last element that's not
    /// a line break, verbatim or a comment.
    pub fn last_element(&self) -> Option<&FormatElement> {
        match self {
            FormatElement::List(list) => {
                list.iter().rev().find_map(|element| element.last_element())
            }
            FormatElement::Line(_) | FormatElement::Comment(_) => None,

            FormatElement::Group(Group { content, .. }) | FormatElement::Indent(content) => {
                content.iter().rev().find_map(FormatElement::last_element)
            }
            FormatElement::Interned(Interned(inner)) => inner.last_element(),

            _ => Some(self),
        }
    }

    /// Interns a format element.
    ///
    /// Returns `self` for an already interned element.
    pub fn intern(self) -> Interned {
        match self {
            FormatElement::Interned(interned) => interned,
            element => Interned(Rc::new(element)),
        }
    }
}

impl From<Token> for FormatElement {
    fn from(token: Token) -> Self {
        FormatElement::Token(token)
    }
}

impl From<Group> for FormatElement {
    fn from(group: Group) -> Self {
        FormatElement::Group(group)
    }
}

impl From<List> for FormatElement {
    fn from(token: List) -> Self {
        FormatElement::List(token)
    }
}

impl FromIterator<FormatElement> for FormatElement {
    fn from_iter<T: IntoIterator<Item = FormatElement>>(iter: T) -> Self {
        let iter = iter.into_iter();

        let mut list = Vec::with_capacity(iter.size_hint().0);

        for element in iter {
            match element {
                FormatElement::List(append) => {
                    list.extend(append.content);
                }
                element => list.push(element),
            }
        }

        FormatElement::from(List::new(list))
    }
}

impl From<ConditionalGroupContent> for FormatElement {
    fn from(token: ConditionalGroupContent) -> Self {
        FormatElement::ConditionalGroupContent(token)
    }
}

#[cfg(test)]
mod tests {

    use crate::format_element::{normalize_newlines, LINE_TERMINATORS};

    #[test]
    fn test_normalize_newlines() {
        assert_eq!(normalize_newlines("a\nb", LINE_TERMINATORS), "a\nb");
        assert_eq!(normalize_newlines("a\rb", LINE_TERMINATORS), "a\nb");
        assert_eq!(normalize_newlines("a\r\nb", LINE_TERMINATORS), "a\nb");
        assert_eq!(normalize_newlines("a\u{2028}b", LINE_TERMINATORS), "a\nb");
        assert_eq!(normalize_newlines("a\u{2029}b", LINE_TERMINATORS), "a\nb");
    }
}

#[cfg(target_pointer_width = "64")]
static_assert!(std::mem::size_of::<rome_rowan::TextRange>() == 8usize);

#[cfg(target_pointer_width = "64")]
static_assert!(std::mem::size_of::<crate::format_element::VerbatimKind>() == 8usize);

#[cfg(target_pointer_width = "64")]
static_assert!(std::mem::size_of::<crate::format_element::Verbatim>() == 24usize);

#[cfg(target_pointer_width = "64")]
static_assert!(std::mem::size_of::<crate::format_element::Token>() == 24usize);

#[cfg(not(debug_assertions))]
#[cfg(target_pointer_width = "64")]
static_assert!(std::mem::size_of::<crate::format_element::ConditionalGroupContent>() == 24usize);

#[cfg(target_pointer_width = "64")]
static_assert!(std::mem::size_of::<crate::format_element::List>() == 24usize);

// Increasing the size of FormatElement has serious consequences on runtime performance and memory footprint.
// Is there a more efficient way to encode the data to avoid increasing its size? Can the information
// be recomputed at a later point in time?
// You reduced the size of a format element? Excellent work!

#[cfg(not(debug_assertions))]
#[cfg(target_pointer_width = "64")]
static_assert!(std::mem::size_of::<crate::FormatElement>() == 32usize);<|MERGE_RESOLUTION|>--- conflicted
+++ resolved
@@ -545,22 +545,12 @@
         match self {
             FormatElement::Space => false,
             FormatElement::Line(line_mode) => matches!(line_mode, LineMode::Hard | LineMode::Empty),
-<<<<<<< HEAD
-            FormatElement::Indent(content) => content.will_break(),
-            FormatElement::Group(Group { content, .. })
-            | FormatElement::Comment(content)
-            | FormatElement::Label(Label { content, .. }) => {
-                content.iter().any(FormatElement::will_break)
-            }
-            FormatElement::ConditionalGroupContent(group) => group.content.will_break(),
-=======
             FormatElement::Group(Group { content, .. })
             | FormatElement::ConditionalGroupContent(ConditionalGroupContent { content, .. })
             | FormatElement::Comment(content)
             | FormatElement::Fill(Fill { content, .. })
             | FormatElement::Verbatim(Verbatim { content, .. })
             | FormatElement::Indent(content) => content.iter().any(FormatElement::will_break),
->>>>>>> d5b43799
             FormatElement::List(list) => list.content.iter().any(FormatElement::will_break),
             FormatElement::Token(token) => token.contains('\n'),
             FormatElement::LineSuffix(_) => false,
