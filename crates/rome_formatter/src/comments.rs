--- conflicted
+++ resolved
@@ -157,17 +157,10 @@
 
 impl<L: Language> Comments<L> {
     /// Extracts all the suppressions from `root` and its child nodes.
-<<<<<<< HEAD
-    pub fn from_node<FormatLanguage: crate::FormatLanguage<SyntaxLanguage = L>>(
-        root: &SyntaxNode<L>,
-        language: &FormatLanguage,
-    ) -> Self {
-=======
     pub fn from_node<FormatLanguage>(root: &SyntaxNode<L>, language: &FormatLanguage) -> Self
     where
         FormatLanguage: crate::FormatLanguage<SyntaxLanguage = L>,
     {
->>>>>>> e1e63bb8
         let mut suppressed_nodes = HashSet::new();
         let mut current_node = None;
 
