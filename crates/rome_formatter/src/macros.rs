--- conflicted
+++ resolved
@@ -146,15 +146,10 @@
 ///
 /// ## Examples
 ///
-<<<<<<< HEAD
-/// ```
-/// use rome_formatter::{Formatted, LineWidth, format, format_args};
-=======
-/// Temporarily ignored because [BestFitting] needs to be adjusted due to the
+///  Temporarily ignored because [BestFitting] needs to be adjusted due to the
 /// `fits_element_on_line` changes in https://github.com/rome/tools/pull/2645
 /// ```ignore
-/// use rome_formatter::{Formatted, LineWidth};
->>>>>>> e9a80a5d
+/// use rome_formatter::{Formatted, LineWidth, format, format_args};
 /// use rome_formatter::prelude::*;
 ///
 /// let formatted = format!(
