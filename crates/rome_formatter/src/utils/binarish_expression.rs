--- conflicted
+++ resolved
@@ -1,15 +1,9 @@
 use crate::formatter_traits::{FormatOptionalTokenAndNode, FormatTokenAndNode};
 use crate::{
-<<<<<<< HEAD
-    concat_elements, empty_element, format_elements, group_elements, hard_group_elements,
-    hard_line_break, if_group_breaks, if_group_fits_on_single_line, indent, join_elements,
-    soft_block_indent, soft_line_break_or_space, space_token, token, FormatElement, FormatResult,
-    Formatter, ToFormatElement,
-=======
     empty_element, format_elements, group_elements, hard_group_elements, hard_line_break,
-    if_group_breaks, if_group_fits_on_single_line, indent, join_elements, soft_line_break_or_space,
-    space_token, FormatElement, FormatResult, Formatter, ToFormatElement,
->>>>>>> af7fc80c
+    if_group_breaks, if_group_fits_on_single_line, indent, join_elements, soft_block_indent,
+    soft_line_break_or_space, space_token, token, FormatElement, FormatResult, Formatter,
+    ToFormatElement,
 };
 use rome_js_syntax::{AstNode, JsSyntaxKind, SyntaxNode, SyntaxNodeExt, SyntaxToken};
 use rome_js_syntax::{
@@ -363,17 +357,9 @@
     let right_kind = &right.syntax().kind();
     let right_expression_should_group = right_expression_should_group(right_kind);
 
-<<<<<<< HEAD
+    let operator_has_trailing_comments = operator.has_trailing_comments();
     let formatted_left = format_elements![
         format_with_or_without_parenthesis(current_operator, left.clone(), formatter)?,
-        space_token(),
-        operator.format(formatter)?,
-    ];
-
-=======
-    let operator_has_trailing_comments = operator.has_trailing_comments();
-    let formatted_left = format_elements![
-        left.format(formatter)?,
         space_token(),
         operator.format(formatter)?,
         if operator_has_trailing_comments {
@@ -382,7 +368,6 @@
             empty_element()
         },
     ];
->>>>>>> af7fc80c
     let left_item = FlattenItem::Node(
         left.syntax().clone(),
         formatted_left,
@@ -422,24 +407,16 @@
     // In that case, we call `format_binaryish_expression` from scratch, with its own flatten items.
     let right_item = if right_expression_should_group {
         let formatted = format_elements![
-<<<<<<< HEAD
             format_with_or_without_parenthesis(current_operator, right, formatter)?,
-=======
-            format_binaryish_expression(right.syntax(), formatter)?,
->>>>>>> af7fc80c
             previous_operator
         ];
 
         FlattenItem::Group(formatted, has_comments.into())
     } else {
-<<<<<<< HEAD
-        let formatted_right = concat_elements([
+        let formatted_right = format_elements![
             format_with_or_without_parenthesis(current_operator, right.clone(), formatter)?,
             previous_operator,
-        ]);
-=======
-        let formatted_right = format_elements![right.format(formatter)?, previous_operator];
->>>>>>> af7fc80c
+        ];
         FlattenItem::Node(right.syntax().clone(), formatted_right, has_comments.into())
     };
 
