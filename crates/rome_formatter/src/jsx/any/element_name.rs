//! Generated file, do not edit by hand, see `xtask/codegen`

use crate::{FormatElement, FormatResult, Formatter, ToFormatElement};
use rome_js_syntax::JsxAnyElementName;
impl ToFormatElement for JsxAnyElementName {
    fn to_format_element(&self, formatter: &Formatter) -> FormatResult<FormatElement> {
        match self {
            Self::JsxReferenceIdentifier(node) => node.to_format_element(formatter),
<<<<<<< HEAD
=======
            Self::JsxMemberName(node) => node.to_format_element(formatter),
>>>>>>> 408dcd19
            Self::JsxNamespaceName(node) => node.to_format_element(formatter),
        }
    }
}<|MERGE_RESOLUTION|>--- conflicted
+++ resolved
@@ -6,10 +6,7 @@
     fn to_format_element(&self, formatter: &Formatter) -> FormatResult<FormatElement> {
         match self {
             Self::JsxReferenceIdentifier(node) => node.to_format_element(formatter),
-<<<<<<< HEAD
-=======
             Self::JsxMemberName(node) => node.to_format_element(formatter),
->>>>>>> 408dcd19
             Self::JsxNamespaceName(node) => node.to_format_element(formatter),
         }
     }
