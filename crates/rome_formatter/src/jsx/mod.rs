//! Generated file, do not edit by hand, see `xtask/codegen`

mod any;
mod auxiliary;
mod expressions;
<<<<<<< HEAD
mod lists;
=======
mod objects;
>>>>>>> 408dcd19
<|MERGE_RESOLUTION|>--- conflicted
+++ resolved
@@ -3,8 +3,5 @@
 mod any;
 mod auxiliary;
 mod expressions;
-<<<<<<< HEAD
 mod lists;
-=======
-mod objects;
->>>>>>> 408dcd19
+mod objects;