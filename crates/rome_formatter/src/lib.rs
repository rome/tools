--- conflicted
+++ resolved
@@ -209,7 +209,6 @@
 
     /// Returns the formatting options
     fn options(&self) -> &Self::Options;
-<<<<<<< HEAD
 
     /// Returns [None] if the CST has not been pre-processed.
     ///
@@ -219,11 +218,7 @@
     fn source_map(&self) -> Option<&TransformSourceMap>;
 }
 
-=======
-}
-
 /// Options customizing how the source code should be formatted.
->>>>>>> 2bc67878
 pub trait FormatOptions {
     /// The indent style.
     fn indent_style(&self) -> IndentStyle;
@@ -266,8 +261,6 @@
 }
 
 #[derive(Debug, Default, Eq, PartialEq)]
-<<<<<<< HEAD
-=======
 pub struct SimpleFormatContext {
     options: SimpleFormatOptions,
 }
@@ -284,10 +277,13 @@
     fn options(&self) -> &Self::Options {
         &self.options
     }
+
+    fn source_map(&self) -> Option<&TransformSourceMap> {
+        None
+    }
 }
 
 #[derive(Debug, Default, Eq, PartialEq)]
->>>>>>> 2bc67878
 pub struct SimpleFormatOptions {
     pub indent_style: IndentStyle,
     pub line_width: LineWidth,
@@ -306,29 +302,6 @@
         PrinterOptions::default()
             .with_indent(self.indent_style)
             .with_print_width(self.line_width.into())
-    }
-}
-
-#[derive(Debug, Default, Eq, PartialEq)]
-pub struct SimpleFormatContext {
-    options: SimpleFormatOptions,
-}
-
-impl SimpleFormatContext {
-    pub fn new(options: SimpleFormatOptions) -> Self {
-        Self { options }
-    }
-}
-
-impl FormatContext for SimpleFormatContext {
-    type Options = SimpleFormatOptions;
-
-    fn options(&self) -> &Self::Options {
-        &self.options
-    }
-
-    fn source_map(&self) -> Option<&TransformSourceMap> {
-        None
     }
 }
 
@@ -373,7 +346,6 @@
 {
     pub fn print(&self) -> Printed {
         let print_options = self.context.options().as_print_options();
-<<<<<<< HEAD
 
         let printed = Printer::new(print_options).print(&self.root);
 
@@ -381,23 +353,16 @@
             Some(source_map) => source_map.map_printed(printed),
             None => printed,
         }
-=======
-        Printer::new(print_options).print(&self.root)
->>>>>>> 2bc67878
     }
 
     pub fn print_with_indent(&self, indent: u16) -> Printed {
         let print_options = self.context.options().as_print_options();
-<<<<<<< HEAD
         let printed = Printer::new(print_options).print_with_indent(&self.root, indent);
 
         match self.context.source_map() {
             Some(source_map) => source_map.map_printed(printed),
             None => printed,
         }
-=======
-        Printer::new(print_options).print_with_indent(&self.root, indent)
->>>>>>> 2bc67878
     }
 }
 
@@ -1278,11 +1243,7 @@
             // of indentation type detection yet. Unfortunately this
             // may not actually match the current content of the file
             let length = trivia.text().len() as u16;
-<<<<<<< HEAD
             match language.options().indent_style() {
-=======
-            match context.options().indent_style() {
->>>>>>> 2bc67878
                 IndentStyle::Tab => length,
                 IndentStyle::Space(width) => length / u16::from(width),
             }
