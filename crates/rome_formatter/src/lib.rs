--- conflicted
+++ resolved
@@ -176,51 +176,8 @@
     /// What's the max width of a line. Defaults to 80.
     fn line_with(&self) -> LineWidth;
 
-<<<<<<< HEAD
-    // The style for quotes. Defaults to double.
-    pub quote_style: QuoteStyle,
-}
-
-impl FormatOptions {
-    pub fn new(indent_style: IndentStyle) -> Self {
-        Self {
-            indent_style,
-            ..Self::default()
-        }
-    }
-
-    /// Given the current ident style, it returns its width
-    pub fn tab_width(&self) -> u8 {
-        match self.indent_style {
-            IndentStyle::Tab => 2,
-            IndentStyle::Space(quantity) => quantity,
-        }
-    }
-    pub fn with_line_width(mut self, line_width: LineWidth) -> Self {
-        self.line_width = line_width;
-        self
-    }
-    pub fn with_indent_style(mut self, indent_style: IndentStyle) -> Self {
-        self.indent_style = indent_style;
-        self
-    }
-    pub fn with_quote_style(mut self, quote_style: QuoteStyle) -> Self {
-        self.quote_style = quote_style;
-        self
-    }
-}
-
-impl Display for FormatOptions {
-    fn fmt(&self, f: &mut std::fmt::Formatter<'_>) -> std::fmt::Result {
-        writeln!(f, "Indent style: {}", self.indent_style)?;
-        writeln!(f, "Line width: {}", self.line_width.value())?;
-        writeln!(f, "Quote style: {}", self.quote_style)?;
-        Ok(())
-    }
-=======
     /// Derives the print options from the these format options
     fn as_print_options(&self) -> PrinterOptions;
->>>>>>> 3e3699bc
 }
 
 /// Lightweight sourcemap marker between source and output tokens
