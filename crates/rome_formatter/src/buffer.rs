use super::{write, Arguments, FormatElement};
use crate::format_element::{LabelId, List};
use crate::{Format, FormatResult, FormatState};
use std::any::{Any, TypeId};
use std::fmt::Debug;
use std::ops::{Deref, DerefMut};

/// A trait for writing or formatting into [FormatElement]-accepting buffers or streams.
pub trait Buffer {
    /// The context used during formatting
    type Context;

    /// Writes a [crate::FormatElement] into this buffer, returning whether the write succeeded.
    ///
    /// # Errors
    /// This function will return an instance of [crate::FormatError] on error.
    ///
    /// # Examples
    ///
    /// ```
    /// use rome_formatter::{Buffer, FormatElement, FormatState, SimpleFormatContext, Text, VecBuffer};
    ///
    /// let mut state = FormatState::new(SimpleFormatContext::default());
    /// let mut buffer = VecBuffer::new(&mut state);
    ///
    /// buffer.write_element(FormatElement::Text( Text::Static { text: "test"})).unwrap();
    ///
    /// assert_eq!(buffer.into_element(), FormatElement::Text( Text::Static { text: "test"}));
    /// ```
    ///
    fn write_element(&mut self, element: FormatElement) -> FormatResult<()>;

    /// Glue for usage of the [`write!`] macro with implementors of this trait.
    ///
    /// This method should generally not be invoked manually, but rather through the [`write!`] macro itself.
    ///
    /// # Examples
    ///
    /// ```
    /// use rome_formatter::prelude::*;
    /// use rome_formatter::{Buffer, FormatState, SimpleFormatContext, Text, VecBuffer, format_args};
    ///
    /// let mut state = FormatState::new(SimpleFormatContext::default());
    /// let mut buffer = VecBuffer::new(&mut state);
    ///
    /// buffer.write_fmt(format_args!(text("Hello World"))).unwrap();
    ///
    /// assert_eq!(buffer.into_element(), FormatElement::Text( Text::Static { text: "Hello World"}));
    /// ```
    fn write_fmt(mut self: &mut Self, arguments: Arguments<Self::Context>) -> FormatResult<()> {
        write(&mut self, arguments)
    }

    /// Returns the formatting state relevant for this formatting session.
    fn state(&self) -> &FormatState<Self::Context>;

    /// Returns the mutable formatting state relevant for this formatting session.
    fn state_mut(&mut self) -> &mut FormatState<Self::Context>;

    /// Takes a snapshot of the Buffers state, excluding the formatter state.
    fn snapshot(&self) -> BufferSnapshot;

    /// Restores the snapshot buffer
    ///
    /// ## Panics
    /// If the passed snapshot id is a snapshot of another buffer OR
    /// if the snapshot is restored out of order
    fn restore_snapshot(&mut self, snapshot: BufferSnapshot);
}

/// Snapshot of a buffer state that can be restored at a later point.
///
/// Used in cases where the formatting of an object fails but a parent formatter knows an alternative
/// strategy on how to format the object that might succeed.
#[derive(Debug)]
pub enum BufferSnapshot {
    /// Stores an absolute position of a buffers state, for example, the offset of the last written element.
    Position(usize),

    /// Generic structure for custom buffers that need to store more complex data. Slightly more
    /// expensive because it requires allocating the buffer state on the heap.
    Any(Box<dyn Any>),
}

impl BufferSnapshot {
    /// Creates a new buffer snapshot that points to the specified position.
    pub const fn position(index: usize) -> Self {
        Self::Position(index)
    }

    /// Unwraps the position value.
    ///
    /// # Panics
    ///
    /// If self is not a [`BufferSnapshot::Position`]
    pub fn unwrap_position(&self) -> usize {
        match self {
            BufferSnapshot::Position(index) => *index,
            BufferSnapshot::Any(_) => panic!("Tried to unwrap Any snapshot as a position."),
        }
    }

    /// Unwraps the any value.
    ///
    /// # Panics
    ///
    /// If `self` is not a [`BufferSnapshot::Any`].
    pub fn unwrap_any<T: 'static>(self) -> T {
        match self {
            BufferSnapshot::Position(_) => {
                panic!("Tried to unwrap Position snapshot as Any snapshot.")
            }
            BufferSnapshot::Any(value) => match value.downcast::<T>() {
                Ok(snapshot) => *snapshot,
                Err(err) => {
                    panic!(
                        "Tried to unwrap snapshot of type {:?} as {:?}",
                        err.type_id(),
                        TypeId::of::<T>()
                    )
                }
            },
        }
    }
}

/// Implements the `[Buffer]` trait for all mutable references of objects implementing [Buffer].
impl<W: Buffer<Context = Context> + ?Sized, Context> Buffer for &mut W {
    type Context = Context;

    fn write_element(&mut self, element: FormatElement) -> FormatResult<()> {
        (**self).write_element(element)
    }

    fn write_fmt(&mut self, args: Arguments<Context>) -> FormatResult<()> {
        (**self).write_fmt(args)
    }

    fn state(&self) -> &FormatState<Self::Context> {
        (**self).state()
    }

    fn state_mut(&mut self) -> &mut FormatState<Self::Context> {
        (**self).state_mut()
    }

    fn snapshot(&self) -> BufferSnapshot {
        (**self).snapshot()
    }

    fn restore_snapshot(&mut self, snapshot: BufferSnapshot) {
        (**self).restore_snapshot(snapshot)
    }
}

/// Vector backed [`Buffer`] implementation.
///
/// The buffer writes all elements into the internal elements buffer.
#[derive(Debug)]
pub struct VecBuffer<'a, Context> {
    state: &'a mut FormatState<Context>,
    elements: Vec<FormatElement>,
}

impl<'a, Context> VecBuffer<'a, Context> {
    pub fn new(state: &'a mut FormatState<Context>) -> Self {
        Self {
            state,
            elements: vec![],
        }
    }

    /// Creates a buffer with the specified capacity
    pub fn with_capacity(capacity: usize, context: &'a mut FormatState<Context>) -> Self {
        Self {
            state: context,
            elements: Vec::with_capacity(capacity),
        }
    }

    /// Consumes the buffer and returns its content as a [`FormatElement`]
    pub fn into_element(mut self) -> FormatElement {
        self.take_element()
    }

    /// Consumes the buffer and returns the written [`FormatElement]`s as a vector.
    pub fn into_vec(self) -> Vec<FormatElement> {
        self.elements
    }

    /// Takes the elements without consuming self
    pub fn take_element(&mut self) -> FormatElement {
        if self.len() == 1 {
            // Safety: Guaranteed by len check above
            self.elements.pop().unwrap()
        } else {
            FormatElement::List(List::new(std::mem::take(&mut self.elements)))
        }
    }
}

impl<Context> Deref for VecBuffer<'_, Context> {
    type Target = [FormatElement];

    fn deref(&self) -> &Self::Target {
        &self.elements
    }
}

impl<Context> DerefMut for VecBuffer<'_, Context> {
    fn deref_mut(&mut self) -> &mut Self::Target {
        &mut self.elements
    }
}

impl<Context> Buffer for VecBuffer<'_, Context> {
    type Context = Context;

    fn write_element(&mut self, element: FormatElement) -> FormatResult<()> {
        match element {
            FormatElement::List(list) => self.elements.extend(list.into_vec()),
            element => self.elements.push(element),
        }

        Ok(())
    }

    fn state(&self) -> &FormatState<Self::Context> {
        self.state
    }

    fn state_mut(&mut self) -> &mut FormatState<Self::Context> {
        &mut self.state
    }

    fn snapshot(&self) -> BufferSnapshot {
        BufferSnapshot::position(self.elements.len())
    }

    fn restore_snapshot(&mut self, snapshot: BufferSnapshot) {
        let position = snapshot.unwrap_position();
        assert!(
            self.elements.len() >= position,
            r#"Outdated snapshot. This buffer contains fewer elements than at the time the snapshot was taken.
Make sure that you take and restore the snapshot in order and that this snapshot belongs to the current buffer."#
        );

        self.elements.truncate(position);
    }
}

/// This struct wraps an existing buffer and emits a preamble text when the first text is written.
///
/// This can be useful if you, for example, want to write some content if what gets written next isn't empty.
///
/// # Examples
///
/// ```
/// use rome_formatter::{FormatState, Formatted, PreambleBuffer, SimpleFormatContext, VecBuffer, write};
/// use rome_formatter::prelude::*;
///
/// let mut state = FormatState::new(SimpleFormatContext::default());
/// let mut buffer = VecBuffer::new(&mut state);
///
/// struct Preamble;
///
/// impl Format<SimpleFormatContext> for Preamble {
///     fn fmt(&self, f: &mut Formatter<SimpleFormatContext>) -> FormatResult<()> {
///         write!(f, [text("# heading"), hard_line_break()])
///     }
/// }
///
/// let mut with_preamble = PreambleBuffer::new(&mut buffer, Preamble);
///
/// write!(&mut with_preamble, [text("this text will be on a new line")]).unwrap();
///
/// drop(with_preamble);
///
/// let formatted = Formatted::new(buffer.into_element(), SimpleFormatContext::default());
/// assert_eq!("# heading\nthis text will be on a new line", formatted.print().as_code());
/// ```
///
/// The pre-amble does not get written if no content is written to the buffer.
///
/// ```
/// use rome_formatter::{FormatState, Formatted, PreambleBuffer, SimpleFormatContext, VecBuffer, write};
/// use rome_formatter::prelude::*;
///
/// let mut state = FormatState::new(SimpleFormatContext::default());
/// let mut buffer = VecBuffer::new(&mut state);
///
/// struct Preamble;
///
/// impl Format<SimpleFormatContext> for Preamble {
///     fn fmt(&self, f: &mut Formatter<SimpleFormatContext>) -> FormatResult<()> {
///         write!(f, [text("# heading"), hard_line_break()])
///     }
/// }
///
/// let mut with_preamble = PreambleBuffer::new(&mut buffer, Preamble);
/// drop(with_preamble);
///
/// let formatted = Formatted::new(buffer.into_element(), SimpleFormatContext::default());
/// assert_eq!("", formatted.print().as_code());
/// ```
pub struct PreambleBuffer<'buf, Preamble, Context> {
    /// The wrapped buffer
    inner: &'buf mut dyn Buffer<Context = Context>,

    /// The pre-amble to write once the first content gets written to this buffer.
    preamble: Preamble,

    /// Whether some content (including the pre-amble) has been written at this point.
    empty: bool,
}

impl<'buf, Preamble, Context> PreambleBuffer<'buf, Preamble, Context> {
    pub fn new(inner: &'buf mut dyn Buffer<Context = Context>, preamble: Preamble) -> Self {
        Self {
            inner,
            preamble,
            empty: true,
        }
    }

    /// Returns `true` if the preamble has been written, `false` otherwise.
    pub fn did_write_preamble(&self) -> bool {
        !self.empty
    }
}

impl<Preamble, Context> Buffer for PreambleBuffer<'_, Preamble, Context>
where
    Preamble: Format<Context>,
{
    type Context = Context;

    fn write_element(&mut self, element: FormatElement) -> FormatResult<()> {
        if element.is_empty() {
            Ok(())
        } else {
            if self.empty {
                write!(self.inner, [&self.preamble])?;
                self.empty = false;
            }

            self.inner.write_element(element)
        }
    }

    fn state(&self) -> &FormatState<Self::Context> {
        self.inner.state()
    }

    fn state_mut(&mut self) -> &mut FormatState<Self::Context> {
        self.inner.state_mut()
    }

    fn snapshot(&self) -> BufferSnapshot {
        BufferSnapshot::Any(Box::new(PreambleBufferSnapshot {
            inner: self.inner.snapshot(),
            empty: self.empty,
        }))
    }

    fn restore_snapshot(&mut self, snapshot: BufferSnapshot) {
        let snapshot = snapshot.unwrap_any::<PreambleBufferSnapshot>();

        self.empty = snapshot.empty;
        self.inner.restore_snapshot(snapshot.inner);
    }
}

struct PreambleBufferSnapshot {
    inner: BufferSnapshot,
    empty: bool,
}

/// Buffer that allows you inspecting elements as they get written to the formatter.
pub struct Inspect<'inner, Context, Inspector> {
    inner: &'inner mut dyn Buffer<Context = Context>,
    inspector: Inspector,
}

impl<'inner, Context, Inspector> Inspect<'inner, Context, Inspector> {
    fn new(inner: &'inner mut dyn Buffer<Context = Context>, inspector: Inspector) -> Self {
        Self { inner, inspector }
    }
}

impl<'inner, Context, Inspector> Buffer for Inspect<'inner, Context, Inspector>
where
    Inspector: FnMut(&FormatElement),
{
    type Context = Context;

    fn write_element(&mut self, element: FormatElement) -> FormatResult<()> {
        (self.inspector)(&element);
        self.inner.write_element(element)
    }

    fn state(&self) -> &FormatState<Self::Context> {
        self.inner.state()
    }

    fn state_mut(&mut self) -> &mut FormatState<Self::Context> {
        self.inner.state_mut()
    }

    fn snapshot(&self) -> BufferSnapshot {
        self.inner.snapshot()
    }

    fn restore_snapshot(&mut self, snapshot: BufferSnapshot) {
        self.inner.restore_snapshot(snapshot)
    }
}

pub trait BufferExtensions: Buffer + Sized {
    /// Returns a new buffer that calls the passed inspector for every element that gets written to the output
    #[must_use]
    fn inspect<F>(&mut self, inspector: F) -> Inspect<Self::Context, F>
    where
        F: FnMut(&FormatElement),
    {
        Inspect::new(self, inspector)
    }

    /// Writes a sequence of elements into this buffer.
    fn write_elements<I>(&mut self, elements: I) -> FormatResult<()>
    where
        I: IntoIterator<Item = FormatElement>,
    {
        for element in elements {
            self.write_element(element)?;
        }

        Ok(())
    }

    /// It emits a custom buffer called [WillBreakBuffer], which tracks
    /// it he last element written in the main buffer breaks, it does so by
    /// checking if their IR emits an [element](FormatElement) that breaks.
    ///
    /// This functionality can be used only one element and only after the element
    /// is written in the buffer.
    ///
    /// ## Examples
    ///
    /// ```
    /// use rome_formatter::{format, format_args, write, LineWidth};
    /// use rome_formatter::prelude::*;
    ///
<<<<<<< HEAD
    /// let context = SimpleFormatContext::default();
    ///
    ///
    /// let formatted = format!(context, [format_with(|f| {
=======
    /// let formatted = format!(SimpleFormatContext::default(), [format_with(|f| {
>>>>>>> 2bc67878
    ///
    ///     let element = format_with(|f| {
    ///         write!(f, [
    ///             text("hello"),
    ///             hard_line_break(),
    ///             text("world!")
    ///         ])
    ///     });
    ///     let mut buffer = f.inspect_will_break();
    ///     write!(buffer, [element])?;
    ///     let does_element_break = buffer.will_break();
    ///
    ///     if does_element_break {
    ///         write!(f, [hard_line_break(), text("break")])
    ///     } else {
    ///         write!(f, [text("did not break")])
    ///     }
    ///
    /// })]).unwrap();
    ///
    /// assert_eq!(
    ///     "hello\nworld!\nbreak",
    ///     formatted.print().as_code()
    /// );
    /// ```
    ///
    /// ## Alternatives
    ///
    /// Use `Memoized.inspect(f)?.will_break()` if you need to know if some content breaks that should
    /// only be written later.
    fn inspect_will_break(&mut self) -> WillBreakBuffer<Self::Context> {
        WillBreakBuffer::new(self)
    }

    /// Wraps the current buffer in a [HasLabelBuffer], which tracks
    /// labelled elements written in the main buffer, it does so by
    /// checking if [element](FormatElement) is a [label](FormatElement::Label)
    /// with the expected [label_id](LabelId).
    ///
    /// This functionality can be used only on one element and only after the element
    /// is written in the buffer.
    ///
    /// ## Examples
    ///
    /// ```rust
    /// use rome_formatter::prelude::*;
    /// use rome_formatter::{format, write, LineWidth};
    ///
    /// enum SomeLabelId {}
    ///
<<<<<<< HEAD
    /// let context = SimpleFormatContext::default();
    ///
=======
>>>>>>> 2bc67878
    /// let formatted = format!(
    ///     SimpleFormatContext::default(),
    ///     [format_with(|f| {
    ///         let mut buffer = f.inspect_is_labelled::<SomeLabelId>();
    ///
    ///         write!(buffer, [
    ///             labelled(
    ///                 LabelId::of::<SomeLabelId>(),
    ///                 &text("'I have a label'")
    ///             )
    ///         ])?;
    ///
    ///         let is_labelled = buffer.has_label();
    ///
    ///         if is_labelled {
    ///             write!(f, [text(" has label SomeLabelId")])
    ///         } else {
    ///             write!(f, [text(" doesn't have label SomeLabelId")])
    ///         }
    ///     })]
    /// )
    /// .unwrap();
    ///
    /// assert_eq!("'I have a label' has label SomeLabelId", formatted.print().as_code());
    /// ```
    ///
    /// /// ## Alternatives
    ///
    /// Use `Memoized.inspect(f)?.has_label(LabelId::of::<SomeLabelId>()` if you need to know if some content breaks that should
    /// only be written later.
    fn inspect_is_labelled<T: ?Sized + 'static>(&mut self) -> HasLabelBuffer<Self::Context> {
        let label_id = LabelId::of::<T>();
        HasLabelBuffer::new(self, label_id)
    }
}

impl<T> BufferExtensions for T where T: Buffer {}

#[must_use = "must eventually call `is_labelled()` to retrieve the information"]
pub struct HasLabelBuffer<'buffer, Context> {
    inner: &'buffer mut dyn Buffer<Context = Context>,
    label_id: LabelId,
    has_label: bool,
}

impl<'buffer, Context> HasLabelBuffer<'buffer, Context> {
    pub fn new(buffer: &'buffer mut dyn Buffer<Context = Context>, label_id: LabelId) -> Self {
        Self {
            inner: buffer,
            label_id,
            has_label: false,
        }
    }

    pub fn has_label(self) -> bool {
        self.has_label
    }
}

impl<Context> Buffer for HasLabelBuffer<'_, Context> {
    type Context = Context;

    fn write_element(&mut self, element: FormatElement) -> FormatResult<()> {
        self.has_label |= element.has_label(self.label_id);

        self.inner.write_element(element)
    }

    fn state(&self) -> &FormatState<Self::Context> {
        self.inner.state()
    }

    fn state_mut(&mut self) -> &mut FormatState<Self::Context> {
        self.inner.state_mut()
    }

    fn snapshot(&self) -> BufferSnapshot {
        BufferSnapshot::Any(Box::new(HasLabelledSnapshot {
            inner: self.inner.snapshot(),
            has_label: self.has_label,
        }))
    }

    fn restore_snapshot(&mut self, snapshot: BufferSnapshot) {
        let snapshot = snapshot.unwrap_any::<HasLabelledSnapshot>();
        self.inner.restore_snapshot(snapshot.inner);
        self.has_label = snapshot.has_label;
    }
}

struct HasLabelledSnapshot {
    inner: BufferSnapshot,
    has_label: bool,
}

#[must_use = "must eventually call `will_break()` to retrieve the information"]
pub struct WillBreakBuffer<'buffer, Context> {
    breaks: bool,
    inner: &'buffer mut dyn Buffer<Context = Context>,
}

impl<'buffer, Context> WillBreakBuffer<'buffer, Context> {
    pub fn new(buffer: &'buffer mut dyn Buffer<Context = Context>) -> Self {
        Self {
            breaks: false,
            inner: buffer,
        }
    }

    pub fn will_break(&self) -> bool {
        self.breaks
    }
}

impl<Context> Buffer for WillBreakBuffer<'_, Context> {
    type Context = Context;

    fn write_element(&mut self, element: FormatElement) -> FormatResult<()> {
        self.breaks = self.breaks || element.will_break();
        self.inner.write_element(element)
    }

    fn state(&self) -> &FormatState<Self::Context> {
        self.inner.state()
    }

    fn state_mut(&mut self) -> &mut FormatState<Self::Context> {
        self.inner.state_mut()
    }

    fn snapshot(&self) -> BufferSnapshot {
        BufferSnapshot::Any(Box::new(WillBreakSnapshot {
            inner: self.inner.snapshot(),
            breaks: self.breaks,
        }))
    }

    fn restore_snapshot(&mut self, snapshot: BufferSnapshot) {
        let snapshot = snapshot.unwrap_any::<WillBreakSnapshot>();
        self.inner.restore_snapshot(snapshot.inner);
        self.breaks = snapshot.breaks;
    }
}

struct WillBreakSnapshot {
    inner: BufferSnapshot,
    breaks: bool,
}<|MERGE_RESOLUTION|>--- conflicted
+++ resolved
@@ -451,14 +451,7 @@
     /// use rome_formatter::{format, format_args, write, LineWidth};
     /// use rome_formatter::prelude::*;
     ///
-<<<<<<< HEAD
-    /// let context = SimpleFormatContext::default();
-    ///
-    ///
-    /// let formatted = format!(context, [format_with(|f| {
-=======
     /// let formatted = format!(SimpleFormatContext::default(), [format_with(|f| {
->>>>>>> 2bc67878
     ///
     ///     let element = format_with(|f| {
     ///         write!(f, [
@@ -509,11 +502,6 @@
     ///
     /// enum SomeLabelId {}
     ///
-<<<<<<< HEAD
-    /// let context = SimpleFormatContext::default();
-    ///
-=======
->>>>>>> 2bc67878
     /// let formatted = format!(
     ///     SimpleFormatContext::default(),
     ///     [format_with(|f| {
