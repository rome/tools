#[allow(deprecated)]
use crate::parser::single_token_parse_recovery::SingleTokenParseRecovery;
use crate::parser::ParsedSyntax::{Absent, Present};
use crate::parser::{ParsedSyntax, RecoveryResult};
use crate::prelude::*;
use crate::state::{EnterParameters, SignatureFlags};
use crate::syntax::expr::{
    is_nth_at_reference_identifier, parse_assignment_expression_or_higher, parse_expression,
    parse_reference_identifier, ExpressionContext,
};
use crate::syntax::function::{
    parse_formal_parameter, parse_function_body, parse_parameter_list, ParameterContext,
};
use crate::syntax::js_parse_error;
use crate::syntax::typescript::ts_parse_error::{
    ts_accessor_type_parameters_error, ts_only_syntax_error, ts_set_accessor_return_type_error,
};
use crate::syntax::typescript::{
    parse_ts_return_type_annotation, parse_ts_type_annotation, parse_ts_type_parameters,
    TypeContext,
};
use crate::JsSyntaxFeature::TypeScript;
use crate::{JsParser, ParseRecovery};
use rome_js_syntax::JsSyntaxKind::*;
use rome_js_syntax::{JsSyntaxKind, T};
use rome_parser::parse_lists::ParseSeparatedList;

// test object_expr
// let a = {};
// let b = {foo,}
//
// test_err object_expr_err
// let a = {, foo}
// let b = { foo bar }
// let b = { foo

struct ObjectMembersList;

impl ParseSeparatedList for ObjectMembersList {
    type Kind = JsSyntaxKind;
    type Parser<'source> = JsParser<'source>;

    const LIST_KIND: Self::Kind = JS_OBJECT_MEMBER_LIST;

    fn parse_element(&mut self, p: &mut JsParser) -> ParsedSyntax {
        parse_object_member(p)
    }

    fn is_at_list_end(&self, p: &mut JsParser) -> bool {
        p.at(T!['}'])
    }

    fn recover(&mut self, p: &mut JsParser, parsed_element: ParsedSyntax) -> RecoveryResult {
        parsed_element.or_recover(
            p,
            &ParseRecovery::new(JS_BOGUS_MEMBER, token_set![T![,], T!['}'], T![;], T![:]])
                .enable_recovery_on_line_break(),
            js_parse_error::expected_object_member,
        )
    }

    fn separating_element_kind(&mut self) -> JsSyntaxKind {
        T![,]
    }

    fn allow_trailing_separating_element(&self) -> bool {
        true
    }
}

/// An object literal such as `{ a: b, "b": 5 + 5 }`.
pub(super) fn parse_object_expression(p: &mut JsParser) -> ParsedSyntax {
    if !p.at(T!['{']) {
        return Absent;
    }
    let m = p.start();
    p.bump(T!['{']);

    ObjectMembersList.parse_list(p);

    p.expect(T!['}']);
    Present(m.complete(p, JS_OBJECT_EXPRESSION))
}

/// An individual object property such as `"a": b` or `5: 6 + 6`.
fn parse_object_member(p: &mut JsParser) -> ParsedSyntax {
    match p.cur() {
        // test getter_object_member
        // let a = {
        //   get foo() {
        //     return foo;
        //   },
        //   get "bar"() {
        //     return "bar";
        //   },
        //   get ["a" + "b"]() {
        //     return "a" + "b"
        //   },
        //   get 5() {
        //     return 5;
        //   },
        //   get() {
        //    return "This is a method and not a getter";
        //   }
        // }
        T![get] if !p.has_nth_preceding_line_break(1) && is_nth_at_type_member_name(p, 1) => {
            parse_getter_object_member(p)
        }

        // test setter_object_member
        // let a = {
        //  set foo(value) {
        //  },
        //  set "bar"(value) {
        //  },
        //  set ["a" + "b"](value) {
        //  },
        //  set 5(value) {
        //  },
        //  set() {
        //   return "This is a method and not a setter";
        //  }
        // }

        // test_err object_expr_setter
        // let b = {
        //  set foo() {
        //     return 5;
        //  }
        // }
        T![set] if !p.has_nth_preceding_line_break(1) && is_nth_at_type_member_name(p, 1) => {
            parse_setter_object_member(p)
        }

        // test object_expr_async_method
        // let a = {
        //   async foo() {},
        //   async *foo() {}
        // }
        T![async] if is_parser_at_async_method_member(p) => parse_method_object_member(p),

        // test object_expr_spread_prop
        // let a = {...foo}
        T![...] => {
            let m = p.start();
            p.bump_any();
            parse_assignment_expression_or_higher(p, ExpressionContext::default())
                .or_add_diagnostic(p, js_parse_error::expected_expression_assignment);
            Present(m.complete(p, JS_SPREAD))
        }

        T![*] => {
            // test object_expr_generator_method
            // let b = { *foo() {} }
            parse_method_object_member(p)
        }

        _ => {
            let m = p.start();

            if is_nth_at_reference_identifier(p, 0)
                && !token_set![T!['('], T![<], T![:]].contains(p.nth(1))
            {
                // test object_expr_ident_prop
                // ({foo})
                parse_reference_identifier(p).unwrap();

                // There are multiple places where it's first needed to parse an expression to determine if
                // it is an assignment target or not. This requires that parse expression is valid for any
                // assignment expression. Thus, it's needed that the parser silently parses over a "{ arrow = test }"
                // property
                if p.at(T![=]) {
                    // test assignment_shorthand_prop_with_initializer
                    // for ({ arrow = () => {} } of [{}]) {}
                    //
                    // test_err object_shorthand_with_initializer
                    // ({ arrow = () => {} })
                    p.error(p.err_builder("Did you mean to use a `:`? An `=` can only follow a property name when the containing object literal is part of a destructuring pattern.",
						p.cur_range()));
                    p.bump(T![=]);
                    parse_assignment_expression_or_higher(p, ExpressionContext::default()).ok();
                    return Present(m.complete(p, JS_BOGUS_MEMBER));
                }

                return Present(m.complete(p, JS_SHORTHAND_PROPERTY_OBJECT_MEMBER));
            }

            let checkpoint = p.checkpoint();
            let member_name = parse_object_member_name(p)
                .or_add_diagnostic(p, js_parse_error::expected_object_member);

            // test object_expr_method
            // let b = {
            //   foo() {},
            //   "bar"(a, b, c) {},
            //   ["foo" + "bar"](a) {},
            //   5(...rest) {}
            // }

            // test_err object_expr_method
            // let b = { foo) }
            if p.at(T!['(']) || p.at(T![<]) {
                parse_method_object_member_body(p, SignatureFlags::empty());
                Present(m.complete(p, JS_METHOD_OBJECT_MEMBER))
            } else if member_name.is_some() {
                // test object_prop_name
                // let a = {"foo": foo, [6 + 6]: foo, bar: foo, 7: foo}

                // test object_expr_ident_literal_prop
                // let b = { a: true }

                // If the member name was a literal OR we're at a colon
                p.expect(T![:]);

                // test object_prop_in_rhs
                // for ({ a: "x" in {} };;) {}
                parse_assignment_expression_or_higher(p, ExpressionContext::default())
                    .or_add_diagnostic(p, js_parse_error::expected_expression_assignment);
                Present(m.complete(p, JS_PROPERTY_OBJECT_MEMBER))
            } else {
                // test_err object_expr_error_prop_name
                // let a = { /: 6, /: /foo/ }
                // let b = {{}}

                // test_err object_expr_non_ident_literal_prop
                // let d = {5}

                #[allow(deprecated)]
                SingleTokenParseRecovery::new(token_set![T![:], T![,]], JS_BOGUS).recover(p);

                if p.eat(T![:]) {
                    parse_assignment_expression_or_higher(p, ExpressionContext::default())
                        .or_add_diagnostic(p, js_parse_error::expected_object_member);
                    Present(m.complete(p, JS_PROPERTY_OBJECT_MEMBER))
                } else {
                    // It turns out that this isn't a valid member after all. Make sure to throw
                    // away everything that has been parsed so far so that the caller can
                    // do its error recovery
                    p.rewind(checkpoint);
                    m.abandon(p);
                    Absent
                }
            }
        }
    }
}

/// Parses a getter object member: `{ get a() { return "a"; } }`
fn parse_getter_object_member(p: &mut JsParser) -> ParsedSyntax {
    if !p.at(T![get]) {
        return Absent;
    }

    let m = p.start();

    p.expect(T![get]);

    parse_object_member_name(p).or_add_diagnostic(p, js_parse_error::expected_object_member_name);

    // test_err ts ts_object_getter_type_parameters
    // ({ get a<A>(): A {} });
<<<<<<< HEAD
    if let Present(type_parameters) = parse_ts_type_parameters(p, TypeContext::default()) {
=======
    if let Present(type_parameters) = parse_ts_type_parameters(p, false) {
>>>>>>> 94d4fe74
        p.error(ts_accessor_type_parameters_error(p, &type_parameters))
    }

    p.expect(T!['(']);
    p.expect(T![')']);

    TypeScript
        .parse_exclusive_syntax(p, parse_ts_type_annotation, |p, annotation| {
            ts_only_syntax_error(p, "type annotation", annotation.range(p))
        })
        .ok();

    parse_function_body(p, SignatureFlags::empty())
        .or_add_diagnostic(p, js_parse_error::expected_function_body);

    Present(m.complete(p, JS_GETTER_OBJECT_MEMBER))
}

/// Parses a setter object member like `{ set a(value) { .. } }`
fn parse_setter_object_member(p: &mut JsParser) -> ParsedSyntax {
    if !p.at(T![set]) {
        return Absent;
    }
    let m = p.start();

    p.expect(T![set]);

    parse_object_member_name(p).or_add_diagnostic(p, js_parse_error::expected_object_member_name);

    // test_err ts ts_object_setter_type_parameters
    // ({ set a<A>(value: A) {} });
<<<<<<< HEAD
    if let Present(type_parameters) = parse_ts_type_parameters(p, TypeContext::default()) {
=======
    if let Present(type_parameters) = parse_ts_type_parameters(p, false) {
>>>>>>> 94d4fe74
        p.error(ts_accessor_type_parameters_error(p, &type_parameters))
    }

    let has_l_paren = p.expect(T!['(']);

    p.with_state(EnterParameters(SignatureFlags::empty()), |p| {
        parse_formal_parameter(
            p,
            ParameterContext::Setter,
            ExpressionContext::default().and_object_expression_allowed(has_l_paren),
        )
        .or_add_diagnostic(p, js_parse_error::expected_parameter);
        p.expect(T![')']);
    });

    // test_err ts ts_object_setter_return_type
    // ({ set a(value: string): void {} });
    if let Present(return_type_annotation) = parse_ts_return_type_annotation(p) {
        p.error(ts_set_accessor_return_type_error(
            p,
            &return_type_annotation,
        ));
    }

    parse_function_body(p, SignatureFlags::empty())
        .or_add_diagnostic(p, js_parse_error::expected_function_body);

    Present(m.complete(p, JS_SETTER_OBJECT_MEMBER))
}

// test object_member_name
// let a = {"foo": foo, [6 + 6]: foo, bar: foo, 7: foo}
/// Parses a `JsAnyObjectMemberName` and returns its completion marker
pub(crate) fn parse_object_member_name(p: &mut JsParser) -> ParsedSyntax {
    match p.cur() {
        T!['['] => parse_computed_member_name(p),
        _ => parse_literal_member_name(p),
    }
}

pub(crate) fn is_nth_at_type_member_name(p: &mut JsParser, offset: usize) -> bool {
    let nth = p.nth(offset);

    let start_names = token_set![
        JS_STRING_LITERAL,
        JS_NUMBER_LITERAL,
        T![ident],
        T![await],
        T![yield],
        T!['[']
    ];

    nth.is_keyword() || start_names.contains(nth)
}

pub(crate) fn is_at_object_member_name(p: &mut JsParser) -> bool {
    is_nth_at_type_member_name(p, 0)
}

pub(crate) fn parse_computed_member_name(p: &mut JsParser) -> ParsedSyntax {
    if !p.at(T!['[']) {
        return Absent;
    }

    let m = p.start();
    p.expect(T!['[']);

    // test computed_member_name_in
    // for ({["x" in {}]: 3} ;;) {}
    parse_expression(p, ExpressionContext::default())
        .or_add_diagnostic(p, js_parse_error::expected_expression);

    p.expect(T![']']);
    Present(m.complete(p, JS_COMPUTED_MEMBER_NAME))
}

pub(super) fn is_at_literal_member_name(p: &mut JsParser, offset: usize) -> bool {
    matches!(
        p.nth(offset),
        JS_STRING_LITERAL | JS_NUMBER_LITERAL | T![ident]
    ) || p.nth(offset).is_keyword()
}

pub(super) fn parse_literal_member_name(p: &mut JsParser) -> ParsedSyntax {
    let m = p.start();
    match p.cur() {
        JS_STRING_LITERAL | JS_NUMBER_LITERAL | T![ident] => {
            p.bump_any();
        }
        t if t.is_keyword() => {
            p.bump_remap(T![ident]);
        }
        _ => {
            m.abandon(p);
            return Absent;
        }
    }
    Present(m.complete(p, JS_LITERAL_MEMBER_NAME))
}

/// Parses a method object member
fn parse_method_object_member(p: &mut JsParser) -> ParsedSyntax {
    let is_async = is_parser_at_async_method_member(p);
    if !is_async && !p.at(T![*]) && !is_at_object_member_name(p) {
        return Absent;
    }

    let m = p.start();
    let mut flags = SignatureFlags::empty();

    // test async_method
    // class foo {
    //  async foo() {}
    //  async *foo() {}
    // }
    if is_async {
        p.eat(T![async]);
        flags |= SignatureFlags::ASYNC;
    }

    if p.eat(T![*]) {
        flags |= SignatureFlags::GENERATOR;
    }

    parse_object_member_name(p).or_add_diagnostic(p, js_parse_error::expected_object_member_name);

    parse_method_object_member_body(p, flags);

    Present(m.complete(p, JS_METHOD_OBJECT_MEMBER))
}

// test ts ts_method_object_member_body
// ({
//     x<A>(maybeA: any): maybeA is A { return true },
//     y(a: string): string { return "string"; },
//     async *id<R>(param: Promise<R>): AsyncIterableIterator<R> { yield await param },
// })

/// Parses the body of a method object member starting right after the member name.
fn parse_method_object_member_body(p: &mut JsParser, flags: SignatureFlags) {
    TypeScript
        .parse_exclusive_syntax(
            p,
<<<<<<< HEAD
            |p| parse_ts_type_parameters(p, TypeContext::default()),
=======
            |p| parse_ts_type_parameters(p, false),
>>>>>>> 94d4fe74
            |p, type_parameters| {
                ts_only_syntax_error(p, "type parameters", type_parameters.range(p))
            },
        )
        .ok();

    parse_parameter_list(p, ParameterContext::Implementation, flags)
        .or_add_diagnostic(p, js_parse_error::expected_parameters);

    TypeScript
        .parse_exclusive_syntax(p, parse_ts_return_type_annotation, |p, annotation| {
            ts_only_syntax_error(p, "return type annotation", annotation.range(p))
        })
        .ok();

    parse_function_body(p, flags).or_add_diagnostic(p, js_parse_error::expected_function_body);
}

fn is_parser_at_async_method_member(p: &mut JsParser) -> bool {
    p.at(T![async])
        && !p.has_nth_preceding_line_break(1)
        && (is_nth_at_type_member_name(p, 1) || p.nth_at(1, T![*]))
}<|MERGE_RESOLUTION|>--- conflicted
+++ resolved
@@ -259,11 +259,7 @@
 
     // test_err ts ts_object_getter_type_parameters
     // ({ get a<A>(): A {} });
-<<<<<<< HEAD
-    if let Present(type_parameters) = parse_ts_type_parameters(p, TypeContext::default()) {
-=======
-    if let Present(type_parameters) = parse_ts_type_parameters(p, false) {
->>>>>>> 94d4fe74
+    if let Present(type_parameters) = parse_ts_type_parameters(p, TypeContext::default(), false) {
         p.error(ts_accessor_type_parameters_error(p, &type_parameters))
     }
 
@@ -295,11 +291,7 @@
 
     // test_err ts ts_object_setter_type_parameters
     // ({ set a<A>(value: A) {} });
-<<<<<<< HEAD
-    if let Present(type_parameters) = parse_ts_type_parameters(p, TypeContext::default()) {
-=======
-    if let Present(type_parameters) = parse_ts_type_parameters(p, false) {
->>>>>>> 94d4fe74
+    if let Present(type_parameters) = parse_ts_type_parameters(p, TypeContext::default(), false) {
         p.error(ts_accessor_type_parameters_error(p, &type_parameters))
     }
 
@@ -443,11 +435,7 @@
     TypeScript
         .parse_exclusive_syntax(
             p,
-<<<<<<< HEAD
-            |p| parse_ts_type_parameters(p, TypeContext::default()),
-=======
-            |p| parse_ts_type_parameters(p, false),
->>>>>>> 94d4fe74
+            |p| parse_ts_type_parameters(p, TypeContext::default(), false),
             |p, type_parameters| {
                 ts_only_syntax_error(p, "type parameters", type_parameters.range(p))
             },
