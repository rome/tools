--- conflicted
+++ resolved
@@ -14,11 +14,7 @@
 rome_console = { path = "../rome_console" }
 rome_diagnostics = { path = "../rome_diagnostics" }
 bitflags = "1.3.2"
-<<<<<<< HEAD
-rustc-hash = "1.1.0"
-=======
 rustc-hash = { workspace = true }
->>>>>>> e6dbf2a8
 serde = { version = "1.0.136", features = ["derive"] }
 serde_json = { version = "1.0.85", features = ["raw_value"]}
 schemars = { version = "0.8.10", optional = true }
