use rome_console::MarkupBuf;
use rome_diagnostics::{file::FileId, Applicability, Severity};
use rome_js_syntax::JsLanguage;
use rome_js_syntax::TextRange;
use rome_rowan::{AstNode, Language, SyntaxNode};

use crate::{
    analyzers::*,
    assists::*,
    categories::{ActionCategory, RuleCategory},
    signals::{AnalyzerSignal, RuleSignal},
    AnalysisFilter, ControlFlow,
};

/// The rule registry holds type-erased instances of all active analysis rules
pub(crate) struct RuleRegistry<L: Language> {
    rules: Vec<RegistryRule<L>>,
}

/// Utility macro for implementing the `with_filter` method of [RuleRegistry]
macro_rules! impl_registry_builders {
    ( $( $rule:ident, )* ) => {
        impl RuleRegistry<JsLanguage> {
            pub(crate) fn with_filter(filter: &AnalysisFilter) -> Self {
                let mut rules: Vec<RegistryRule<JsLanguage>> = Vec::new();

                $( if filter.categories.contains($rule::CATEGORY.into()) && filter.rules.map_or(true, |rules| rules.contains(&$rule::NAME)) {
                    rules.push(run::<$rule>);
                } )*

                Self { rules }
            }
        }
    };
}

impl_registry_builders!(
    // Analyzers
    UseWhile,
    NoSparseArray,
    NoDelete,
    NoDoubleEquals,
    UseSingleVarDeclarator,
<<<<<<< HEAD
=======
    UseValidTypeof,
    UseWhile,
>>>>>>> 0dd0bde3
    // Assists
    FlipBinExp,
);

pub(crate) type RuleLanguage<R> = NodeLanguage<<R as Rule>::Query>;
pub(crate) type NodeLanguage<N> = <N as AstNode>::Language;

pub(crate) type RuleRoot<R> = LanguageRoot<RuleLanguage<R>>;
pub(crate) type LanguageRoot<L> = <L as Language>::Root;

impl<L> RuleRegistry<L>
where
    L: Language,
{
    // Run all rules known to the registry associated with nodes of type N
    pub(crate) fn analyze<B>(
        &self,
        file_id: FileId,
        root: &LanguageRoot<L>,
        node: SyntaxNode<L>,
        callback: &mut impl FnMut(&dyn AnalyzerSignal<L>) -> ControlFlow<B>,
    ) -> ControlFlow<B> {
        for rule in &self.rules {
            if let Some(event) = (rule)(file_id, root, &node) {
                if let ControlFlow::Break(b) = callback(&*event) {
                    return ControlFlow::Break(b);
                }
            }
        }

        ControlFlow::Continue(())
    }
}

/// Representation of a single rule in the registry as a generic function pointer
type RegistryRule<L> = for<'a> fn(
    FileId,
    &'a LanguageRoot<L>,
    &'a SyntaxNode<L>,
) -> Option<Box<dyn AnalyzerSignal<L> + 'a>>;

/// Generic implementation of RegistryRule for any rule type R
fn run<'a, R: Rule + 'static>(
    file_id: FileId,
    root: &'a RuleRoot<R>,
    node: &'a SyntaxNode<<R::Query as AstNode>::Language>,
) -> Option<Box<dyn AnalyzerSignal<RuleLanguage<R>> + 'a>> {
    if !<R::Query>::can_cast(node.kind()) {
        return None;
    }

    let node = <R::Query>::cast(node.clone())?;
    let result = R::run(&node)?;
    Some(RuleSignal::<R>::new_boxed(file_id, root, node, result))
}

/// Trait implemented by all analysis rules: declares interest to a certain AstNode type,
/// and a callback function to be executed on all nodes matching the query to possibly
/// raise an analysis event
pub(crate) trait Rule {
    /// The name of this rule, displayed in the diagnostics it emits
    const NAME: &'static str;
    /// The category this rule belong to, this is used for broadly filtering
    /// rules when running the analyzer
    const CATEGORY: RuleCategory;

    /// The type of AstNode this rule is interested in
    type Query: AstNode;
    /// A generic type that will be kept in memory between a call to `run` and
    /// subsequent executions of `diagnostic` or `action`, allows the rule to
    /// hold some temporary state between the moment a signal is raised and
    /// when a diagnostic or action needs to be built
    type State;

    /// This function is called once for each node matching `Query` in the tree
    /// being analyzed. If it returns `Some` the state object will be wrapped
    /// in a generic `AnalyzerSignal`, and the consumer of the analyzer may call
    /// `diagnostic` or `action` on it
    fn run(node: &Self::Query) -> Option<Self::State>;

    /// Called by the consumer of the analyzer to try to generate a diagnostic
    /// from a signal raised by `run`
    ///
    /// The default implementation returns None
    fn diagnostic(_node: &Self::Query, _state: &Self::State) -> Option<RuleDiagnostic> {
        None
    }

    /// Called by the consumer of the analyzer to try to generate a code action
    /// from a signal raised by `run`
    ///
    /// The default implementation returns None
    fn action(
        _root: RuleRoot<Self>,
        _node: &Self::Query,
        _state: &Self::State,
    ) -> Option<RuleAction<RuleLanguage<Self>>> {
        None
    }
}

/// Diagnostic object returned by a single analysis rule
pub struct RuleDiagnostic {
    pub severity: Severity,
    pub range: TextRange,
    pub message: MarkupBuf,
}

/// Code Action object returned by a single analysis rule
pub struct RuleAction<L: Language> {
    pub category: ActionCategory,
    pub applicability: Applicability,
    pub message: MarkupBuf,
    pub root: LanguageRoot<L>,
}

pub type JsRuleAction = RuleAction<JsLanguage>;<|MERGE_RESOLUTION|>--- conflicted
+++ resolved
@@ -40,12 +40,8 @@
     NoSparseArray,
     NoDelete,
     NoDoubleEquals,
+    UseValidTypeof,
     UseSingleVarDeclarator,
-<<<<<<< HEAD
-=======
-    UseValidTypeof,
-    UseWhile,
->>>>>>> 0dd0bde3
     // Assists
     FlipBinExp,
 );
