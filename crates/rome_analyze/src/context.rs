--- conflicted
+++ resolved
@@ -1,9 +1,5 @@
 use crate::{
-<<<<<<< HEAD
     registry::RuleRoot, AnalyzerOptions, FromServices, Queryable, Rule, RuleContextDiagnostic,
-=======
-    registry::RuleRoot, AnalyzerOptions, CannotCreateServicesError, FromServices, Queryable, Rule,
->>>>>>> e6dbf2a8
     RuleKey, ServiceBag,
 };
 use serde::Deserialize;
