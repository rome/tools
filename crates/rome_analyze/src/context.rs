use crate::options::OptionsDeserializationDiagnostic;
use crate::{
    registry::RuleRoot, AnalyzerOptions, FromServices, Queryable, Rule, RuleKey, ServiceBag,
};
use rome_diagnostics::v2::{Error, Result};
use std::ops::Deref;

type RuleQueryResult<R> = <<R as Rule>::Query as Queryable>::Output;
type RuleServiceBag<R> = <<R as Rule>::Query as Queryable>::Services;

pub struct RuleContext<'a, R>
where
    R: ?Sized + Rule,
{
    query_result: &'a RuleQueryResult<R>,
    root: &'a RuleRoot<R>,
    services: RuleServiceBag<R>,
    options: Option<R::Options>,
}

impl<'a, R> RuleContext<'a, R>
where
    R: Rule + Sized,
{
    pub fn new(
        query_result: &'a RuleQueryResult<R>,
        root: &'a RuleRoot<R>,
        services: &ServiceBag,
        options: &'a AnalyzerOptions,
    ) -> Result<Self, Error> {
        let rule_key = RuleKey::rule::<R>();
        let options = options.configuration.rules.get_rule(&rule_key);
        let options = if let Some(options) = options {
            let value = options.value();
            serde_json::from_value(value.clone()).map_err(|error| {
                OptionsDeserializationDiagnostic::new(
                    rule_key.rule_name(),
<<<<<<< HEAD
                    &value.to_string(),
=======
                    value.to_string(),
>>>>>>> a4cc3b98
                    error,
                )
            })?
        } else {
            None
        };

        Ok(Self {
            query_result,
            root,
            services: FromServices::from_services(&rule_key, services)?,
            options,
        })
    }

    pub fn query(&self) -> &RuleQueryResult<R> {
        self.query_result
    }

    /// Returns a clone of the AST root
    pub fn root(&self) -> RuleRoot<R> {
        self.root.clone()
    }

    /// It retrieves the options that belong to a rule, if they exist.
    ///
    /// In order to retrieve a typed data structure, you have to create a deserializable
    /// data structure and define it inside the generic type `type Options` of the [Rule]
    ///
    /// ## Examples
    ///
    /// ```rust,ignore
    /// use rome_analyze::{declare_rule, Rule, RuleCategory, RuleMeta, RuleMetadata};
    /// use rome_analyze::context::RuleContext;
    /// use serde::Deserialize;
    /// declare_rule! {    
    ///     /// Some doc
    ///     pub(crate) Name {
    ///         version: "0.0.0",
    ///         name: "name",
    ///         recommended: true,
    ///     }
    /// }
    ///
    /// #[derive(Deserialize)]
    /// struct RuleOptions {}
    ///
    /// impl Rule for Name {
    ///     const CATEGORY: RuleCategory = RuleCategory::Lint;
    ///     type Query = ();
    ///     type State = ();
    ///     type Signals = ();
    ///     type Options = RuleOptions;
    ///
    ///     fn run(ctx: &RuleContext<Self>) -> Self::Signals {
    ///         if let Some(options) = ctx.options() {
    ///             // do something with the options now
    ///         }
    ///     }
    /// }
    /// ```
    pub fn options(&self) -> Option<&R::Options> {
        self.options.as_ref()
    }
}

impl<'a, R> Deref for RuleContext<'a, R>
where
    R: Rule,
{
    type Target = RuleServiceBag<R>;

    fn deref(&self) -> &Self::Target {
        &self.services
    }
}<|MERGE_RESOLUTION|>--- conflicted
+++ resolved
@@ -35,11 +35,7 @@
             serde_json::from_value(value.clone()).map_err(|error| {
                 OptionsDeserializationDiagnostic::new(
                     rule_key.rule_name(),
-<<<<<<< HEAD
-                    &value.to_string(),
-=======
                     value.to_string(),
->>>>>>> a4cc3b98
                     error,
                 )
             })?
