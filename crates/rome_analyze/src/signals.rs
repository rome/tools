use std::marker::PhantomData;

use rome_console::MarkupBuf;
use rome_diagnostics::{
    file::{FileId, FileSpan},
    Applicability, CodeSuggestion, Diagnostic, SubDiagnostic, SuggestionChange, SuggestionStyle,
};
use rome_js_syntax::{JsAnyRoot, TextRange};
use rome_rowan::{AstNode, Direction, Language, SyntaxNode};

use crate::{categories::ActionCategory, registry::Rule};

/// Event raised by the analyzer when a [Rule](crate::registry::Rule)
/// emits a diagnostic, a code action, or both
pub trait AnalyzerSignal {
    fn diagnostic(&self) -> Option<Diagnostic>;
    fn action(&self) -> Option<AnalyzerAction>;
}

/// Code Action object returned by the analyzer, generated from a [RuleAction](crate::registry::RuleAction)
/// with additional informations about the rule injected by the analyzer
///
/// This struct can be converted into a [CodeSuggestion] and injected into
/// a diagnostic emitted by the same signal
#[derive(Debug, PartialEq, Eq)]
pub struct AnalyzerAction {
    pub rule_name: &'static str,
    pub file_id: FileId,
    pub category: ActionCategory,
    pub applicability: Applicability,
    pub message: MarkupBuf,
    /// Range of the original document being modified by this action
    pub original_range: TextRange,
    /// Range of the new document that differs from the original document
    pub new_range: TextRange,
    pub root: JsAnyRoot,
}

impl From<AnalyzerAction> for CodeSuggestion {
    fn from(action: AnalyzerAction) -> Self {
        // Only print the relevant subset of tokens
        let mut code = String::new();
<<<<<<< HEAD
        let mut all = String::new();
        println!("action_new_range: {:?}", action.new_range);
        for token in action.root.syntax().descendants_tokens() {
            all.push_str(token.text());
            // println!("range: {:?}, token: {}", token.text_range(), token.text());
=======

        for token in action.root.syntax().descendants_tokens(Direction::Next) {
>>>>>>> 13ef9a06
            let range = token.text_range();
            if range
                .intersect(action.new_range)
                .filter(|range| !range.is_empty())
                .is_none()
            {
                continue;
            }

            code.push_str(token.text());
        }
        CodeSuggestion {
            substitution: SuggestionChange::String(code),
            span: FileSpan {
                file: action.file_id,
                range: action.original_range,
            },
            applicability: action.applicability,
            msg: action.message,
            style: SuggestionStyle::Full,
            labels: Vec::new(),
        }
    }
}

/// Analyzer-internal implementation of [AnalyzerSignal] for a specific [Rule](crate::registry::Rule)
pub(crate) struct RuleSignal<'a, R: Rule> {
    file_id: FileId,
    root: &'a JsAnyRoot,
    node: R::Query,
    state: R::State,
    _rule: PhantomData<R>,
}

impl<'a, R: Rule + 'static> RuleSignal<'a, R> {
    pub(crate) fn new_boxed(
        file_id: FileId,
        root: &'a JsAnyRoot,
        node: R::Query,
        state: R::State,
    ) -> Box<dyn AnalyzerSignal + 'a> {
        Box::new(Self {
            file_id,
            root,
            node,
            state,
            _rule: PhantomData,
        })
    }
}

impl<'a, R: Rule> AnalyzerSignal for RuleSignal<'a, R> {
    fn diagnostic(&self) -> Option<Diagnostic> {
        R::diagnostic(&self.node, &self.state).map(|diag| Diagnostic {
            file_id: self.file_id,
            severity: diag.severity,
            code: Some(R::NAME.into()),
            title: diag.message.clone(),
            tag: None,
            primary: Some(SubDiagnostic {
                severity: diag.severity,
                msg: diag.message,
                span: FileSpan {
                    file: self.file_id,
                    range: diag.range,
                },
            }),
            children: Vec::new(),
            suggestions: Vec::new(),
            footers: Vec::new(),
        })
    }

    fn action(&self) -> Option<AnalyzerAction> {
        R::action(self.root.clone(), &self.node, &self.state).and_then(|action| {
            let (original_range, new_range) =
                find_diff_range(self.root.syntax(), action.root.syntax())?;
            Some(AnalyzerAction {
                rule_name: R::NAME,
                file_id: self.file_id,
                category: action.category,
                applicability: action.applicability,
                message: action.message,
                original_range,
                new_range,
                root: action.root,
            })
        })
    }
}

/// Compares two revisions of the same syntax tree and find the narrowest text
/// range that differs between the two
fn find_diff_range<L>(prev: &SyntaxNode<L>, next: &SyntaxNode<L>) -> Option<(TextRange, TextRange)>
where
    L: Language,
{
    let prev_tokens = prev.descendants_tokens(Direction::Next);
    let next_tokens = next.descendants_tokens(Direction::Next);
    let mut tokens = prev_tokens.zip(next_tokens);

    let range_start = tokens.find_map(|(prev_token, next_token)| {
        debug_assert_eq!(
            prev_token.text_range().start(),
            next_token.text_range().start(),
        );

        if prev_token != next_token {
            Some(prev_token.text_range().start())
        } else {
            None
        }
    });

    let prev_tokens = prev.descendants_tokens(Direction::Prev);
    let next_tokens = next.descendants_tokens(Direction::Prev);
    let mut tokens = prev_tokens.zip(next_tokens);

    let range_end = tokens.find_map(|(prev_token, next_token)| {
        // This compares the texts instead of the tokens themselves, since the
        // implementation of PartialEq for SyntaxToken compares the text offset
        // of the tokens (which may be different since we're starting from the
        // end of the file, after the edited section)
        // It should still be rather efficient though as identical tokens will
        // reuse the same underlying green node after an edit, so the equality
        // check can stop at doing a pointer + length equality without having
        // to actually check the content of the string
        if prev_token.text() != next_token.text() {
            Some((prev_token.text_range().end(), next_token.text_range().end()))
        } else {
            None
        }
    });

    match (range_start, range_end) {
        (Some(start), Some((prev_end, next_end))) => Some((
            TextRange::new(start, prev_end),
            TextRange::new(start, next_end),
        )),
        (Some(start), None) => Some((
            TextRange::new(start, prev.text_range().end()),
            TextRange::new(start, next.text_range().end()),
        )),

        (None, None) => None,

        // This branch is unreachable since `range_start` can only be `None` if
        // it consumes the entire `tokens` iterator without ever returning
        // `Some(_)`, then `range_end` will also necessarily return `None` as
        // there as not items left to inspect
        (None, Some(_)) => unreachable!(),
    }
}

#[cfg(test)]
mod tests {
    use rome_js_factory::make;
    use rome_js_syntax::{JsAnyExpression, JsAnyStatement, TextRange, TextSize, T};
    use rome_rowan::AstNode;

    use super::find_diff_range;

    #[test]
    fn diff_range() {
        let before = make::js_if_statement(
            make::token(T![if]),
            make::token(T!['(']),
            JsAnyExpression::JsIdentifierExpression(make::js_identifier_expression(
                make::js_reference_identifier(make::ident("test")),
            )),
            make::token(T![')']),
            JsAnyStatement::JsExpressionStatement(
                make::js_expression_statement(JsAnyExpression::JsIdentifierExpression(
                    make::js_identifier_expression(make::js_reference_identifier(make::ident(
                        "consequent",
                    ))),
                ))
                .with_semicolon_token(make::token(T![;]))
                .build(),
            ),
        )
        .with_else_clause(make::js_else_clause(
            make::token(T![else]),
            JsAnyStatement::JsExpressionStatement(
                make::js_expression_statement(JsAnyExpression::JsIdentifierExpression(
                    make::js_identifier_expression(make::js_reference_identifier(make::ident(
                        "alternate",
                    ))),
                ))
                .with_semicolon_token(make::token(T![;]))
                .build(),
            ),
        ))
        .build();

        let consequent = before.consequent().unwrap();
        let else_clause = before.else_clause().unwrap();
        let alternate = else_clause.alternate().unwrap();

        let after = before
            .clone()
            .with_consequent(alternate)
            .with_else_clause(Some(else_clause.with_alternate(consequent)));

        let diff = find_diff_range(before.syntax(), after.syntax())
            .expect("failed to calculate diff range");

        let start = TextSize::of("if(test)");
        let end = TextSize::of("if(test)consequent;elsealternate");

        assert_eq!(
            diff,
            (TextRange::new(start, end), TextRange::new(start, end))
        );
    }
}<|MERGE_RESOLUTION|>--- conflicted
+++ resolved
@@ -40,16 +40,8 @@
     fn from(action: AnalyzerAction) -> Self {
         // Only print the relevant subset of tokens
         let mut code = String::new();
-<<<<<<< HEAD
-        let mut all = String::new();
-        println!("action_new_range: {:?}", action.new_range);
-        for token in action.root.syntax().descendants_tokens() {
-            all.push_str(token.text());
-            // println!("range: {:?}, token: {}", token.text_range(), token.text());
-=======
 
         for token in action.root.syntax().descendants_tokens(Direction::Next) {
->>>>>>> 13ef9a06
             let range = token.text_range();
             if range
                 .intersect(action.new_range)
