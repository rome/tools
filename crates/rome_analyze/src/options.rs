--- conflicted
+++ resolved
@@ -57,11 +57,7 @@
 }
 
 #[derive(Debug, Diagnostic)]
-<<<<<<< HEAD
-#[diagnostic(category = "internalError/io", tags(INTERNAL))]
-=======
 #[diagnostic(category = "internalError/io")]
->>>>>>> a4cc3b98
 pub struct OptionsDeserializationDiagnostic {
     #[message]
     message: String,
@@ -76,13 +72,8 @@
 }
 
 impl OptionsDeserializationDiagnostic {
-<<<<<<< HEAD
-    pub fn new(rule_name: &str, input: &str, error: Error) -> Self {
-        let line_starts = LineIndexBuf::from_source_text(input);
-=======
     pub fn new(rule_name: &str, input: String, error: Error) -> Self {
         let line_starts = LineIndexBuf::from_source_text(&input);
->>>>>>> a4cc3b98
 
         let line_index = error.line().checked_sub(1);
         let span = line_index.and_then(|line_index| {
@@ -106,11 +97,7 @@
             path: Resource::Memory,
             span,
             source_code: Some(SourceCode {
-<<<<<<< HEAD
-                text: input.to_string(),
-=======
                 text: input,
->>>>>>> a4cc3b98
                 line_starts: Some(line_starts),
             }),
         }
