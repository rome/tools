//! Generated file, do not edit by hand, see `xtask/codegen`

use crate::{ConfigurationError, RomeError, RuleConfiguration};
use indexmap::{IndexMap, IndexSet};
use rome_analyze::RuleFilter;
use rome_diagnostics::v2::Category;
use rome_diagnostics::Severity;
#[cfg(feature = "schemars")]
use schemars::JsonSchema;
use serde::{Deserialize, Serialize};
#[derive(Deserialize, Serialize, Debug, Clone)]
#[cfg_attr(feature = "schemars", derive(JsonSchema))]
#[serde(rename_all = "camelCase", deny_unknown_fields)]
pub struct Rules {
    #[doc = r" It enables the lint rules recommended by Rome. `true` by default."]
    #[serde(skip_serializing_if = "Option::is_none")]
    pub recommended: Option<bool>,
    #[serde(skip_serializing_if = "Option::is_none")]
    pub correctness: Option<Correctness>,
    #[serde(skip_serializing_if = "Option::is_none")]
    pub nursery: Option<Nursery>,
    #[serde(skip_serializing_if = "Option::is_none")]
    pub style: Option<Style>,
}
impl Default for Rules {
    fn default() -> Self {
        Self {
            recommended: Some(true),
            correctness: None,
            nursery: None,
            style: None,
        }
    }
}
impl Rules {
    #[doc = r" Checks if the code coming from [rome_diagnostics::Diagnostic] corresponds to a rule."]
    #[doc = r" Usually the code is built like {category}/{rule_name}"]
    pub fn matches_diagnostic_code<'a>(
        &self,
        category: Option<&'a str>,
        rule_name: Option<&'a str>,
    ) -> Option<(&'a str, &'a str)> {
        match (category, rule_name) {
            (Some(category), Some(rule_name)) => match category {
                "correctness" => Correctness::has_rule(rule_name).then_some((category, rule_name)),
                "nursery" => Nursery::has_rule(rule_name).then_some((category, rule_name)),
                "style" => Style::has_rule(rule_name).then_some((category, rule_name)),
                _ => None,
            },
            _ => None,
        }
    }
    #[doc = r" Given a category coming from [Diagnostic](rome_diagnostics::Diagnostic), this function returns"]
    #[doc = r" the [Severity](rome_diagnostics::Severity) associated to the rule, if the configuration changed it."]
    #[doc = r""]
    #[doc = r" If not, the function returns [None]."]
    pub fn get_severity_from_code(&self, category: &Category) -> Option<Severity> {
        let mut split_code = category.name().split('/');
        let _lint = split_code.next();
        debug_assert_eq!(_lint, Some("lint"));
        let group = split_code.next();
        let rule_name = split_code.next();
        if let Some((group, rule_name)) = self.matches_diagnostic_code(group, rule_name) {
            let severity = match group {
                "correctness" => self
                    .correctness
                    .as_ref()
                    .and_then(|correctness| correctness.rules.get(rule_name))
                    .map(|rule_setting| rule_setting.into())
                    .unwrap_or_else(|| {
                        if Correctness::is_recommended_rule(rule_name) {
                            Severity::Error
                        } else {
                            Severity::Warning
                        }
                    }),
                "nursery" => self
                    .nursery
                    .as_ref()
                    .and_then(|nursery| nursery.rules.get(rule_name))
                    .map(|rule_setting| rule_setting.into())
                    .unwrap_or_else(|| {
                        if Nursery::is_recommended_rule(rule_name) {
                            Severity::Error
                        } else {
                            Severity::Warning
                        }
                    }),
                "style" => self
                    .style
                    .as_ref()
                    .and_then(|style| style.rules.get(rule_name))
                    .map(|rule_setting| rule_setting.into())
                    .unwrap_or_else(|| {
                        if Style::is_recommended_rule(rule_name) {
                            Severity::Error
                        } else {
                            Severity::Warning
                        }
                    }),
                _ => unreachable!("this group should not exist, found {}", group),
            };
            Some(severity)
        } else {
            None
        }
    }
    pub(crate) fn is_recommended(&self) -> bool { !matches!(self.recommended, Some(false)) }
    #[doc = r" It returns a tuple of filters. The first element of the tuple are the enabled rules,"]
    #[doc = r" while the second element are the disabled rules."]
    #[doc = r""]
    #[doc = r" Only one element of the tuple is [Some] at the time."]
    #[doc = r""]
    #[doc = r" The enabled rules are calculated from the difference with the disabled rules."]
    pub fn as_enabled_rules(&self) -> IndexSet<RuleFilter> {
        let mut enabled_rules = IndexSet::new();
        let mut disabled_rules = IndexSet::new();
        if let Some(group) = self.correctness.as_ref() {
            if self.is_recommended() && group.is_recommended() {
                enabled_rules.extend(Correctness::recommended_rules_as_filters());
            }
            enabled_rules.extend(&group.get_enabled_rules());
            disabled_rules.extend(&group.get_disabled_rules());
        } else if self.is_recommended() {
            enabled_rules.extend(Correctness::recommended_rules_as_filters());
        }
        if let Some(group) = self.nursery.as_ref() {
            if self.is_recommended() && group.is_recommended() {
                enabled_rules.extend(Nursery::recommended_rules_as_filters());
            }
            enabled_rules.extend(&group.get_enabled_rules());
            disabled_rules.extend(&group.get_disabled_rules());
        } else if self.is_recommended() {
            enabled_rules.extend(Nursery::recommended_rules_as_filters());
        }
        if let Some(group) = self.style.as_ref() {
            if self.is_recommended() && group.is_recommended() {
                enabled_rules.extend(Style::recommended_rules_as_filters());
            }
            enabled_rules.extend(&group.get_enabled_rules());
            disabled_rules.extend(&group.get_disabled_rules());
        } else if self.is_recommended() {
            enabled_rules.extend(Style::recommended_rules_as_filters());
        }
        if let Some(group) = self.correctness.as_ref() {
            if self.is_recommended() && group.is_recommended() {
                enabled_rules.extend(Correctness::recommended_rules_as_filters());
            }
            enabled_rules.extend(&group.get_enabled_rules());
            disabled_rules.extend(&group.get_disabled_rules());
        } else if self.is_recommended() {
            enabled_rules.extend(Correctness::recommended_rules_as_filters());
        }
        if let Some(group) = self.nursery.as_ref() {
            if self.is_recommended() && group.is_recommended() {
                enabled_rules.extend(Nursery::recommended_rules_as_filters());
            }
            enabled_rules.extend(&group.get_enabled_rules());
            disabled_rules.extend(&group.get_disabled_rules());
        } else if self.is_recommended() {
            enabled_rules.extend(Nursery::recommended_rules_as_filters());
        }
        if let Some(group) = self.style.as_ref() {
            if self.is_recommended() && group.is_recommended() {
                enabled_rules.extend(Style::recommended_rules_as_filters());
            }
            enabled_rules.extend(&group.get_enabled_rules());
            disabled_rules.extend(&group.get_disabled_rules());
        } else if self.is_recommended() {
            enabled_rules.extend(Style::recommended_rules_as_filters());
        }
        enabled_rules.difference(&disabled_rules).cloned().collect()
    }
}
#[derive(Deserialize, Default, Serialize, Debug, Clone)]
#[cfg_attr(feature = "schemars", derive(JsonSchema))]
#[serde(rename_all = "camelCase", default)]
pub struct Correctness {
    #[doc = r" It enables the recommended rules for this group"]
    #[serde(skip_serializing_if = "Option::is_none")]
    pub recommended: Option<bool>,
    #[doc = r" List of rules for the current group"]
    #[serde(
        skip_serializing_if = "IndexMap::is_empty",
        deserialize_with = "deserialize_correctness_rules",
        flatten
    )]
    #[cfg_attr(feature = "schemars", schemars(with = "CorrectnessSchema"))]
    pub rules: IndexMap<String, RuleConfiguration>,
}
#[cfg_attr(
    feature = "schemars",
    derive(JsonSchema),
    serde(rename_all = "camelCase")
)]
#[allow(dead_code)]
#[doc = r" A list of rules that belong to this group"]
struct CorrectnessSchema {
    no_arguments: Option<RuleConfiguration>,
    no_async_promise_executor: Option<RuleConfiguration>,
    no_catch_assign: Option<RuleConfiguration>,
    no_comment_text: Option<RuleConfiguration>,
    no_compare_neg_zero: Option<RuleConfiguration>,
    no_debugger: Option<RuleConfiguration>,
    no_delete: Option<RuleConfiguration>,
    no_double_equals: Option<RuleConfiguration>,
    no_dupe_args: Option<RuleConfiguration>,
    no_empty_pattern: Option<RuleConfiguration>,
    no_extra_boolean_cast: Option<RuleConfiguration>,
    no_function_assign: Option<RuleConfiguration>,
    no_implicit_boolean: Option<RuleConfiguration>,
    no_import_assign: Option<RuleConfiguration>,
    no_label_var: Option<RuleConfiguration>,
    no_multiple_spaces_in_regular_expression_literals: Option<RuleConfiguration>,
    no_shadow_restricted_names: Option<RuleConfiguration>,
    no_sparse_array: Option<RuleConfiguration>,
    no_unnecessary_continue: Option<RuleConfiguration>,
    no_unsafe_negation: Option<RuleConfiguration>,
    no_unused_template_literal: Option<RuleConfiguration>,
    use_block_statements: Option<RuleConfiguration>,
    use_simplified_logic_expression: Option<RuleConfiguration>,
    use_single_case_statement: Option<RuleConfiguration>,
    use_single_var_declarator: Option<RuleConfiguration>,
    use_template: Option<RuleConfiguration>,
    use_valid_typeof: Option<RuleConfiguration>,
    use_while: Option<RuleConfiguration>,
}
impl Correctness {
    const CATEGORY_NAME: &'static str = "correctness";
    pub(crate) const CATEGORY_RULES: [&'static str; 28] = [
        "noArguments",
        "noAsyncPromiseExecutor",
        "noCatchAssign",
        "noCommentText",
        "noCompareNegZero",
        "noDebugger",
        "noDelete",
        "noDoubleEquals",
        "noDupeArgs",
        "noEmptyPattern",
        "noExtraBooleanCast",
        "noFunctionAssign",
        "noImplicitBoolean",
        "noImportAssign",
        "noLabelVar",
        "noMultipleSpacesInRegularExpressionLiterals",
        "noShadowRestrictedNames",
        "noSparseArray",
        "noUnnecessaryContinue",
        "noUnsafeNegation",
        "noUnusedTemplateLiteral",
        "useBlockStatements",
        "useSimplifiedLogicExpression",
        "useSingleCaseStatement",
        "useSingleVarDeclarator",
        "useTemplate",
        "useValidTypeof",
        "useWhile",
    ];
    const RECOMMENDED_RULES: [&'static str; 28] = [
        "noArguments",
        "noAsyncPromiseExecutor",
        "noCatchAssign",
        "noCommentText",
        "noCompareNegZero",
        "noDebugger",
        "noDelete",
        "noDoubleEquals",
        "noDupeArgs",
        "noEmptyPattern",
        "noExtraBooleanCast",
        "noFunctionAssign",
        "noImplicitBoolean",
        "noImportAssign",
        "noLabelVar",
        "noMultipleSpacesInRegularExpressionLiterals",
        "noShadowRestrictedNames",
        "noSparseArray",
        "noUnnecessaryContinue",
        "noUnsafeNegation",
        "noUnusedTemplateLiteral",
        "useBlockStatements",
        "useSimplifiedLogicExpression",
        "useSingleCaseStatement",
        "useSingleVarDeclarator",
        "useTemplate",
        "useValidTypeof",
        "useWhile",
    ];
    const RECOMMENDED_RULES_AS_FILTERS: [RuleFilter<'static>; 28] = [
        RuleFilter::Rule("correctness", Self::CATEGORY_RULES[0]),
        RuleFilter::Rule("correctness", Self::CATEGORY_RULES[1]),
        RuleFilter::Rule("correctness", Self::CATEGORY_RULES[2]),
        RuleFilter::Rule("correctness", Self::CATEGORY_RULES[3]),
        RuleFilter::Rule("correctness", Self::CATEGORY_RULES[4]),
        RuleFilter::Rule("correctness", Self::CATEGORY_RULES[5]),
        RuleFilter::Rule("correctness", Self::CATEGORY_RULES[6]),
        RuleFilter::Rule("correctness", Self::CATEGORY_RULES[7]),
        RuleFilter::Rule("correctness", Self::CATEGORY_RULES[8]),
        RuleFilter::Rule("correctness", Self::CATEGORY_RULES[9]),
        RuleFilter::Rule("correctness", Self::CATEGORY_RULES[10]),
        RuleFilter::Rule("correctness", Self::CATEGORY_RULES[11]),
        RuleFilter::Rule("correctness", Self::CATEGORY_RULES[12]),
        RuleFilter::Rule("correctness", Self::CATEGORY_RULES[13]),
        RuleFilter::Rule("correctness", Self::CATEGORY_RULES[14]),
        RuleFilter::Rule("correctness", Self::CATEGORY_RULES[15]),
        RuleFilter::Rule("correctness", Self::CATEGORY_RULES[16]),
        RuleFilter::Rule("correctness", Self::CATEGORY_RULES[17]),
        RuleFilter::Rule("correctness", Self::CATEGORY_RULES[18]),
        RuleFilter::Rule("correctness", Self::CATEGORY_RULES[19]),
        RuleFilter::Rule("correctness", Self::CATEGORY_RULES[20]),
        RuleFilter::Rule("correctness", Self::CATEGORY_RULES[21]),
        RuleFilter::Rule("correctness", Self::CATEGORY_RULES[22]),
        RuleFilter::Rule("correctness", Self::CATEGORY_RULES[23]),
        RuleFilter::Rule("correctness", Self::CATEGORY_RULES[24]),
        RuleFilter::Rule("correctness", Self::CATEGORY_RULES[25]),
        RuleFilter::Rule("correctness", Self::CATEGORY_RULES[26]),
        RuleFilter::Rule("correctness", Self::CATEGORY_RULES[27]),
    ];
    pub(crate) fn is_recommended(&self) -> bool { !matches!(self.recommended, Some(false)) }
    pub(crate) fn get_enabled_rules(&self) -> IndexSet<RuleFilter> {
        IndexSet::from_iter(self.rules.iter().filter_map(|(key, conf)| {
            if conf.is_enabled() {
                Some(RuleFilter::Rule(Self::CATEGORY_NAME, key))
            } else {
                None
            }
        }))
    }
    pub(crate) fn get_disabled_rules(&self) -> IndexSet<RuleFilter> {
        IndexSet::from_iter(self.rules.iter().filter_map(|(key, conf)| {
            if conf.is_disabled() {
                Some(RuleFilter::Rule(Self::CATEGORY_NAME, key))
            } else {
                None
            }
        }))
    }
    #[doc = r" Checks if, given a rule name, matches one of the rules contained in this category"]
    pub(crate) fn has_rule(rule_name: &str) -> bool { Self::CATEGORY_RULES.contains(&rule_name) }
    #[doc = r" Checks if, given a rule name, it is marked as recommended"]
    pub(crate) fn is_recommended_rule(rule_name: &str) -> bool {
        Self::RECOMMENDED_RULES.contains(&rule_name)
    }
    pub(crate) fn recommended_rules_as_filters() -> [RuleFilter<'static>; 28] {
        Self::RECOMMENDED_RULES_AS_FILTERS
    }
}
fn deserialize_correctness_rules<'de, D>(
    deserializer: D,
) -> Result<IndexMap<String, RuleConfiguration>, D::Error>
where
    D: serde::de::Deserializer<'de>,
{
    let value: IndexMap<String, RuleConfiguration> = Deserialize::deserialize(deserializer)?;
    for rule_name in value.keys() {
        if !Correctness::CATEGORY_RULES.contains(&rule_name.as_str()) {
            return Err(serde::de::Error::custom(RomeError::Configuration(
                ConfigurationError::UnknownRule(rule_name.to_string()),
            )));
        }
    }
    Ok(value)
}
#[derive(Deserialize, Default, Serialize, Debug, Clone)]
#[cfg_attr(feature = "schemars", derive(JsonSchema))]
#[serde(rename_all = "camelCase", default)]
pub struct Nursery {
    #[doc = r" It enables the recommended rules for this group"]
    #[serde(skip_serializing_if = "Option::is_none")]
    pub recommended: Option<bool>,
    #[doc = r" List of rules for the current group"]
    #[serde(
        skip_serializing_if = "IndexMap::is_empty",
        deserialize_with = "deserialize_nursery_rules",
        flatten
    )]
    #[cfg_attr(feature = "schemars", schemars(with = "NurserySchema"))]
    pub rules: IndexMap<String, RuleConfiguration>,
}
#[cfg_attr(
    feature = "schemars",
    derive(JsonSchema),
    serde(rename_all = "camelCase")
)]
#[allow(dead_code)]
#[doc = r" A list of rules that belong to this group"]
struct NurserySchema {
    no_array_index_key: Option<RuleConfiguration>,
    no_autofocus: Option<RuleConfiguration>,
    no_children_prop: Option<RuleConfiguration>,
    no_dangerously_set_inner_html: Option<RuleConfiguration>,
    no_dangerously_set_inner_html_with_children: Option<RuleConfiguration>,
    no_explicit_any: Option<RuleConfiguration>,
    no_new_symbol: Option<RuleConfiguration>,
    no_positive_tabindex: Option<RuleConfiguration>,
    no_render_return_value: Option<RuleConfiguration>,
    no_restricted_globals: Option<RuleConfiguration>,
    no_undeclared_variables: Option<RuleConfiguration>,
    no_unreachable: Option<RuleConfiguration>,
    no_unused_variables: Option<RuleConfiguration>,
    no_useless_fragments: Option<RuleConfiguration>,
    no_void_elements_with_children: Option<RuleConfiguration>,
    use_blank_target: Option<RuleConfiguration>,
    use_button_type: Option<RuleConfiguration>,
    use_camel_case: Option<RuleConfiguration>,
    use_fragment_syntax: Option<RuleConfiguration>,
    use_key_with_mouse_events: Option<RuleConfiguration>,
    use_optional_chain: Option<RuleConfiguration>,
    use_valid_anchor: Option<RuleConfiguration>,
}
impl Nursery {
    const CATEGORY_NAME: &'static str = "nursery";
<<<<<<< HEAD
    pub(crate) const CATEGORY_RULES: [&'static str; 17] = [
=======
    pub(crate) const CATEGORY_RULES: [&'static str; 21] = [
>>>>>>> 195d2f3d
        "noArrayIndexKey",
        "noAutofocus",
        "noChildrenProp",
        "noDangerouslySetInnerHtml",
        "noDangerouslySetInnerHtmlWithChildren",
        "noExplicitAny",
        "noNewSymbol",
        "noPositiveTabindex",
        "noRenderReturnValue",
        "noRestrictedGlobals",
        "noUndeclaredVariables",
        "noUnreachable",
        "noUnusedVariables",
        "noUselessFragments",
        "noVoidElementsWithChildren",
        "useBlankTarget",
        "useButtonType",
        "useCamelCase",
        "useFragmentSyntax",
        "useKeyWithMouseEvents",
        "useOptionalChain",
        "useValidAnchor",
    ];
    const RECOMMENDED_RULES: [&'static str; 0] = [];
    const RECOMMENDED_RULES_AS_FILTERS: [RuleFilter<'static>; 0] = [];
    pub(crate) fn is_recommended(&self) -> bool { !matches!(self.recommended, Some(false)) }
    pub(crate) fn get_enabled_rules(&self) -> IndexSet<RuleFilter> {
        IndexSet::from_iter(self.rules.iter().filter_map(|(key, conf)| {
            if conf.is_enabled() {
                Some(RuleFilter::Rule(Self::CATEGORY_NAME, key))
            } else {
                None
            }
        }))
    }
    pub(crate) fn get_disabled_rules(&self) -> IndexSet<RuleFilter> {
        IndexSet::from_iter(self.rules.iter().filter_map(|(key, conf)| {
            if conf.is_disabled() {
                Some(RuleFilter::Rule(Self::CATEGORY_NAME, key))
            } else {
                None
            }
        }))
    }
    #[doc = r" Checks if, given a rule name, matches one of the rules contained in this category"]
    pub(crate) fn has_rule(rule_name: &str) -> bool { Self::CATEGORY_RULES.contains(&rule_name) }
    #[doc = r" Checks if, given a rule name, it is marked as recommended"]
    pub(crate) fn is_recommended_rule(rule_name: &str) -> bool {
        Self::RECOMMENDED_RULES.contains(&rule_name)
    }
    pub(crate) fn recommended_rules_as_filters() -> [RuleFilter<'static>; 0] {
        Self::RECOMMENDED_RULES_AS_FILTERS
    }
}
fn deserialize_nursery_rules<'de, D>(
    deserializer: D,
) -> Result<IndexMap<String, RuleConfiguration>, D::Error>
where
    D: serde::de::Deserializer<'de>,
{
    let value: IndexMap<String, RuleConfiguration> = Deserialize::deserialize(deserializer)?;
    for rule_name in value.keys() {
        if !Nursery::CATEGORY_RULES.contains(&rule_name.as_str()) {
            return Err(serde::de::Error::custom(RomeError::Configuration(
                ConfigurationError::UnknownRule(rule_name.to_string()),
            )));
        }
    }
    Ok(value)
}
#[derive(Deserialize, Default, Serialize, Debug, Clone)]
#[cfg_attr(feature = "schemars", derive(JsonSchema))]
#[serde(rename_all = "camelCase", default)]
pub struct Style {
    #[doc = r" It enables the recommended rules for this group"]
    #[serde(skip_serializing_if = "Option::is_none")]
    pub recommended: Option<bool>,
    #[doc = r" List of rules for the current group"]
    #[serde(
        skip_serializing_if = "IndexMap::is_empty",
        deserialize_with = "deserialize_style_rules",
        flatten
    )]
    #[cfg_attr(feature = "schemars", schemars(with = "StyleSchema"))]
    pub rules: IndexMap<String, RuleConfiguration>,
}
#[cfg_attr(
    feature = "schemars",
    derive(JsonSchema),
    serde(rename_all = "camelCase")
)]
#[allow(dead_code)]
#[doc = r" A list of rules that belong to this group"]
struct StyleSchema {
    no_negation_else: Option<RuleConfiguration>,
    no_shouty_constants: Option<RuleConfiguration>,
    use_self_closing_elements: Option<RuleConfiguration>,
    use_shorthand_array_type: Option<RuleConfiguration>,
}
impl Style {
    const CATEGORY_NAME: &'static str = "style";
    pub(crate) const CATEGORY_RULES: [&'static str; 4] = [
        "noNegationElse",
        "noShoutyConstants",
        "useSelfClosingElements",
        "useShorthandArrayType",
    ];
    const RECOMMENDED_RULES: [&'static str; 4] = [
        "noNegationElse",
        "noShoutyConstants",
        "useSelfClosingElements",
        "useShorthandArrayType",
    ];
    const RECOMMENDED_RULES_AS_FILTERS: [RuleFilter<'static>; 4] = [
        RuleFilter::Rule("style", Self::CATEGORY_RULES[0]),
        RuleFilter::Rule("style", Self::CATEGORY_RULES[1]),
        RuleFilter::Rule("style", Self::CATEGORY_RULES[2]),
        RuleFilter::Rule("style", Self::CATEGORY_RULES[3]),
    ];
    pub(crate) fn is_recommended(&self) -> bool { !matches!(self.recommended, Some(false)) }
    pub(crate) fn get_enabled_rules(&self) -> IndexSet<RuleFilter> {
        IndexSet::from_iter(self.rules.iter().filter_map(|(key, conf)| {
            if conf.is_enabled() {
                Some(RuleFilter::Rule(Self::CATEGORY_NAME, key))
            } else {
                None
            }
        }))
    }
    pub(crate) fn get_disabled_rules(&self) -> IndexSet<RuleFilter> {
        IndexSet::from_iter(self.rules.iter().filter_map(|(key, conf)| {
            if conf.is_disabled() {
                Some(RuleFilter::Rule(Self::CATEGORY_NAME, key))
            } else {
                None
            }
        }))
    }
    #[doc = r" Checks if, given a rule name, matches one of the rules contained in this category"]
    pub(crate) fn has_rule(rule_name: &str) -> bool { Self::CATEGORY_RULES.contains(&rule_name) }
    #[doc = r" Checks if, given a rule name, it is marked as recommended"]
    pub(crate) fn is_recommended_rule(rule_name: &str) -> bool {
        Self::RECOMMENDED_RULES.contains(&rule_name)
    }
    pub(crate) fn recommended_rules_as_filters() -> [RuleFilter<'static>; 4] {
        Self::RECOMMENDED_RULES_AS_FILTERS
    }
}
fn deserialize_style_rules<'de, D>(
    deserializer: D,
) -> Result<IndexMap<String, RuleConfiguration>, D::Error>
where
    D: serde::de::Deserializer<'de>,
{
    let value: IndexMap<String, RuleConfiguration> = Deserialize::deserialize(deserializer)?;
    for rule_name in value.keys() {
        if !Style::CATEGORY_RULES.contains(&rule_name.as_str()) {
            return Err(serde::de::Error::custom(RomeError::Configuration(
                ConfigurationError::UnknownRule(rule_name.to_string()),
            )));
        }
    }
    Ok(value)
}<|MERGE_RESOLUTION|>--- conflicted
+++ resolved
@@ -411,11 +411,7 @@
 }
 impl Nursery {
     const CATEGORY_NAME: &'static str = "nursery";
-<<<<<<< HEAD
-    pub(crate) const CATEGORY_RULES: [&'static str; 17] = [
-=======
-    pub(crate) const CATEGORY_RULES: [&'static str; 21] = [
->>>>>>> 195d2f3d
+    pub(crate) const CATEGORY_RULES: [&'static str; 22] = [
         "noArrayIndexKey",
         "noAutofocus",
         "noChildrenProp",
