//! Generated file, do not edit by hand, see `xtask/codegen`

use crate::{ConfigurationError, RomeError, RuleConfiguration};
use indexmap::{IndexMap, IndexSet};
use rome_analyze::RuleFilter;
use rome_diagnostics::v2::{Category, Severity};
#[cfg(feature = "schemars")]
use schemars::JsonSchema;
use serde::{Deserialize, Serialize};
#[derive(Deserialize, Serialize, Debug, Clone)]
#[cfg_attr(feature = "schemars", derive(JsonSchema))]
#[serde(rename_all = "camelCase", deny_unknown_fields)]
pub struct Rules {
    #[doc = r" It enables the lint rules recommended by Rome. `true` by default."]
    #[serde(skip_serializing_if = "Option::is_none")]
    pub recommended: Option<bool>,
    #[serde(skip_serializing_if = "Option::is_none")]
    pub a11y: Option<A11y>,
    #[serde(skip_serializing_if = "Option::is_none")]
    pub complexity: Option<Complexity>,
    #[serde(skip_serializing_if = "Option::is_none")]
    pub correctness: Option<Correctness>,
    #[serde(skip_serializing_if = "Option::is_none")]
    pub nursery: Option<Nursery>,
    #[serde(skip_serializing_if = "Option::is_none")]
    pub security: Option<Security>,
    #[serde(skip_serializing_if = "Option::is_none")]
    pub style: Option<Style>,
}
impl Default for Rules {
    fn default() -> Self {
        Self {
            recommended: Some(true),
            a11y: None,
            complexity: None,
            correctness: None,
            nursery: None,
            security: None,
            style: None,
        }
    }
}
impl Rules {
    #[doc = r" Checks if the code coming from [rome_diagnostics::Diagnostic] corresponds to a rule."]
    #[doc = r" Usually the code is built like {category}/{rule_name}"]
    pub fn matches_diagnostic_code<'a>(
        &self,
        category: Option<&'a str>,
        rule_name: Option<&'a str>,
    ) -> Option<(&'a str, &'a str)> {
        match (category, rule_name) {
            (Some(category), Some(rule_name)) => match category {
                "a11y" => A11y::has_rule(rule_name).then_some((category, rule_name)),
                "complexity" => Complexity::has_rule(rule_name).then_some((category, rule_name)),
                "correctness" => Correctness::has_rule(rule_name).then_some((category, rule_name)),
                "nursery" => Nursery::has_rule(rule_name).then_some((category, rule_name)),
                "security" => Security::has_rule(rule_name).then_some((category, rule_name)),
                "style" => Style::has_rule(rule_name).then_some((category, rule_name)),
                _ => None,
            },
            _ => None,
        }
    }
    #[doc = r" Given a category coming from [Diagnostic](rome_diagnostics::Diagnostic), this function returns"]
    #[doc = r" the [Severity](rome_diagnostics::Severity) associated to the rule, if the configuration changed it."]
    #[doc = r""]
    #[doc = r" If not, the function returns [None]."]
    pub fn get_severity_from_code(&self, category: &Category) -> Option<Severity> {
        let mut split_code = category.name().split('/');
        let _lint = split_code.next();
        debug_assert_eq!(_lint, Some("lint"));
        let group = split_code.next();
        let rule_name = split_code.next();
        if let Some((group, rule_name)) = self.matches_diagnostic_code(group, rule_name) {
            let severity = match group {
                "a11y" => self
                    .a11y
                    .as_ref()
                    .and_then(|a11y| a11y.rules.get(rule_name))
                    .map(|rule_setting| rule_setting.into())
                    .unwrap_or_else(|| {
                        if A11y::is_recommended_rule(rule_name) {
                            Severity::Error
                        } else {
                            Severity::Warning
                        }
                    }),
                "complexity" => self
                    .complexity
                    .as_ref()
                    .and_then(|complexity| complexity.rules.get(rule_name))
                    .map(|rule_setting| rule_setting.into())
                    .unwrap_or_else(|| {
                        if Complexity::is_recommended_rule(rule_name) {
                            Severity::Error
                        } else {
                            Severity::Warning
                        }
                    }),
                "correctness" => self
                    .correctness
                    .as_ref()
                    .and_then(|correctness| correctness.rules.get(rule_name))
                    .map(|rule_setting| rule_setting.into())
                    .unwrap_or_else(|| {
                        if Correctness::is_recommended_rule(rule_name) {
                            Severity::Error
                        } else {
                            Severity::Warning
                        }
                    }),
                "nursery" => self
                    .nursery
                    .as_ref()
                    .and_then(|nursery| nursery.rules.get(rule_name))
                    .map(|rule_setting| rule_setting.into())
                    .unwrap_or_else(|| {
                        if Nursery::is_recommended_rule(rule_name) {
                            Severity::Error
                        } else {
                            Severity::Warning
                        }
                    }),
                "security" => self
                    .security
                    .as_ref()
                    .and_then(|security| security.rules.get(rule_name))
                    .map(|rule_setting| rule_setting.into())
                    .unwrap_or_else(|| {
                        if Security::is_recommended_rule(rule_name) {
                            Severity::Error
                        } else {
                            Severity::Warning
                        }
                    }),
                "style" => self
                    .style
                    .as_ref()
                    .and_then(|style| style.rules.get(rule_name))
                    .map(|rule_setting| rule_setting.into())
                    .unwrap_or_else(|| {
                        if Style::is_recommended_rule(rule_name) {
                            Severity::Error
                        } else {
                            Severity::Warning
                        }
                    }),
                _ => unreachable!("this group should not exist, found {}", group),
            };
            Some(severity)
        } else {
            None
        }
    }
    pub(crate) fn is_recommended(&self) -> bool { !matches!(self.recommended, Some(false)) }
    #[doc = r" It returns a tuple of filters. The first element of the tuple are the enabled rules,"]
    #[doc = r" while the second element are the disabled rules."]
    #[doc = r""]
    #[doc = r" Only one element of the tuple is [Some] at the time."]
    #[doc = r""]
    #[doc = r" The enabled rules are calculated from the difference with the disabled rules."]
    pub fn as_enabled_rules(&self) -> IndexSet<RuleFilter> {
        let mut enabled_rules = IndexSet::new();
        let mut disabled_rules = IndexSet::new();
        if let Some(group) = self.a11y.as_ref() {
            if self.is_recommended() && group.is_recommended() {
                enabled_rules.extend(A11y::recommended_rules_as_filters());
            }
            enabled_rules.extend(&group.get_enabled_rules());
            disabled_rules.extend(&group.get_disabled_rules());
        } else if self.is_recommended() {
            enabled_rules.extend(A11y::recommended_rules_as_filters());
        }
        if let Some(group) = self.complexity.as_ref() {
            if self.is_recommended() && group.is_recommended() {
                enabled_rules.extend(Complexity::recommended_rules_as_filters());
            }
            enabled_rules.extend(&group.get_enabled_rules());
            disabled_rules.extend(&group.get_disabled_rules());
        } else if self.is_recommended() {
            enabled_rules.extend(Complexity::recommended_rules_as_filters());
        }
        if let Some(group) = self.correctness.as_ref() {
            if self.is_recommended() && group.is_recommended() {
                enabled_rules.extend(Correctness::recommended_rules_as_filters());
            }
            enabled_rules.extend(&group.get_enabled_rules());
            disabled_rules.extend(&group.get_disabled_rules());
        } else if self.is_recommended() {
            enabled_rules.extend(Correctness::recommended_rules_as_filters());
        }
        if let Some(group) = self.nursery.as_ref() {
            if self.is_recommended() && group.is_recommended() {
                enabled_rules.extend(Nursery::recommended_rules_as_filters());
            }
            enabled_rules.extend(&group.get_enabled_rules());
            disabled_rules.extend(&group.get_disabled_rules());
        } else if self.is_recommended() {
            enabled_rules.extend(Nursery::recommended_rules_as_filters());
        }
        if let Some(group) = self.security.as_ref() {
            if self.is_recommended() && group.is_recommended() {
                enabled_rules.extend(Security::recommended_rules_as_filters());
            }
            enabled_rules.extend(&group.get_enabled_rules());
            disabled_rules.extend(&group.get_disabled_rules());
        } else if self.is_recommended() {
            enabled_rules.extend(Security::recommended_rules_as_filters());
        }
        if let Some(group) = self.style.as_ref() {
            if self.is_recommended() && group.is_recommended() {
                enabled_rules.extend(Style::recommended_rules_as_filters());
            }
            enabled_rules.extend(&group.get_enabled_rules());
            disabled_rules.extend(&group.get_disabled_rules());
        } else if self.is_recommended() {
            enabled_rules.extend(Style::recommended_rules_as_filters());
        }
        if let Some(group) = self.a11y.as_ref() {
            if self.is_recommended() && group.is_recommended() {
                enabled_rules.extend(A11y::recommended_rules_as_filters());
            }
            enabled_rules.extend(&group.get_enabled_rules());
            disabled_rules.extend(&group.get_disabled_rules());
        } else if self.is_recommended() {
            enabled_rules.extend(A11y::recommended_rules_as_filters());
        }
        if let Some(group) = self.complexity.as_ref() {
            if self.is_recommended() && group.is_recommended() {
                enabled_rules.extend(Complexity::recommended_rules_as_filters());
            }
            enabled_rules.extend(&group.get_enabled_rules());
            disabled_rules.extend(&group.get_disabled_rules());
        } else if self.is_recommended() {
            enabled_rules.extend(Complexity::recommended_rules_as_filters());
        }
        if let Some(group) = self.correctness.as_ref() {
            if self.is_recommended() && group.is_recommended() {
                enabled_rules.extend(Correctness::recommended_rules_as_filters());
            }
            enabled_rules.extend(&group.get_enabled_rules());
            disabled_rules.extend(&group.get_disabled_rules());
        } else if self.is_recommended() {
            enabled_rules.extend(Correctness::recommended_rules_as_filters());
        }
        if let Some(group) = self.nursery.as_ref() {
            if self.is_recommended() && group.is_recommended() {
                enabled_rules.extend(Nursery::recommended_rules_as_filters());
            }
            enabled_rules.extend(&group.get_enabled_rules());
            disabled_rules.extend(&group.get_disabled_rules());
        } else if self.is_recommended() {
            enabled_rules.extend(Nursery::recommended_rules_as_filters());
        }
        if let Some(group) = self.security.as_ref() {
            if self.is_recommended() && group.is_recommended() {
                enabled_rules.extend(Security::recommended_rules_as_filters());
            }
            enabled_rules.extend(&group.get_enabled_rules());
            disabled_rules.extend(&group.get_disabled_rules());
        } else if self.is_recommended() {
            enabled_rules.extend(Security::recommended_rules_as_filters());
        }
        if let Some(group) = self.style.as_ref() {
            if self.is_recommended() && group.is_recommended() {
                enabled_rules.extend(Style::recommended_rules_as_filters());
            }
            enabled_rules.extend(&group.get_enabled_rules());
            disabled_rules.extend(&group.get_disabled_rules());
        } else if self.is_recommended() {
            enabled_rules.extend(Style::recommended_rules_as_filters());
        }
        enabled_rules.difference(&disabled_rules).cloned().collect()
    }
}
#[derive(Deserialize, Default, Serialize, Debug, Clone)]
#[cfg_attr(feature = "schemars", derive(JsonSchema))]
#[serde(rename_all = "camelCase", default)]
pub struct A11y {
    #[doc = r" It enables the recommended rules for this group"]
    #[serde(skip_serializing_if = "Option::is_none")]
    pub recommended: Option<bool>,
    #[doc = r" List of rules for the current group"]
    #[serde(
        skip_serializing_if = "IndexMap::is_empty",
        deserialize_with = "deserialize_a11y_rules",
        flatten
    )]
    #[cfg_attr(feature = "schemars", schemars(with = "A11ySchema"))]
    pub rules: IndexMap<String, RuleConfiguration>,
}
#[cfg_attr(
    feature = "schemars",
    derive(JsonSchema),
    serde(rename_all = "camelCase")
)]
#[allow(dead_code)]
#[doc = r" A list of rules that belong to this group"]
struct A11ySchema {
    no_autofocus: Option<RuleConfiguration>,
    no_positive_tabindex: Option<RuleConfiguration>,
    use_alt_text: Option<RuleConfiguration>,
    use_anchor_content: Option<RuleConfiguration>,
    use_blank_target: Option<RuleConfiguration>,
    use_button_type: Option<RuleConfiguration>,
    use_key_with_click_events: Option<RuleConfiguration>,
    use_key_with_mouse_events: Option<RuleConfiguration>,
    use_valid_anchor: Option<RuleConfiguration>,
}
impl A11y {
    const CATEGORY_NAME: &'static str = "a11y";
    pub(crate) const CATEGORY_RULES: [&'static str; 9] = [
        "noAutofocus",
        "noPositiveTabindex",
        "useAltText",
        "useAnchorContent",
        "useBlankTarget",
        "useButtonType",
        "useKeyWithClickEvents",
        "useKeyWithMouseEvents",
        "useValidAnchor",
    ];
    const RECOMMENDED_RULES: [&'static str; 9] = [
        "noAutofocus",
        "noPositiveTabindex",
        "useAltText",
        "useAnchorContent",
        "useBlankTarget",
        "useButtonType",
        "useKeyWithClickEvents",
        "useKeyWithMouseEvents",
        "useValidAnchor",
    ];
    const RECOMMENDED_RULES_AS_FILTERS: [RuleFilter<'static>; 9] = [
        RuleFilter::Rule("a11y", Self::CATEGORY_RULES[0]),
        RuleFilter::Rule("a11y", Self::CATEGORY_RULES[1]),
        RuleFilter::Rule("a11y", Self::CATEGORY_RULES[2]),
        RuleFilter::Rule("a11y", Self::CATEGORY_RULES[3]),
        RuleFilter::Rule("a11y", Self::CATEGORY_RULES[4]),
        RuleFilter::Rule("a11y", Self::CATEGORY_RULES[5]),
        RuleFilter::Rule("a11y", Self::CATEGORY_RULES[6]),
        RuleFilter::Rule("a11y", Self::CATEGORY_RULES[7]),
        RuleFilter::Rule("a11y", Self::CATEGORY_RULES[8]),
    ];
    pub(crate) fn is_recommended(&self) -> bool { !matches!(self.recommended, Some(false)) }
    pub(crate) fn get_enabled_rules(&self) -> IndexSet<RuleFilter> {
        IndexSet::from_iter(self.rules.iter().filter_map(|(key, conf)| {
            if conf.is_enabled() {
                Some(RuleFilter::Rule(Self::CATEGORY_NAME, key))
            } else {
                None
            }
        }))
    }
    pub(crate) fn get_disabled_rules(&self) -> IndexSet<RuleFilter> {
        IndexSet::from_iter(self.rules.iter().filter_map(|(key, conf)| {
            if conf.is_disabled() {
                Some(RuleFilter::Rule(Self::CATEGORY_NAME, key))
            } else {
                None
            }
        }))
    }
    #[doc = r" Checks if, given a rule name, matches one of the rules contained in this category"]
    pub(crate) fn has_rule(rule_name: &str) -> bool { Self::CATEGORY_RULES.contains(&rule_name) }
    #[doc = r" Checks if, given a rule name, it is marked as recommended"]
    pub(crate) fn is_recommended_rule(rule_name: &str) -> bool {
        Self::RECOMMENDED_RULES.contains(&rule_name)
    }
    pub(crate) fn recommended_rules_as_filters() -> [RuleFilter<'static>; 9] {
        Self::RECOMMENDED_RULES_AS_FILTERS
    }
}
fn deserialize_a11y_rules<'de, D>(
    deserializer: D,
) -> Result<IndexMap<String, RuleConfiguration>, D::Error>
where
    D: serde::de::Deserializer<'de>,
{
    let value: IndexMap<String, RuleConfiguration> = Deserialize::deserialize(deserializer)?;
    for rule_name in value.keys() {
        if !A11y::CATEGORY_RULES.contains(&rule_name.as_str()) {
            return Err(serde::de::Error::custom(RomeError::Configuration(
                ConfigurationError::UnknownRule(rule_name.to_string()),
            )));
        }
    }
    Ok(value)
}
#[derive(Deserialize, Default, Serialize, Debug, Clone)]
#[cfg_attr(feature = "schemars", derive(JsonSchema))]
#[serde(rename_all = "camelCase", default)]
pub struct Complexity {
    #[doc = r" It enables the recommended rules for this group"]
    #[serde(skip_serializing_if = "Option::is_none")]
    pub recommended: Option<bool>,
    #[doc = r" List of rules for the current group"]
    #[serde(
        skip_serializing_if = "IndexMap::is_empty",
        deserialize_with = "deserialize_complexity_rules",
        flatten
    )]
    #[cfg_attr(feature = "schemars", schemars(with = "ComplexitySchema"))]
    pub rules: IndexMap<String, RuleConfiguration>,
}
#[cfg_attr(
    feature = "schemars",
    derive(JsonSchema),
    serde(rename_all = "camelCase")
)]
#[allow(dead_code)]
#[doc = r" A list of rules that belong to this group"]
struct ComplexitySchema {
    no_extra_boolean_cast: Option<RuleConfiguration>,
    use_simplified_logic_expression: Option<RuleConfiguration>,
}
impl Complexity {
    const CATEGORY_NAME: &'static str = "complexity";
    pub(crate) const CATEGORY_RULES: [&'static str; 2] =
        ["noExtraBooleanCast", "useSimplifiedLogicExpression"];
    const RECOMMENDED_RULES: [&'static str; 2] =
        ["noExtraBooleanCast", "useSimplifiedLogicExpression"];
    const RECOMMENDED_RULES_AS_FILTERS: [RuleFilter<'static>; 2] = [
        RuleFilter::Rule("complexity", Self::CATEGORY_RULES[0]),
        RuleFilter::Rule("complexity", Self::CATEGORY_RULES[1]),
    ];
    pub(crate) fn is_recommended(&self) -> bool { !matches!(self.recommended, Some(false)) }
    pub(crate) fn get_enabled_rules(&self) -> IndexSet<RuleFilter> {
        IndexSet::from_iter(self.rules.iter().filter_map(|(key, conf)| {
            if conf.is_enabled() {
                Some(RuleFilter::Rule(Self::CATEGORY_NAME, key))
            } else {
                None
            }
        }))
    }
    pub(crate) fn get_disabled_rules(&self) -> IndexSet<RuleFilter> {
        IndexSet::from_iter(self.rules.iter().filter_map(|(key, conf)| {
            if conf.is_disabled() {
                Some(RuleFilter::Rule(Self::CATEGORY_NAME, key))
            } else {
                None
            }
        }))
    }
    #[doc = r" Checks if, given a rule name, matches one of the rules contained in this category"]
    pub(crate) fn has_rule(rule_name: &str) -> bool { Self::CATEGORY_RULES.contains(&rule_name) }
    #[doc = r" Checks if, given a rule name, it is marked as recommended"]
    pub(crate) fn is_recommended_rule(rule_name: &str) -> bool {
        Self::RECOMMENDED_RULES.contains(&rule_name)
    }
    pub(crate) fn recommended_rules_as_filters() -> [RuleFilter<'static>; 2] {
        Self::RECOMMENDED_RULES_AS_FILTERS
    }
}
fn deserialize_complexity_rules<'de, D>(
    deserializer: D,
) -> Result<IndexMap<String, RuleConfiguration>, D::Error>
where
    D: serde::de::Deserializer<'de>,
{
    let value: IndexMap<String, RuleConfiguration> = Deserialize::deserialize(deserializer)?;
    for rule_name in value.keys() {
        if !Complexity::CATEGORY_RULES.contains(&rule_name.as_str()) {
            return Err(serde::de::Error::custom(RomeError::Configuration(
                ConfigurationError::UnknownRule(rule_name.to_string()),
            )));
        }
    }
    Ok(value)
}
#[derive(Deserialize, Default, Serialize, Debug, Clone)]
#[cfg_attr(feature = "schemars", derive(JsonSchema))]
#[serde(rename_all = "camelCase", default)]
pub struct Correctness {
    #[doc = r" It enables the recommended rules for this group"]
    #[serde(skip_serializing_if = "Option::is_none")]
    pub recommended: Option<bool>,
    #[doc = r" List of rules for the current group"]
    #[serde(
        skip_serializing_if = "IndexMap::is_empty",
        deserialize_with = "deserialize_correctness_rules",
        flatten
    )]
    #[cfg_attr(feature = "schemars", schemars(with = "CorrectnessSchema"))]
    pub rules: IndexMap<String, RuleConfiguration>,
}
#[cfg_attr(
    feature = "schemars",
    derive(JsonSchema),
    serde(rename_all = "camelCase")
)]
#[allow(dead_code)]
#[doc = r" A list of rules that belong to this group"]
struct CorrectnessSchema {
    no_arguments: Option<RuleConfiguration>,
    no_array_index_key: Option<RuleConfiguration>,
    no_async_promise_executor: Option<RuleConfiguration>,
    no_catch_assign: Option<RuleConfiguration>,
    no_children_prop: Option<RuleConfiguration>,
    no_comment_text: Option<RuleConfiguration>,
    no_compare_neg_zero: Option<RuleConfiguration>,
    no_debugger: Option<RuleConfiguration>,
    no_delete: Option<RuleConfiguration>,
    no_double_equals: Option<RuleConfiguration>,
    no_dupe_args: Option<RuleConfiguration>,
    no_empty_pattern: Option<RuleConfiguration>,
    no_function_assign: Option<RuleConfiguration>,
    no_import_assign: Option<RuleConfiguration>,
    no_label_var: Option<RuleConfiguration>,
    no_multiple_spaces_in_regular_expression_literals: Option<RuleConfiguration>,
    no_new_symbol: Option<RuleConfiguration>,
    no_render_return_value: Option<RuleConfiguration>,
    no_restricted_globals: Option<RuleConfiguration>,
    no_shadow_restricted_names: Option<RuleConfiguration>,
    no_sparse_array: Option<RuleConfiguration>,
    no_undeclared_variables: Option<RuleConfiguration>,
    no_unnecessary_continue: Option<RuleConfiguration>,
    no_unreachable: Option<RuleConfiguration>,
    no_unsafe_negation: Option<RuleConfiguration>,
    no_unused_variables: Option<RuleConfiguration>,
    no_useless_fragments: Option<RuleConfiguration>,
    no_void_elements_with_children: Option<RuleConfiguration>,
    use_single_case_statement: Option<RuleConfiguration>,
    use_valid_typeof: Option<RuleConfiguration>,
    use_while: Option<RuleConfiguration>,
}
impl Correctness {
    const CATEGORY_NAME: &'static str = "correctness";
    pub(crate) const CATEGORY_RULES: [&'static str; 31] = [
        "noArguments",
        "noArrayIndexKey",
        "noAsyncPromiseExecutor",
        "noCatchAssign",
        "noChildrenProp",
        "noCommentText",
        "noCompareNegZero",
        "noDebugger",
        "noDelete",
        "noDoubleEquals",
        "noDupeArgs",
        "noEmptyPattern",
        "noFunctionAssign",
        "noImportAssign",
        "noLabelVar",
        "noMultipleSpacesInRegularExpressionLiterals",
        "noNewSymbol",
        "noRenderReturnValue",
        "noRestrictedGlobals",
        "noShadowRestrictedNames",
        "noSparseArray",
        "noUndeclaredVariables",
        "noUnnecessaryContinue",
        "noUnreachable",
        "noUnsafeNegation",
        "noUnusedVariables",
        "noUselessFragments",
        "noVoidElementsWithChildren",
        "useSingleCaseStatement",
        "useValidTypeof",
        "useWhile",
    ];
    const RECOMMENDED_RULES: [&'static str; 27] = [
        "noArguments",
        "noArrayIndexKey",
        "noAsyncPromiseExecutor",
        "noCatchAssign",
        "noChildrenProp",
        "noCommentText",
        "noCompareNegZero",
        "noDebugger",
        "noDelete",
        "noDoubleEquals",
        "noDupeArgs",
        "noEmptyPattern",
        "noFunctionAssign",
        "noImportAssign",
        "noLabelVar",
        "noMultipleSpacesInRegularExpressionLiterals",
        "noNewSymbol",
        "noRenderReturnValue",
        "noShadowRestrictedNames",
        "noSparseArray",
        "noUnnecessaryContinue",
        "noUnreachable",
        "noUnsafeNegation",
        "noVoidElementsWithChildren",
        "useSingleCaseStatement",
        "useValidTypeof",
        "useWhile",
    ];
    const RECOMMENDED_RULES_AS_FILTERS: [RuleFilter<'static>; 27] = [
        RuleFilter::Rule("correctness", Self::CATEGORY_RULES[0]),
        RuleFilter::Rule("correctness", Self::CATEGORY_RULES[1]),
        RuleFilter::Rule("correctness", Self::CATEGORY_RULES[2]),
        RuleFilter::Rule("correctness", Self::CATEGORY_RULES[3]),
        RuleFilter::Rule("correctness", Self::CATEGORY_RULES[4]),
        RuleFilter::Rule("correctness", Self::CATEGORY_RULES[5]),
        RuleFilter::Rule("correctness", Self::CATEGORY_RULES[6]),
        RuleFilter::Rule("correctness", Self::CATEGORY_RULES[7]),
        RuleFilter::Rule("correctness", Self::CATEGORY_RULES[8]),
        RuleFilter::Rule("correctness", Self::CATEGORY_RULES[9]),
        RuleFilter::Rule("correctness", Self::CATEGORY_RULES[10]),
        RuleFilter::Rule("correctness", Self::CATEGORY_RULES[11]),
        RuleFilter::Rule("correctness", Self::CATEGORY_RULES[12]),
        RuleFilter::Rule("correctness", Self::CATEGORY_RULES[13]),
        RuleFilter::Rule("correctness", Self::CATEGORY_RULES[14]),
        RuleFilter::Rule("correctness", Self::CATEGORY_RULES[15]),
        RuleFilter::Rule("correctness", Self::CATEGORY_RULES[16]),
        RuleFilter::Rule("correctness", Self::CATEGORY_RULES[17]),
        RuleFilter::Rule("correctness", Self::CATEGORY_RULES[19]),
        RuleFilter::Rule("correctness", Self::CATEGORY_RULES[20]),
        RuleFilter::Rule("correctness", Self::CATEGORY_RULES[22]),
        RuleFilter::Rule("correctness", Self::CATEGORY_RULES[23]),
        RuleFilter::Rule("correctness", Self::CATEGORY_RULES[24]),
        RuleFilter::Rule("correctness", Self::CATEGORY_RULES[27]),
        RuleFilter::Rule("correctness", Self::CATEGORY_RULES[28]),
        RuleFilter::Rule("correctness", Self::CATEGORY_RULES[29]),
        RuleFilter::Rule("correctness", Self::CATEGORY_RULES[30]),
    ];
    pub(crate) fn is_recommended(&self) -> bool { !matches!(self.recommended, Some(false)) }
    pub(crate) fn get_enabled_rules(&self) -> IndexSet<RuleFilter> {
        IndexSet::from_iter(self.rules.iter().filter_map(|(key, conf)| {
            if conf.is_enabled() {
                Some(RuleFilter::Rule(Self::CATEGORY_NAME, key))
            } else {
                None
            }
        }))
    }
    pub(crate) fn get_disabled_rules(&self) -> IndexSet<RuleFilter> {
        IndexSet::from_iter(self.rules.iter().filter_map(|(key, conf)| {
            if conf.is_disabled() {
                Some(RuleFilter::Rule(Self::CATEGORY_NAME, key))
            } else {
                None
            }
        }))
    }
    #[doc = r" Checks if, given a rule name, matches one of the rules contained in this category"]
    pub(crate) fn has_rule(rule_name: &str) -> bool { Self::CATEGORY_RULES.contains(&rule_name) }
    #[doc = r" Checks if, given a rule name, it is marked as recommended"]
    pub(crate) fn is_recommended_rule(rule_name: &str) -> bool {
        Self::RECOMMENDED_RULES.contains(&rule_name)
    }
    pub(crate) fn recommended_rules_as_filters() -> [RuleFilter<'static>; 27] {
        Self::RECOMMENDED_RULES_AS_FILTERS
    }
}
fn deserialize_correctness_rules<'de, D>(
    deserializer: D,
) -> Result<IndexMap<String, RuleConfiguration>, D::Error>
where
    D: serde::de::Deserializer<'de>,
{
    let value: IndexMap<String, RuleConfiguration> = Deserialize::deserialize(deserializer)?;
    for rule_name in value.keys() {
        if !Correctness::CATEGORY_RULES.contains(&rule_name.as_str()) {
            return Err(serde::de::Error::custom(RomeError::Configuration(
                ConfigurationError::UnknownRule(rule_name.to_string()),
            )));
        }
    }
    Ok(value)
}
#[derive(Deserialize, Default, Serialize, Debug, Clone)]
#[cfg_attr(feature = "schemars", derive(JsonSchema))]
#[serde(rename_all = "camelCase", default)]
pub struct Nursery {
    #[doc = r" It enables the recommended rules for this group"]
    #[serde(skip_serializing_if = "Option::is_none")]
    pub recommended: Option<bool>,
    #[doc = r" List of rules for the current group"]
    #[serde(
        skip_serializing_if = "IndexMap::is_empty",
        deserialize_with = "deserialize_nursery_rules",
        flatten
    )]
    #[cfg_attr(feature = "schemars", schemars(with = "NurserySchema"))]
    pub rules: IndexMap<String, RuleConfiguration>,
}
#[cfg_attr(
    feature = "schemars",
    derive(JsonSchema),
    serde(rename_all = "camelCase")
)]
#[allow(dead_code)]
#[doc = r" A list of rules that belong to this group"]
struct NurserySchema {
<<<<<<< HEAD
=======
    no_array_index_key: Option<RuleConfiguration>,
    no_autofocus: Option<RuleConfiguration>,
    no_banned_types: Option<RuleConfiguration>,
    no_children_prop: Option<RuleConfiguration>,
>>>>>>> bca5396e
    no_const_assign: Option<RuleConfiguration>,
    no_explicit_any: Option<RuleConfiguration>,
    no_invalid_constructor_super: Option<RuleConfiguration>,
    use_camel_case: Option<RuleConfiguration>,
    use_exhaustive_dependencies: Option<RuleConfiguration>,
    use_flat_map: Option<RuleConfiguration>,
    use_valid_for_direction: Option<RuleConfiguration>,
}
impl Nursery {
    const CATEGORY_NAME: &'static str = "nursery";
<<<<<<< HEAD
    pub(crate) const CATEGORY_RULES: [&'static str; 7] = [
=======
    pub(crate) const CATEGORY_RULES: [&'static str; 31] = [
        "noArrayIndexKey",
        "noAutofocus",
        "noBannedTypes",
        "noChildrenProp",
>>>>>>> bca5396e
        "noConstAssign",
        "noExplicitAny",
        "noInvalidConstructorSuper",
        "useCamelCase",
        "useExhaustiveDependencies",
        "useFlatMap",
        "useValidForDirection",
    ];
    const RECOMMENDED_RULES: [&'static str; 0] = [];
    const RECOMMENDED_RULES_AS_FILTERS: [RuleFilter<'static>; 0] = [];
    pub(crate) fn is_recommended(&self) -> bool { !matches!(self.recommended, Some(false)) }
    pub(crate) fn get_enabled_rules(&self) -> IndexSet<RuleFilter> {
        IndexSet::from_iter(self.rules.iter().filter_map(|(key, conf)| {
            if conf.is_enabled() {
                Some(RuleFilter::Rule(Self::CATEGORY_NAME, key))
            } else {
                None
            }
        }))
    }
    pub(crate) fn get_disabled_rules(&self) -> IndexSet<RuleFilter> {
        IndexSet::from_iter(self.rules.iter().filter_map(|(key, conf)| {
            if conf.is_disabled() {
                Some(RuleFilter::Rule(Self::CATEGORY_NAME, key))
            } else {
                None
            }
        }))
    }
    #[doc = r" Checks if, given a rule name, matches one of the rules contained in this category"]
    pub(crate) fn has_rule(rule_name: &str) -> bool { Self::CATEGORY_RULES.contains(&rule_name) }
    #[doc = r" Checks if, given a rule name, it is marked as recommended"]
    pub(crate) fn is_recommended_rule(rule_name: &str) -> bool {
        Self::RECOMMENDED_RULES.contains(&rule_name)
    }
    pub(crate) fn recommended_rules_as_filters() -> [RuleFilter<'static>; 0] {
        Self::RECOMMENDED_RULES_AS_FILTERS
    }
}
fn deserialize_nursery_rules<'de, D>(
    deserializer: D,
) -> Result<IndexMap<String, RuleConfiguration>, D::Error>
where
    D: serde::de::Deserializer<'de>,
{
    let value: IndexMap<String, RuleConfiguration> = Deserialize::deserialize(deserializer)?;
    for rule_name in value.keys() {
        if !Nursery::CATEGORY_RULES.contains(&rule_name.as_str()) {
            return Err(serde::de::Error::custom(RomeError::Configuration(
                ConfigurationError::UnknownRule(rule_name.to_string()),
            )));
        }
    }
    Ok(value)
}
#[derive(Deserialize, Default, Serialize, Debug, Clone)]
#[cfg_attr(feature = "schemars", derive(JsonSchema))]
#[serde(rename_all = "camelCase", default)]
pub struct Security {
    #[doc = r" It enables the recommended rules for this group"]
    #[serde(skip_serializing_if = "Option::is_none")]
    pub recommended: Option<bool>,
    #[doc = r" List of rules for the current group"]
    #[serde(
        skip_serializing_if = "IndexMap::is_empty",
        deserialize_with = "deserialize_security_rules",
        flatten
    )]
    #[cfg_attr(feature = "schemars", schemars(with = "SecuritySchema"))]
    pub rules: IndexMap<String, RuleConfiguration>,
}
#[cfg_attr(
    feature = "schemars",
    derive(JsonSchema),
    serde(rename_all = "camelCase")
)]
#[allow(dead_code)]
#[doc = r" A list of rules that belong to this group"]
struct SecuritySchema {
    no_dangerously_set_inner_html: Option<RuleConfiguration>,
    no_dangerously_set_inner_html_with_children: Option<RuleConfiguration>,
}
impl Security {
    const CATEGORY_NAME: &'static str = "security";
    pub(crate) const CATEGORY_RULES: [&'static str; 2] = [
        "noDangerouslySetInnerHtml",
        "noDangerouslySetInnerHtmlWithChildren",
    ];
    const RECOMMENDED_RULES: [&'static str; 2] = [
        "noDangerouslySetInnerHtml",
        "noDangerouslySetInnerHtmlWithChildren",
    ];
    const RECOMMENDED_RULES_AS_FILTERS: [RuleFilter<'static>; 2] = [
        RuleFilter::Rule("security", Self::CATEGORY_RULES[0]),
        RuleFilter::Rule("security", Self::CATEGORY_RULES[1]),
    ];
    pub(crate) fn is_recommended(&self) -> bool { !matches!(self.recommended, Some(false)) }
    pub(crate) fn get_enabled_rules(&self) -> IndexSet<RuleFilter> {
        IndexSet::from_iter(self.rules.iter().filter_map(|(key, conf)| {
            if conf.is_enabled() {
                Some(RuleFilter::Rule(Self::CATEGORY_NAME, key))
            } else {
                None
            }
        }))
    }
    pub(crate) fn get_disabled_rules(&self) -> IndexSet<RuleFilter> {
        IndexSet::from_iter(self.rules.iter().filter_map(|(key, conf)| {
            if conf.is_disabled() {
                Some(RuleFilter::Rule(Self::CATEGORY_NAME, key))
            } else {
                None
            }
        }))
    }
    #[doc = r" Checks if, given a rule name, matches one of the rules contained in this category"]
    pub(crate) fn has_rule(rule_name: &str) -> bool { Self::CATEGORY_RULES.contains(&rule_name) }
    #[doc = r" Checks if, given a rule name, it is marked as recommended"]
    pub(crate) fn is_recommended_rule(rule_name: &str) -> bool {
        Self::RECOMMENDED_RULES.contains(&rule_name)
    }
    pub(crate) fn recommended_rules_as_filters() -> [RuleFilter<'static>; 2] {
        Self::RECOMMENDED_RULES_AS_FILTERS
    }
}
fn deserialize_security_rules<'de, D>(
    deserializer: D,
) -> Result<IndexMap<String, RuleConfiguration>, D::Error>
where
    D: serde::de::Deserializer<'de>,
{
    let value: IndexMap<String, RuleConfiguration> = Deserialize::deserialize(deserializer)?;
    for rule_name in value.keys() {
        if !Security::CATEGORY_RULES.contains(&rule_name.as_str()) {
            return Err(serde::de::Error::custom(RomeError::Configuration(
                ConfigurationError::UnknownRule(rule_name.to_string()),
            )));
        }
    }
    Ok(value)
}
#[derive(Deserialize, Default, Serialize, Debug, Clone)]
#[cfg_attr(feature = "schemars", derive(JsonSchema))]
#[serde(rename_all = "camelCase", default)]
pub struct Style {
    #[doc = r" It enables the recommended rules for this group"]
    #[serde(skip_serializing_if = "Option::is_none")]
    pub recommended: Option<bool>,
    #[doc = r" List of rules for the current group"]
    #[serde(
        skip_serializing_if = "IndexMap::is_empty",
        deserialize_with = "deserialize_style_rules",
        flatten
    )]
    #[cfg_attr(feature = "schemars", schemars(with = "StyleSchema"))]
    pub rules: IndexMap<String, RuleConfiguration>,
}
#[cfg_attr(
    feature = "schemars",
    derive(JsonSchema),
    serde(rename_all = "camelCase")
)]
#[allow(dead_code)]
#[doc = r" A list of rules that belong to this group"]
struct StyleSchema {
    no_implicit_boolean: Option<RuleConfiguration>,
    no_negation_else: Option<RuleConfiguration>,
    no_shouty_constants: Option<RuleConfiguration>,
    no_unused_template_literal: Option<RuleConfiguration>,
    use_block_statements: Option<RuleConfiguration>,
    use_fragment_syntax: Option<RuleConfiguration>,
    use_optional_chain: Option<RuleConfiguration>,
    use_self_closing_elements: Option<RuleConfiguration>,
    use_shorthand_array_type: Option<RuleConfiguration>,
    use_single_var_declarator: Option<RuleConfiguration>,
    use_template: Option<RuleConfiguration>,
}
impl Style {
    const CATEGORY_NAME: &'static str = "style";
    pub(crate) const CATEGORY_RULES: [&'static str; 11] = [
        "noImplicitBoolean",
        "noNegationElse",
        "noShoutyConstants",
        "noUnusedTemplateLiteral",
        "useBlockStatements",
        "useFragmentSyntax",
        "useOptionalChain",
        "useSelfClosingElements",
        "useShorthandArrayType",
        "useSingleVarDeclarator",
        "useTemplate",
    ];
    const RECOMMENDED_RULES: [&'static str; 10] = [
        "noImplicitBoolean",
        "noNegationElse",
        "noShoutyConstants",
        "noUnusedTemplateLiteral",
        "useBlockStatements",
        "useOptionalChain",
        "useSelfClosingElements",
        "useShorthandArrayType",
        "useSingleVarDeclarator",
        "useTemplate",
    ];
    const RECOMMENDED_RULES_AS_FILTERS: [RuleFilter<'static>; 10] = [
        RuleFilter::Rule("style", Self::CATEGORY_RULES[0]),
        RuleFilter::Rule("style", Self::CATEGORY_RULES[1]),
        RuleFilter::Rule("style", Self::CATEGORY_RULES[2]),
        RuleFilter::Rule("style", Self::CATEGORY_RULES[3]),
        RuleFilter::Rule("style", Self::CATEGORY_RULES[4]),
        RuleFilter::Rule("style", Self::CATEGORY_RULES[6]),
        RuleFilter::Rule("style", Self::CATEGORY_RULES[7]),
        RuleFilter::Rule("style", Self::CATEGORY_RULES[8]),
        RuleFilter::Rule("style", Self::CATEGORY_RULES[9]),
        RuleFilter::Rule("style", Self::CATEGORY_RULES[10]),
    ];
    pub(crate) fn is_recommended(&self) -> bool { !matches!(self.recommended, Some(false)) }
    pub(crate) fn get_enabled_rules(&self) -> IndexSet<RuleFilter> {
        IndexSet::from_iter(self.rules.iter().filter_map(|(key, conf)| {
            if conf.is_enabled() {
                Some(RuleFilter::Rule(Self::CATEGORY_NAME, key))
            } else {
                None
            }
        }))
    }
    pub(crate) fn get_disabled_rules(&self) -> IndexSet<RuleFilter> {
        IndexSet::from_iter(self.rules.iter().filter_map(|(key, conf)| {
            if conf.is_disabled() {
                Some(RuleFilter::Rule(Self::CATEGORY_NAME, key))
            } else {
                None
            }
        }))
    }
    #[doc = r" Checks if, given a rule name, matches one of the rules contained in this category"]
    pub(crate) fn has_rule(rule_name: &str) -> bool { Self::CATEGORY_RULES.contains(&rule_name) }
    #[doc = r" Checks if, given a rule name, it is marked as recommended"]
    pub(crate) fn is_recommended_rule(rule_name: &str) -> bool {
        Self::RECOMMENDED_RULES.contains(&rule_name)
    }
    pub(crate) fn recommended_rules_as_filters() -> [RuleFilter<'static>; 10] {
        Self::RECOMMENDED_RULES_AS_FILTERS
    }
}
fn deserialize_style_rules<'de, D>(
    deserializer: D,
) -> Result<IndexMap<String, RuleConfiguration>, D::Error>
where
    D: serde::de::Deserializer<'de>,
{
    let value: IndexMap<String, RuleConfiguration> = Deserialize::deserialize(deserializer)?;
    for rule_name in value.keys() {
        if !Style::CATEGORY_RULES.contains(&rule_name.as_str()) {
            return Err(serde::de::Error::custom(RomeError::Configuration(
                ConfigurationError::UnknownRule(rule_name.to_string()),
            )));
        }
    }
    Ok(value)
}<|MERGE_RESOLUTION|>--- conflicted
+++ resolved
@@ -15,15 +15,9 @@
     #[serde(skip_serializing_if = "Option::is_none")]
     pub recommended: Option<bool>,
     #[serde(skip_serializing_if = "Option::is_none")]
-    pub a11y: Option<A11y>,
-    #[serde(skip_serializing_if = "Option::is_none")]
-    pub complexity: Option<Complexity>,
-    #[serde(skip_serializing_if = "Option::is_none")]
     pub correctness: Option<Correctness>,
     #[serde(skip_serializing_if = "Option::is_none")]
     pub nursery: Option<Nursery>,
-    #[serde(skip_serializing_if = "Option::is_none")]
-    pub security: Option<Security>,
     #[serde(skip_serializing_if = "Option::is_none")]
     pub style: Option<Style>,
 }
@@ -31,11 +25,8 @@
     fn default() -> Self {
         Self {
             recommended: Some(true),
-            a11y: None,
-            complexity: None,
             correctness: None,
             nursery: None,
-            security: None,
             style: None,
         }
     }
@@ -50,11 +41,8 @@
     ) -> Option<(&'a str, &'a str)> {
         match (category, rule_name) {
             (Some(category), Some(rule_name)) => match category {
-                "a11y" => A11y::has_rule(rule_name).then_some((category, rule_name)),
-                "complexity" => Complexity::has_rule(rule_name).then_some((category, rule_name)),
                 "correctness" => Correctness::has_rule(rule_name).then_some((category, rule_name)),
                 "nursery" => Nursery::has_rule(rule_name).then_some((category, rule_name)),
-                "security" => Security::has_rule(rule_name).then_some((category, rule_name)),
                 "style" => Style::has_rule(rule_name).then_some((category, rule_name)),
                 _ => None,
             },
@@ -73,30 +61,6 @@
         let rule_name = split_code.next();
         if let Some((group, rule_name)) = self.matches_diagnostic_code(group, rule_name) {
             let severity = match group {
-                "a11y" => self
-                    .a11y
-                    .as_ref()
-                    .and_then(|a11y| a11y.rules.get(rule_name))
-                    .map(|rule_setting| rule_setting.into())
-                    .unwrap_or_else(|| {
-                        if A11y::is_recommended_rule(rule_name) {
-                            Severity::Error
-                        } else {
-                            Severity::Warning
-                        }
-                    }),
-                "complexity" => self
-                    .complexity
-                    .as_ref()
-                    .and_then(|complexity| complexity.rules.get(rule_name))
-                    .map(|rule_setting| rule_setting.into())
-                    .unwrap_or_else(|| {
-                        if Complexity::is_recommended_rule(rule_name) {
-                            Severity::Error
-                        } else {
-                            Severity::Warning
-                        }
-                    }),
                 "correctness" => self
                     .correctness
                     .as_ref()
@@ -121,18 +85,6 @@
                             Severity::Warning
                         }
                     }),
-                "security" => self
-                    .security
-                    .as_ref()
-                    .and_then(|security| security.rules.get(rule_name))
-                    .map(|rule_setting| rule_setting.into())
-                    .unwrap_or_else(|| {
-                        if Security::is_recommended_rule(rule_name) {
-                            Severity::Error
-                        } else {
-                            Severity::Warning
-                        }
-                    }),
                 "style" => self
                     .style
                     .as_ref()
@@ -162,24 +114,6 @@
     pub fn as_enabled_rules(&self) -> IndexSet<RuleFilter> {
         let mut enabled_rules = IndexSet::new();
         let mut disabled_rules = IndexSet::new();
-        if let Some(group) = self.a11y.as_ref() {
-            if self.is_recommended() && group.is_recommended() {
-                enabled_rules.extend(A11y::recommended_rules_as_filters());
-            }
-            enabled_rules.extend(&group.get_enabled_rules());
-            disabled_rules.extend(&group.get_disabled_rules());
-        } else if self.is_recommended() {
-            enabled_rules.extend(A11y::recommended_rules_as_filters());
-        }
-        if let Some(group) = self.complexity.as_ref() {
-            if self.is_recommended() && group.is_recommended() {
-                enabled_rules.extend(Complexity::recommended_rules_as_filters());
-            }
-            enabled_rules.extend(&group.get_enabled_rules());
-            disabled_rules.extend(&group.get_disabled_rules());
-        } else if self.is_recommended() {
-            enabled_rules.extend(Complexity::recommended_rules_as_filters());
-        }
         if let Some(group) = self.correctness.as_ref() {
             if self.is_recommended() && group.is_recommended() {
                 enabled_rules.extend(Correctness::recommended_rules_as_filters());
@@ -198,15 +132,6 @@
         } else if self.is_recommended() {
             enabled_rules.extend(Nursery::recommended_rules_as_filters());
         }
-        if let Some(group) = self.security.as_ref() {
-            if self.is_recommended() && group.is_recommended() {
-                enabled_rules.extend(Security::recommended_rules_as_filters());
-            }
-            enabled_rules.extend(&group.get_enabled_rules());
-            disabled_rules.extend(&group.get_disabled_rules());
-        } else if self.is_recommended() {
-            enabled_rules.extend(Security::recommended_rules_as_filters());
-        }
         if let Some(group) = self.style.as_ref() {
             if self.is_recommended() && group.is_recommended() {
                 enabled_rules.extend(Style::recommended_rules_as_filters());
@@ -216,24 +141,6 @@
         } else if self.is_recommended() {
             enabled_rules.extend(Style::recommended_rules_as_filters());
         }
-        if let Some(group) = self.a11y.as_ref() {
-            if self.is_recommended() && group.is_recommended() {
-                enabled_rules.extend(A11y::recommended_rules_as_filters());
-            }
-            enabled_rules.extend(&group.get_enabled_rules());
-            disabled_rules.extend(&group.get_disabled_rules());
-        } else if self.is_recommended() {
-            enabled_rules.extend(A11y::recommended_rules_as_filters());
-        }
-        if let Some(group) = self.complexity.as_ref() {
-            if self.is_recommended() && group.is_recommended() {
-                enabled_rules.extend(Complexity::recommended_rules_as_filters());
-            }
-            enabled_rules.extend(&group.get_enabled_rules());
-            disabled_rules.extend(&group.get_disabled_rules());
-        } else if self.is_recommended() {
-            enabled_rules.extend(Complexity::recommended_rules_as_filters());
-        }
         if let Some(group) = self.correctness.as_ref() {
             if self.is_recommended() && group.is_recommended() {
                 enabled_rules.extend(Correctness::recommended_rules_as_filters());
@@ -252,15 +159,6 @@
         } else if self.is_recommended() {
             enabled_rules.extend(Nursery::recommended_rules_as_filters());
         }
-        if let Some(group) = self.security.as_ref() {
-            if self.is_recommended() && group.is_recommended() {
-                enabled_rules.extend(Security::recommended_rules_as_filters());
-            }
-            enabled_rules.extend(&group.get_enabled_rules());
-            disabled_rules.extend(&group.get_disabled_rules());
-        } else if self.is_recommended() {
-            enabled_rules.extend(Security::recommended_rules_as_filters());
-        }
         if let Some(group) = self.style.as_ref() {
             if self.is_recommended() && group.is_recommended() {
                 enabled_rules.extend(Style::recommended_rules_as_filters());
@@ -272,202 +170,6 @@
         }
         enabled_rules.difference(&disabled_rules).cloned().collect()
     }
-}
-#[derive(Deserialize, Default, Serialize, Debug, Clone)]
-#[cfg_attr(feature = "schemars", derive(JsonSchema))]
-#[serde(rename_all = "camelCase", default)]
-pub struct A11y {
-    #[doc = r" It enables the recommended rules for this group"]
-    #[serde(skip_serializing_if = "Option::is_none")]
-    pub recommended: Option<bool>,
-    #[doc = r" List of rules for the current group"]
-    #[serde(
-        skip_serializing_if = "IndexMap::is_empty",
-        deserialize_with = "deserialize_a11y_rules",
-        flatten
-    )]
-    #[cfg_attr(feature = "schemars", schemars(with = "A11ySchema"))]
-    pub rules: IndexMap<String, RuleConfiguration>,
-}
-#[cfg_attr(
-    feature = "schemars",
-    derive(JsonSchema),
-    serde(rename_all = "camelCase")
-)]
-#[allow(dead_code)]
-#[doc = r" A list of rules that belong to this group"]
-struct A11ySchema {
-    no_autofocus: Option<RuleConfiguration>,
-    no_positive_tabindex: Option<RuleConfiguration>,
-    use_alt_text: Option<RuleConfiguration>,
-    use_anchor_content: Option<RuleConfiguration>,
-    use_blank_target: Option<RuleConfiguration>,
-    use_button_type: Option<RuleConfiguration>,
-    use_key_with_click_events: Option<RuleConfiguration>,
-    use_key_with_mouse_events: Option<RuleConfiguration>,
-    use_valid_anchor: Option<RuleConfiguration>,
-}
-impl A11y {
-    const CATEGORY_NAME: &'static str = "a11y";
-    pub(crate) const CATEGORY_RULES: [&'static str; 9] = [
-        "noAutofocus",
-        "noPositiveTabindex",
-        "useAltText",
-        "useAnchorContent",
-        "useBlankTarget",
-        "useButtonType",
-        "useKeyWithClickEvents",
-        "useKeyWithMouseEvents",
-        "useValidAnchor",
-    ];
-    const RECOMMENDED_RULES: [&'static str; 9] = [
-        "noAutofocus",
-        "noPositiveTabindex",
-        "useAltText",
-        "useAnchorContent",
-        "useBlankTarget",
-        "useButtonType",
-        "useKeyWithClickEvents",
-        "useKeyWithMouseEvents",
-        "useValidAnchor",
-    ];
-    const RECOMMENDED_RULES_AS_FILTERS: [RuleFilter<'static>; 9] = [
-        RuleFilter::Rule("a11y", Self::CATEGORY_RULES[0]),
-        RuleFilter::Rule("a11y", Self::CATEGORY_RULES[1]),
-        RuleFilter::Rule("a11y", Self::CATEGORY_RULES[2]),
-        RuleFilter::Rule("a11y", Self::CATEGORY_RULES[3]),
-        RuleFilter::Rule("a11y", Self::CATEGORY_RULES[4]),
-        RuleFilter::Rule("a11y", Self::CATEGORY_RULES[5]),
-        RuleFilter::Rule("a11y", Self::CATEGORY_RULES[6]),
-        RuleFilter::Rule("a11y", Self::CATEGORY_RULES[7]),
-        RuleFilter::Rule("a11y", Self::CATEGORY_RULES[8]),
-    ];
-    pub(crate) fn is_recommended(&self) -> bool { !matches!(self.recommended, Some(false)) }
-    pub(crate) fn get_enabled_rules(&self) -> IndexSet<RuleFilter> {
-        IndexSet::from_iter(self.rules.iter().filter_map(|(key, conf)| {
-            if conf.is_enabled() {
-                Some(RuleFilter::Rule(Self::CATEGORY_NAME, key))
-            } else {
-                None
-            }
-        }))
-    }
-    pub(crate) fn get_disabled_rules(&self) -> IndexSet<RuleFilter> {
-        IndexSet::from_iter(self.rules.iter().filter_map(|(key, conf)| {
-            if conf.is_disabled() {
-                Some(RuleFilter::Rule(Self::CATEGORY_NAME, key))
-            } else {
-                None
-            }
-        }))
-    }
-    #[doc = r" Checks if, given a rule name, matches one of the rules contained in this category"]
-    pub(crate) fn has_rule(rule_name: &str) -> bool { Self::CATEGORY_RULES.contains(&rule_name) }
-    #[doc = r" Checks if, given a rule name, it is marked as recommended"]
-    pub(crate) fn is_recommended_rule(rule_name: &str) -> bool {
-        Self::RECOMMENDED_RULES.contains(&rule_name)
-    }
-    pub(crate) fn recommended_rules_as_filters() -> [RuleFilter<'static>; 9] {
-        Self::RECOMMENDED_RULES_AS_FILTERS
-    }
-}
-fn deserialize_a11y_rules<'de, D>(
-    deserializer: D,
-) -> Result<IndexMap<String, RuleConfiguration>, D::Error>
-where
-    D: serde::de::Deserializer<'de>,
-{
-    let value: IndexMap<String, RuleConfiguration> = Deserialize::deserialize(deserializer)?;
-    for rule_name in value.keys() {
-        if !A11y::CATEGORY_RULES.contains(&rule_name.as_str()) {
-            return Err(serde::de::Error::custom(RomeError::Configuration(
-                ConfigurationError::UnknownRule(rule_name.to_string()),
-            )));
-        }
-    }
-    Ok(value)
-}
-#[derive(Deserialize, Default, Serialize, Debug, Clone)]
-#[cfg_attr(feature = "schemars", derive(JsonSchema))]
-#[serde(rename_all = "camelCase", default)]
-pub struct Complexity {
-    #[doc = r" It enables the recommended rules for this group"]
-    #[serde(skip_serializing_if = "Option::is_none")]
-    pub recommended: Option<bool>,
-    #[doc = r" List of rules for the current group"]
-    #[serde(
-        skip_serializing_if = "IndexMap::is_empty",
-        deserialize_with = "deserialize_complexity_rules",
-        flatten
-    )]
-    #[cfg_attr(feature = "schemars", schemars(with = "ComplexitySchema"))]
-    pub rules: IndexMap<String, RuleConfiguration>,
-}
-#[cfg_attr(
-    feature = "schemars",
-    derive(JsonSchema),
-    serde(rename_all = "camelCase")
-)]
-#[allow(dead_code)]
-#[doc = r" A list of rules that belong to this group"]
-struct ComplexitySchema {
-    no_extra_boolean_cast: Option<RuleConfiguration>,
-    use_simplified_logic_expression: Option<RuleConfiguration>,
-}
-impl Complexity {
-    const CATEGORY_NAME: &'static str = "complexity";
-    pub(crate) const CATEGORY_RULES: [&'static str; 2] =
-        ["noExtraBooleanCast", "useSimplifiedLogicExpression"];
-    const RECOMMENDED_RULES: [&'static str; 2] =
-        ["noExtraBooleanCast", "useSimplifiedLogicExpression"];
-    const RECOMMENDED_RULES_AS_FILTERS: [RuleFilter<'static>; 2] = [
-        RuleFilter::Rule("complexity", Self::CATEGORY_RULES[0]),
-        RuleFilter::Rule("complexity", Self::CATEGORY_RULES[1]),
-    ];
-    pub(crate) fn is_recommended(&self) -> bool { !matches!(self.recommended, Some(false)) }
-    pub(crate) fn get_enabled_rules(&self) -> IndexSet<RuleFilter> {
-        IndexSet::from_iter(self.rules.iter().filter_map(|(key, conf)| {
-            if conf.is_enabled() {
-                Some(RuleFilter::Rule(Self::CATEGORY_NAME, key))
-            } else {
-                None
-            }
-        }))
-    }
-    pub(crate) fn get_disabled_rules(&self) -> IndexSet<RuleFilter> {
-        IndexSet::from_iter(self.rules.iter().filter_map(|(key, conf)| {
-            if conf.is_disabled() {
-                Some(RuleFilter::Rule(Self::CATEGORY_NAME, key))
-            } else {
-                None
-            }
-        }))
-    }
-    #[doc = r" Checks if, given a rule name, matches one of the rules contained in this category"]
-    pub(crate) fn has_rule(rule_name: &str) -> bool { Self::CATEGORY_RULES.contains(&rule_name) }
-    #[doc = r" Checks if, given a rule name, it is marked as recommended"]
-    pub(crate) fn is_recommended_rule(rule_name: &str) -> bool {
-        Self::RECOMMENDED_RULES.contains(&rule_name)
-    }
-    pub(crate) fn recommended_rules_as_filters() -> [RuleFilter<'static>; 2] {
-        Self::RECOMMENDED_RULES_AS_FILTERS
-    }
-}
-fn deserialize_complexity_rules<'de, D>(
-    deserializer: D,
-) -> Result<IndexMap<String, RuleConfiguration>, D::Error>
-where
-    D: serde::de::Deserializer<'de>,
-{
-    let value: IndexMap<String, RuleConfiguration> = Deserialize::deserialize(deserializer)?;
-    for rule_name in value.keys() {
-        if !Complexity::CATEGORY_RULES.contains(&rule_name.as_str()) {
-            return Err(serde::de::Error::custom(RomeError::Configuration(
-                ConfigurationError::UnknownRule(rule_name.to_string()),
-            )));
-        }
-    }
-    Ok(value)
 }
 #[derive(Deserialize, Default, Serialize, Debug, Clone)]
 #[cfg_attr(feature = "schemars", derive(JsonSchema))]
@@ -494,10 +196,8 @@
 #[doc = r" A list of rules that belong to this group"]
 struct CorrectnessSchema {
     no_arguments: Option<RuleConfiguration>,
-    no_array_index_key: Option<RuleConfiguration>,
     no_async_promise_executor: Option<RuleConfiguration>,
     no_catch_assign: Option<RuleConfiguration>,
-    no_children_prop: Option<RuleConfiguration>,
     no_comment_text: Option<RuleConfiguration>,
     no_compare_neg_zero: Option<RuleConfiguration>,
     no_debugger: Option<RuleConfiguration>,
@@ -505,34 +205,31 @@
     no_double_equals: Option<RuleConfiguration>,
     no_dupe_args: Option<RuleConfiguration>,
     no_empty_pattern: Option<RuleConfiguration>,
+    no_extra_boolean_cast: Option<RuleConfiguration>,
     no_function_assign: Option<RuleConfiguration>,
+    no_implicit_boolean: Option<RuleConfiguration>,
     no_import_assign: Option<RuleConfiguration>,
     no_label_var: Option<RuleConfiguration>,
     no_multiple_spaces_in_regular_expression_literals: Option<RuleConfiguration>,
-    no_new_symbol: Option<RuleConfiguration>,
-    no_render_return_value: Option<RuleConfiguration>,
-    no_restricted_globals: Option<RuleConfiguration>,
     no_shadow_restricted_names: Option<RuleConfiguration>,
     no_sparse_array: Option<RuleConfiguration>,
-    no_undeclared_variables: Option<RuleConfiguration>,
     no_unnecessary_continue: Option<RuleConfiguration>,
-    no_unreachable: Option<RuleConfiguration>,
     no_unsafe_negation: Option<RuleConfiguration>,
-    no_unused_variables: Option<RuleConfiguration>,
-    no_useless_fragments: Option<RuleConfiguration>,
-    no_void_elements_with_children: Option<RuleConfiguration>,
+    no_unused_template_literal: Option<RuleConfiguration>,
+    use_block_statements: Option<RuleConfiguration>,
+    use_simplified_logic_expression: Option<RuleConfiguration>,
     use_single_case_statement: Option<RuleConfiguration>,
+    use_single_var_declarator: Option<RuleConfiguration>,
+    use_template: Option<RuleConfiguration>,
     use_valid_typeof: Option<RuleConfiguration>,
     use_while: Option<RuleConfiguration>,
 }
 impl Correctness {
     const CATEGORY_NAME: &'static str = "correctness";
-    pub(crate) const CATEGORY_RULES: [&'static str; 31] = [
+    pub(crate) const CATEGORY_RULES: [&'static str; 28] = [
         "noArguments",
-        "noArrayIndexKey",
         "noAsyncPromiseExecutor",
         "noCatchAssign",
-        "noChildrenProp",
         "noCommentText",
         "noCompareNegZero",
         "noDebugger",
@@ -540,32 +237,29 @@
         "noDoubleEquals",
         "noDupeArgs",
         "noEmptyPattern",
+        "noExtraBooleanCast",
         "noFunctionAssign",
+        "noImplicitBoolean",
         "noImportAssign",
         "noLabelVar",
         "noMultipleSpacesInRegularExpressionLiterals",
-        "noNewSymbol",
-        "noRenderReturnValue",
-        "noRestrictedGlobals",
         "noShadowRestrictedNames",
         "noSparseArray",
-        "noUndeclaredVariables",
         "noUnnecessaryContinue",
-        "noUnreachable",
         "noUnsafeNegation",
-        "noUnusedVariables",
-        "noUselessFragments",
-        "noVoidElementsWithChildren",
+        "noUnusedTemplateLiteral",
+        "useBlockStatements",
+        "useSimplifiedLogicExpression",
         "useSingleCaseStatement",
+        "useSingleVarDeclarator",
+        "useTemplate",
         "useValidTypeof",
         "useWhile",
     ];
-    const RECOMMENDED_RULES: [&'static str; 27] = [
+    const RECOMMENDED_RULES: [&'static str; 28] = [
         "noArguments",
-        "noArrayIndexKey",
         "noAsyncPromiseExecutor",
         "noCatchAssign",
-        "noChildrenProp",
         "noCommentText",
         "noCompareNegZero",
         "noDebugger",
@@ -573,23 +267,26 @@
         "noDoubleEquals",
         "noDupeArgs",
         "noEmptyPattern",
+        "noExtraBooleanCast",
         "noFunctionAssign",
+        "noImplicitBoolean",
         "noImportAssign",
         "noLabelVar",
         "noMultipleSpacesInRegularExpressionLiterals",
-        "noNewSymbol",
-        "noRenderReturnValue",
         "noShadowRestrictedNames",
         "noSparseArray",
         "noUnnecessaryContinue",
-        "noUnreachable",
         "noUnsafeNegation",
-        "noVoidElementsWithChildren",
+        "noUnusedTemplateLiteral",
+        "useBlockStatements",
+        "useSimplifiedLogicExpression",
         "useSingleCaseStatement",
+        "useSingleVarDeclarator",
+        "useTemplate",
         "useValidTypeof",
         "useWhile",
     ];
-    const RECOMMENDED_RULES_AS_FILTERS: [RuleFilter<'static>; 27] = [
+    const RECOMMENDED_RULES_AS_FILTERS: [RuleFilter<'static>; 28] = [
         RuleFilter::Rule("correctness", Self::CATEGORY_RULES[0]),
         RuleFilter::Rule("correctness", Self::CATEGORY_RULES[1]),
         RuleFilter::Rule("correctness", Self::CATEGORY_RULES[2]),
@@ -608,15 +305,16 @@
         RuleFilter::Rule("correctness", Self::CATEGORY_RULES[15]),
         RuleFilter::Rule("correctness", Self::CATEGORY_RULES[16]),
         RuleFilter::Rule("correctness", Self::CATEGORY_RULES[17]),
+        RuleFilter::Rule("correctness", Self::CATEGORY_RULES[18]),
         RuleFilter::Rule("correctness", Self::CATEGORY_RULES[19]),
         RuleFilter::Rule("correctness", Self::CATEGORY_RULES[20]),
+        RuleFilter::Rule("correctness", Self::CATEGORY_RULES[21]),
         RuleFilter::Rule("correctness", Self::CATEGORY_RULES[22]),
         RuleFilter::Rule("correctness", Self::CATEGORY_RULES[23]),
         RuleFilter::Rule("correctness", Self::CATEGORY_RULES[24]),
+        RuleFilter::Rule("correctness", Self::CATEGORY_RULES[25]),
+        RuleFilter::Rule("correctness", Self::CATEGORY_RULES[26]),
         RuleFilter::Rule("correctness", Self::CATEGORY_RULES[27]),
-        RuleFilter::Rule("correctness", Self::CATEGORY_RULES[28]),
-        RuleFilter::Rule("correctness", Self::CATEGORY_RULES[29]),
-        RuleFilter::Rule("correctness", Self::CATEGORY_RULES[30]),
     ];
     pub(crate) fn is_recommended(&self) -> bool { !matches!(self.recommended, Some(false)) }
     pub(crate) fn get_enabled_rules(&self) -> IndexSet<RuleFilter> {
@@ -643,7 +341,7 @@
     pub(crate) fn is_recommended_rule(rule_name: &str) -> bool {
         Self::RECOMMENDED_RULES.contains(&rule_name)
     }
-    pub(crate) fn recommended_rules_as_filters() -> [RuleFilter<'static>; 27] {
+    pub(crate) fn recommended_rules_as_filters() -> [RuleFilter<'static>; 28] {
         Self::RECOMMENDED_RULES_AS_FILTERS
     }
 }
@@ -687,38 +385,71 @@
 #[allow(dead_code)]
 #[doc = r" A list of rules that belong to this group"]
 struct NurserySchema {
-<<<<<<< HEAD
-=======
     no_array_index_key: Option<RuleConfiguration>,
     no_autofocus: Option<RuleConfiguration>,
     no_banned_types: Option<RuleConfiguration>,
     no_children_prop: Option<RuleConfiguration>,
->>>>>>> bca5396e
     no_const_assign: Option<RuleConfiguration>,
+    no_dangerously_set_inner_html: Option<RuleConfiguration>,
+    no_dangerously_set_inner_html_with_children: Option<RuleConfiguration>,
     no_explicit_any: Option<RuleConfiguration>,
     no_invalid_constructor_super: Option<RuleConfiguration>,
+    no_new_symbol: Option<RuleConfiguration>,
+    no_positive_tabindex: Option<RuleConfiguration>,
+    no_render_return_value: Option<RuleConfiguration>,
+    no_restricted_globals: Option<RuleConfiguration>,
+    no_undeclared_variables: Option<RuleConfiguration>,
+    no_unreachable: Option<RuleConfiguration>,
+    no_unused_variables: Option<RuleConfiguration>,
+    no_useless_fragments: Option<RuleConfiguration>,
+    no_void_elements_with_children: Option<RuleConfiguration>,
+    use_alt_text: Option<RuleConfiguration>,
+    use_anchor_content: Option<RuleConfiguration>,
+    use_blank_target: Option<RuleConfiguration>,
+    use_button_type: Option<RuleConfiguration>,
     use_camel_case: Option<RuleConfiguration>,
     use_exhaustive_dependencies: Option<RuleConfiguration>,
     use_flat_map: Option<RuleConfiguration>,
+    use_fragment_syntax: Option<RuleConfiguration>,
+    use_key_with_click_events: Option<RuleConfiguration>,
+    use_key_with_mouse_events: Option<RuleConfiguration>,
+    use_optional_chain: Option<RuleConfiguration>,
+    use_valid_anchor: Option<RuleConfiguration>,
     use_valid_for_direction: Option<RuleConfiguration>,
 }
 impl Nursery {
     const CATEGORY_NAME: &'static str = "nursery";
-<<<<<<< HEAD
-    pub(crate) const CATEGORY_RULES: [&'static str; 7] = [
-=======
     pub(crate) const CATEGORY_RULES: [&'static str; 31] = [
         "noArrayIndexKey",
         "noAutofocus",
         "noBannedTypes",
         "noChildrenProp",
->>>>>>> bca5396e
         "noConstAssign",
+        "noDangerouslySetInnerHtml",
+        "noDangerouslySetInnerHtmlWithChildren",
         "noExplicitAny",
         "noInvalidConstructorSuper",
+        "noNewSymbol",
+        "noPositiveTabindex",
+        "noRenderReturnValue",
+        "noRestrictedGlobals",
+        "noUndeclaredVariables",
+        "noUnreachable",
+        "noUnusedVariables",
+        "noUselessFragments",
+        "noVoidElementsWithChildren",
+        "useAltText",
+        "useAnchorContent",
+        "useBlankTarget",
+        "useButtonType",
         "useCamelCase",
         "useExhaustiveDependencies",
         "useFlatMap",
+        "useFragmentSyntax",
+        "useKeyWithClickEvents",
+        "useKeyWithMouseEvents",
+        "useOptionalChain",
+        "useValidAnchor",
         "useValidForDirection",
     ];
     const RECOMMENDED_RULES: [&'static str; 0] = [];
@@ -771,92 +502,6 @@
 #[derive(Deserialize, Default, Serialize, Debug, Clone)]
 #[cfg_attr(feature = "schemars", derive(JsonSchema))]
 #[serde(rename_all = "camelCase", default)]
-pub struct Security {
-    #[doc = r" It enables the recommended rules for this group"]
-    #[serde(skip_serializing_if = "Option::is_none")]
-    pub recommended: Option<bool>,
-    #[doc = r" List of rules for the current group"]
-    #[serde(
-        skip_serializing_if = "IndexMap::is_empty",
-        deserialize_with = "deserialize_security_rules",
-        flatten
-    )]
-    #[cfg_attr(feature = "schemars", schemars(with = "SecuritySchema"))]
-    pub rules: IndexMap<String, RuleConfiguration>,
-}
-#[cfg_attr(
-    feature = "schemars",
-    derive(JsonSchema),
-    serde(rename_all = "camelCase")
-)]
-#[allow(dead_code)]
-#[doc = r" A list of rules that belong to this group"]
-struct SecuritySchema {
-    no_dangerously_set_inner_html: Option<RuleConfiguration>,
-    no_dangerously_set_inner_html_with_children: Option<RuleConfiguration>,
-}
-impl Security {
-    const CATEGORY_NAME: &'static str = "security";
-    pub(crate) const CATEGORY_RULES: [&'static str; 2] = [
-        "noDangerouslySetInnerHtml",
-        "noDangerouslySetInnerHtmlWithChildren",
-    ];
-    const RECOMMENDED_RULES: [&'static str; 2] = [
-        "noDangerouslySetInnerHtml",
-        "noDangerouslySetInnerHtmlWithChildren",
-    ];
-    const RECOMMENDED_RULES_AS_FILTERS: [RuleFilter<'static>; 2] = [
-        RuleFilter::Rule("security", Self::CATEGORY_RULES[0]),
-        RuleFilter::Rule("security", Self::CATEGORY_RULES[1]),
-    ];
-    pub(crate) fn is_recommended(&self) -> bool { !matches!(self.recommended, Some(false)) }
-    pub(crate) fn get_enabled_rules(&self) -> IndexSet<RuleFilter> {
-        IndexSet::from_iter(self.rules.iter().filter_map(|(key, conf)| {
-            if conf.is_enabled() {
-                Some(RuleFilter::Rule(Self::CATEGORY_NAME, key))
-            } else {
-                None
-            }
-        }))
-    }
-    pub(crate) fn get_disabled_rules(&self) -> IndexSet<RuleFilter> {
-        IndexSet::from_iter(self.rules.iter().filter_map(|(key, conf)| {
-            if conf.is_disabled() {
-                Some(RuleFilter::Rule(Self::CATEGORY_NAME, key))
-            } else {
-                None
-            }
-        }))
-    }
-    #[doc = r" Checks if, given a rule name, matches one of the rules contained in this category"]
-    pub(crate) fn has_rule(rule_name: &str) -> bool { Self::CATEGORY_RULES.contains(&rule_name) }
-    #[doc = r" Checks if, given a rule name, it is marked as recommended"]
-    pub(crate) fn is_recommended_rule(rule_name: &str) -> bool {
-        Self::RECOMMENDED_RULES.contains(&rule_name)
-    }
-    pub(crate) fn recommended_rules_as_filters() -> [RuleFilter<'static>; 2] {
-        Self::RECOMMENDED_RULES_AS_FILTERS
-    }
-}
-fn deserialize_security_rules<'de, D>(
-    deserializer: D,
-) -> Result<IndexMap<String, RuleConfiguration>, D::Error>
-where
-    D: serde::de::Deserializer<'de>,
-{
-    let value: IndexMap<String, RuleConfiguration> = Deserialize::deserialize(deserializer)?;
-    for rule_name in value.keys() {
-        if !Security::CATEGORY_RULES.contains(&rule_name.as_str()) {
-            return Err(serde::de::Error::custom(RomeError::Configuration(
-                ConfigurationError::UnknownRule(rule_name.to_string()),
-            )));
-        }
-    }
-    Ok(value)
-}
-#[derive(Deserialize, Default, Serialize, Debug, Clone)]
-#[cfg_attr(feature = "schemars", derive(JsonSchema))]
-#[serde(rename_all = "camelCase", default)]
 pub struct Style {
     #[doc = r" It enables the recommended rules for this group"]
     #[serde(skip_serializing_if = "Option::is_none")]
@@ -878,56 +523,30 @@
 #[allow(dead_code)]
 #[doc = r" A list of rules that belong to this group"]
 struct StyleSchema {
-    no_implicit_boolean: Option<RuleConfiguration>,
     no_negation_else: Option<RuleConfiguration>,
     no_shouty_constants: Option<RuleConfiguration>,
-    no_unused_template_literal: Option<RuleConfiguration>,
-    use_block_statements: Option<RuleConfiguration>,
-    use_fragment_syntax: Option<RuleConfiguration>,
-    use_optional_chain: Option<RuleConfiguration>,
     use_self_closing_elements: Option<RuleConfiguration>,
     use_shorthand_array_type: Option<RuleConfiguration>,
-    use_single_var_declarator: Option<RuleConfiguration>,
-    use_template: Option<RuleConfiguration>,
 }
 impl Style {
     const CATEGORY_NAME: &'static str = "style";
-    pub(crate) const CATEGORY_RULES: [&'static str; 11] = [
-        "noImplicitBoolean",
+    pub(crate) const CATEGORY_RULES: [&'static str; 4] = [
         "noNegationElse",
         "noShoutyConstants",
-        "noUnusedTemplateLiteral",
-        "useBlockStatements",
-        "useFragmentSyntax",
-        "useOptionalChain",
         "useSelfClosingElements",
         "useShorthandArrayType",
-        "useSingleVarDeclarator",
-        "useTemplate",
-    ];
-    const RECOMMENDED_RULES: [&'static str; 10] = [
-        "noImplicitBoolean",
+    ];
+    const RECOMMENDED_RULES: [&'static str; 4] = [
         "noNegationElse",
         "noShoutyConstants",
-        "noUnusedTemplateLiteral",
-        "useBlockStatements",
-        "useOptionalChain",
         "useSelfClosingElements",
         "useShorthandArrayType",
-        "useSingleVarDeclarator",
-        "useTemplate",
-    ];
-    const RECOMMENDED_RULES_AS_FILTERS: [RuleFilter<'static>; 10] = [
+    ];
+    const RECOMMENDED_RULES_AS_FILTERS: [RuleFilter<'static>; 4] = [
         RuleFilter::Rule("style", Self::CATEGORY_RULES[0]),
         RuleFilter::Rule("style", Self::CATEGORY_RULES[1]),
         RuleFilter::Rule("style", Self::CATEGORY_RULES[2]),
         RuleFilter::Rule("style", Self::CATEGORY_RULES[3]),
-        RuleFilter::Rule("style", Self::CATEGORY_RULES[4]),
-        RuleFilter::Rule("style", Self::CATEGORY_RULES[6]),
-        RuleFilter::Rule("style", Self::CATEGORY_RULES[7]),
-        RuleFilter::Rule("style", Self::CATEGORY_RULES[8]),
-        RuleFilter::Rule("style", Self::CATEGORY_RULES[9]),
-        RuleFilter::Rule("style", Self::CATEGORY_RULES[10]),
     ];
     pub(crate) fn is_recommended(&self) -> bool { !matches!(self.recommended, Some(false)) }
     pub(crate) fn get_enabled_rules(&self) -> IndexSet<RuleFilter> {
@@ -954,7 +573,7 @@
     pub(crate) fn is_recommended_rule(rule_name: &str) -> bool {
         Self::RECOMMENDED_RULES.contains(&rule_name)
     }
-    pub(crate) fn recommended_rules_as_filters() -> [RuleFilter<'static>; 10] {
+    pub(crate) fn recommended_rules_as_filters() -> [RuleFilter<'static>; 4] {
         Self::RECOMMENDED_RULES_AS_FILTERS
     }
 }
