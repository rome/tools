//! Generated file, do not edit by hand, see `xtask/codegen`

use crate::{ConfigurationError, RomeError, RuleConfiguration};
use indexmap::{IndexMap, IndexSet};
use rome_analyze::RuleFilter;
use rome_diagnostics::{Category, Severity};
#[cfg(feature = "schemars")]
use schemars::JsonSchema;
use serde::{Deserialize, Serialize};
#[derive(Deserialize, Serialize, Debug, Clone)]
#[cfg_attr(feature = "schemars", derive(JsonSchema))]
#[serde(rename_all = "camelCase", deny_unknown_fields)]
pub struct Rules {
    #[doc = r" It enables the lint rules recommended by Rome. `true` by default."]
    #[serde(skip_serializing_if = "Option::is_none")]
    pub recommended: Option<bool>,
    #[serde(skip_serializing_if = "Option::is_none")]
    pub a11y: Option<A11y>,
    #[serde(skip_serializing_if = "Option::is_none")]
    pub complexity: Option<Complexity>,
    #[serde(skip_serializing_if = "Option::is_none")]
    pub correctness: Option<Correctness>,
    #[serde(skip_serializing_if = "Option::is_none")]
    pub nursery: Option<Nursery>,
    #[serde(skip_serializing_if = "Option::is_none")]
    pub security: Option<Security>,
    #[serde(skip_serializing_if = "Option::is_none")]
    pub style: Option<Style>,
}
impl Default for Rules {
    fn default() -> Self {
        Self {
            recommended: Some(true),
            a11y: None,
            complexity: None,
            correctness: None,
            nursery: None,
            security: None,
            style: None,
        }
    }
}
impl Rules {
    #[doc = r" Checks if the code coming from [rome_diagnostics::Diagnostic] corresponds to a rule."]
    #[doc = r" Usually the code is built like {category}/{rule_name}"]
    pub fn matches_diagnostic_code<'a>(
        &self,
        category: Option<&'a str>,
        rule_name: Option<&'a str>,
    ) -> Option<(&'a str, &'a str)> {
        match (category, rule_name) {
            (Some(category), Some(rule_name)) => match category {
                "a11y" => A11y::has_rule(rule_name).then_some((category, rule_name)),
                "complexity" => Complexity::has_rule(rule_name).then_some((category, rule_name)),
                "correctness" => Correctness::has_rule(rule_name).then_some((category, rule_name)),
                "nursery" => Nursery::has_rule(rule_name).then_some((category, rule_name)),
                "security" => Security::has_rule(rule_name).then_some((category, rule_name)),
                "style" => Style::has_rule(rule_name).then_some((category, rule_name)),
                _ => None,
            },
            _ => None,
        }
    }
    #[doc = r" Given a category coming from [Diagnostic](rome_diagnostics::Diagnostic), this function returns"]
    #[doc = r" the [Severity](rome_diagnostics::Severity) associated to the rule, if the configuration changed it."]
    #[doc = r""]
    #[doc = r" If not, the function returns [None]."]
    pub fn get_severity_from_code(&self, category: &Category) -> Option<Severity> {
        let mut split_code = category.name().split('/');
        let _lint = split_code.next();
        debug_assert_eq!(_lint, Some("lint"));
        let group = split_code.next();
        let rule_name = split_code.next();
        if let Some((group, rule_name)) = self.matches_diagnostic_code(group, rule_name) {
            let severity = match group {
                "a11y" => self
                    .a11y
                    .as_ref()
                    .and_then(|a11y| a11y.rules.get(rule_name))
                    .map(|rule_setting| rule_setting.into())
                    .unwrap_or_else(|| {
                        if A11y::is_recommended_rule(rule_name) {
                            Severity::Error
                        } else {
                            Severity::Warning
                        }
                    }),
                "complexity" => self
                    .complexity
                    .as_ref()
                    .and_then(|complexity| complexity.rules.get(rule_name))
                    .map(|rule_setting| rule_setting.into())
                    .unwrap_or_else(|| {
                        if Complexity::is_recommended_rule(rule_name) {
                            Severity::Error
                        } else {
                            Severity::Warning
                        }
                    }),
                "correctness" => self
                    .correctness
                    .as_ref()
                    .and_then(|correctness| correctness.rules.get(rule_name))
                    .map(|rule_setting| rule_setting.into())
                    .unwrap_or_else(|| {
                        if Correctness::is_recommended_rule(rule_name) {
                            Severity::Error
                        } else {
                            Severity::Warning
                        }
                    }),
                "nursery" => self
                    .nursery
                    .as_ref()
                    .and_then(|nursery| nursery.rules.get(rule_name))
                    .map(|rule_setting| rule_setting.into())
                    .unwrap_or_else(|| {
                        if Nursery::is_recommended_rule(rule_name) {
                            Severity::Error
                        } else {
                            Severity::Warning
                        }
                    }),
                "security" => self
                    .security
                    .as_ref()
                    .and_then(|security| security.rules.get(rule_name))
                    .map(|rule_setting| rule_setting.into())
                    .unwrap_or_else(|| {
                        if Security::is_recommended_rule(rule_name) {
                            Severity::Error
                        } else {
                            Severity::Warning
                        }
                    }),
                "style" => self
                    .style
                    .as_ref()
                    .and_then(|style| style.rules.get(rule_name))
                    .map(|rule_setting| rule_setting.into())
                    .unwrap_or_else(|| {
                        if Style::is_recommended_rule(rule_name) {
                            Severity::Error
                        } else {
                            Severity::Warning
                        }
                    }),
                _ => unreachable!("this group should not exist, found {}", group),
            };
            Some(severity)
        } else {
            None
        }
    }
    pub(crate) fn is_recommended(&self) -> bool { !matches!(self.recommended, Some(false)) }
    #[doc = r" It returns a tuple of filters. The first element of the tuple are the enabled rules,"]
    #[doc = r" while the second element are the disabled rules."]
    #[doc = r""]
    #[doc = r" Only one element of the tuple is [Some] at the time."]
    #[doc = r""]
    #[doc = r" The enabled rules are calculated from the difference with the disabled rules."]
    pub fn as_enabled_rules(&self) -> IndexSet<RuleFilter> {
        let mut enabled_rules = IndexSet::new();
        let mut disabled_rules = IndexSet::new();
        if let Some(group) = self.a11y.as_ref() {
            if self.is_recommended() && group.is_recommended() {
                enabled_rules.extend(A11y::recommended_rules_as_filters());
            }
            enabled_rules.extend(&group.get_enabled_rules());
            disabled_rules.extend(&group.get_disabled_rules());
        } else if self.is_recommended() {
            enabled_rules.extend(A11y::recommended_rules_as_filters());
        }
        if let Some(group) = self.complexity.as_ref() {
            if self.is_recommended() && group.is_recommended() {
                enabled_rules.extend(Complexity::recommended_rules_as_filters());
            }
            enabled_rules.extend(&group.get_enabled_rules());
            disabled_rules.extend(&group.get_disabled_rules());
        } else if self.is_recommended() {
            enabled_rules.extend(Complexity::recommended_rules_as_filters());
        }
        if let Some(group) = self.correctness.as_ref() {
            if self.is_recommended() && group.is_recommended() {
                enabled_rules.extend(Correctness::recommended_rules_as_filters());
            }
            enabled_rules.extend(&group.get_enabled_rules());
            disabled_rules.extend(&group.get_disabled_rules());
        } else if self.is_recommended() {
            enabled_rules.extend(Correctness::recommended_rules_as_filters());
        }
        if let Some(group) = self.nursery.as_ref() {
            if self.is_recommended() && group.is_recommended() {
                enabled_rules.extend(Nursery::recommended_rules_as_filters());
            }
            enabled_rules.extend(&group.get_enabled_rules());
            disabled_rules.extend(&group.get_disabled_rules());
        } else if self.is_recommended() {
            enabled_rules.extend(Nursery::recommended_rules_as_filters());
        }
        if let Some(group) = self.security.as_ref() {
            if self.is_recommended() && group.is_recommended() {
                enabled_rules.extend(Security::recommended_rules_as_filters());
            }
            enabled_rules.extend(&group.get_enabled_rules());
            disabled_rules.extend(&group.get_disabled_rules());
        } else if self.is_recommended() {
            enabled_rules.extend(Security::recommended_rules_as_filters());
        }
        if let Some(group) = self.style.as_ref() {
            if self.is_recommended() && group.is_recommended() {
                enabled_rules.extend(Style::recommended_rules_as_filters());
            }
            enabled_rules.extend(&group.get_enabled_rules());
            disabled_rules.extend(&group.get_disabled_rules());
        } else if self.is_recommended() {
            enabled_rules.extend(Style::recommended_rules_as_filters());
        }
        if let Some(group) = self.a11y.as_ref() {
            if self.is_recommended() && group.is_recommended() {
                enabled_rules.extend(A11y::recommended_rules_as_filters());
            }
            enabled_rules.extend(&group.get_enabled_rules());
            disabled_rules.extend(&group.get_disabled_rules());
        } else if self.is_recommended() {
            enabled_rules.extend(A11y::recommended_rules_as_filters());
        }
        if let Some(group) = self.complexity.as_ref() {
            if self.is_recommended() && group.is_recommended() {
                enabled_rules.extend(Complexity::recommended_rules_as_filters());
            }
            enabled_rules.extend(&group.get_enabled_rules());
            disabled_rules.extend(&group.get_disabled_rules());
        } else if self.is_recommended() {
            enabled_rules.extend(Complexity::recommended_rules_as_filters());
        }
        if let Some(group) = self.correctness.as_ref() {
            if self.is_recommended() && group.is_recommended() {
                enabled_rules.extend(Correctness::recommended_rules_as_filters());
            }
            enabled_rules.extend(&group.get_enabled_rules());
            disabled_rules.extend(&group.get_disabled_rules());
        } else if self.is_recommended() {
            enabled_rules.extend(Correctness::recommended_rules_as_filters());
        }
        if let Some(group) = self.nursery.as_ref() {
            if self.is_recommended() && group.is_recommended() {
                enabled_rules.extend(Nursery::recommended_rules_as_filters());
            }
            enabled_rules.extend(&group.get_enabled_rules());
            disabled_rules.extend(&group.get_disabled_rules());
        } else if self.is_recommended() {
            enabled_rules.extend(Nursery::recommended_rules_as_filters());
        }
        if let Some(group) = self.security.as_ref() {
            if self.is_recommended() && group.is_recommended() {
                enabled_rules.extend(Security::recommended_rules_as_filters());
            }
            enabled_rules.extend(&group.get_enabled_rules());
            disabled_rules.extend(&group.get_disabled_rules());
        } else if self.is_recommended() {
            enabled_rules.extend(Security::recommended_rules_as_filters());
        }
        if let Some(group) = self.style.as_ref() {
            if self.is_recommended() && group.is_recommended() {
                enabled_rules.extend(Style::recommended_rules_as_filters());
            }
            enabled_rules.extend(&group.get_enabled_rules());
            disabled_rules.extend(&group.get_disabled_rules());
        } else if self.is_recommended() {
            enabled_rules.extend(Style::recommended_rules_as_filters());
        }
        enabled_rules.difference(&disabled_rules).cloned().collect()
    }
}
#[derive(Deserialize, Default, Serialize, Debug, Clone)]
#[cfg_attr(feature = "schemars", derive(JsonSchema))]
#[serde(rename_all = "camelCase", default)]
pub struct A11y {
    #[doc = r" It enables the recommended rules for this group"]
    #[serde(skip_serializing_if = "Option::is_none")]
    pub recommended: Option<bool>,
    #[doc = r" List of rules for the current group"]
    #[serde(
        skip_serializing_if = "IndexMap::is_empty",
        deserialize_with = "deserialize_a11y_rules",
        flatten
    )]
    #[cfg_attr(feature = "schemars", schemars(with = "A11ySchema"))]
    pub rules: IndexMap<String, RuleConfiguration>,
}
#[cfg_attr(
    feature = "schemars",
    derive(JsonSchema),
    serde(rename_all = "camelCase")
)]
#[allow(dead_code)]
#[doc = r" A list of rules that belong to this group"]
struct A11ySchema {
    #[doc = "Avoid the autoFocus attribute"]
    no_autofocus: Option<RuleConfiguration>,
    #[doc = "Prevent the usage of positive integers on tabIndex property"]
    no_positive_tabindex: Option<RuleConfiguration>,
    #[doc = "It asserts that alternative text to images or areas, help to rely on to screen readers to understand the purpose and the context of the image."]
    use_alt_text: Option<RuleConfiguration>,
    #[doc = "Enforce that anchor elements have content and that the content is accessible to screen readers."]
    use_anchor_content: Option<RuleConfiguration>,
    #[doc = "Disallow target=\"_blank\" attribute without rel=\"noreferrer\""]
    use_blank_target: Option<RuleConfiguration>,
    #[doc = "Enforces the usage of the attribute type for the element button"]
    use_button_type: Option<RuleConfiguration>,
    #[doc = "Enforce to have the onClick mouse event with the onKeyUp, the onKeyDown, or the onKeyPress keyboard event."]
    use_key_with_click_events: Option<RuleConfiguration>,
    #[doc = "Enforce that onMouseOver/onMouseOut are accompanied by onFocus/onBlur for keyboard-only users. It is important to take into account users with physical disabilities who cannot use a mouse, who use assistive technology or screenreader."]
    use_key_with_mouse_events: Option<RuleConfiguration>,
    #[doc = "Enforce that all anchors are valid, and they are navigable elements."]
    use_valid_anchor: Option<RuleConfiguration>,
}
impl A11y {
    const CATEGORY_NAME: &'static str = "a11y";
    pub(crate) const CATEGORY_RULES: [&'static str; 9] = [
        "noAutofocus",
        "noPositiveTabindex",
        "useAltText",
        "useAnchorContent",
        "useBlankTarget",
        "useButtonType",
        "useKeyWithClickEvents",
        "useKeyWithMouseEvents",
        "useValidAnchor",
    ];
    const RECOMMENDED_RULES: [&'static str; 9] = [
        "noAutofocus",
        "noPositiveTabindex",
        "useAltText",
        "useAnchorContent",
        "useBlankTarget",
        "useButtonType",
        "useKeyWithClickEvents",
        "useKeyWithMouseEvents",
        "useValidAnchor",
    ];
    const RECOMMENDED_RULES_AS_FILTERS: [RuleFilter<'static>; 9] = [
        RuleFilter::Rule("a11y", Self::CATEGORY_RULES[0]),
        RuleFilter::Rule("a11y", Self::CATEGORY_RULES[1]),
        RuleFilter::Rule("a11y", Self::CATEGORY_RULES[2]),
        RuleFilter::Rule("a11y", Self::CATEGORY_RULES[3]),
        RuleFilter::Rule("a11y", Self::CATEGORY_RULES[4]),
        RuleFilter::Rule("a11y", Self::CATEGORY_RULES[5]),
        RuleFilter::Rule("a11y", Self::CATEGORY_RULES[6]),
        RuleFilter::Rule("a11y", Self::CATEGORY_RULES[7]),
        RuleFilter::Rule("a11y", Self::CATEGORY_RULES[8]),
    ];
    pub(crate) fn is_recommended(&self) -> bool { !matches!(self.recommended, Some(false)) }
    pub(crate) fn get_enabled_rules(&self) -> IndexSet<RuleFilter> {
        IndexSet::from_iter(self.rules.iter().filter_map(|(key, conf)| {
            if conf.is_enabled() {
                Some(RuleFilter::Rule(Self::CATEGORY_NAME, key))
            } else {
                None
            }
        }))
    }
    pub(crate) fn get_disabled_rules(&self) -> IndexSet<RuleFilter> {
        IndexSet::from_iter(self.rules.iter().filter_map(|(key, conf)| {
            if conf.is_disabled() {
                Some(RuleFilter::Rule(Self::CATEGORY_NAME, key))
            } else {
                None
            }
        }))
    }
    #[doc = r" Checks if, given a rule name, matches one of the rules contained in this category"]
    pub(crate) fn has_rule(rule_name: &str) -> bool { Self::CATEGORY_RULES.contains(&rule_name) }
    #[doc = r" Checks if, given a rule name, it is marked as recommended"]
    pub(crate) fn is_recommended_rule(rule_name: &str) -> bool {
        Self::RECOMMENDED_RULES.contains(&rule_name)
    }
    pub(crate) fn recommended_rules_as_filters() -> [RuleFilter<'static>; 9] {
        Self::RECOMMENDED_RULES_AS_FILTERS
    }
}
fn deserialize_a11y_rules<'de, D>(
    deserializer: D,
) -> Result<IndexMap<String, RuleConfiguration>, D::Error>
where
    D: serde::de::Deserializer<'de>,
{
    let value: IndexMap<String, RuleConfiguration> = Deserialize::deserialize(deserializer)?;
    for rule_name in value.keys() {
        if !A11y::CATEGORY_RULES.contains(&rule_name.as_str()) {
            return Err(serde::de::Error::custom(RomeError::Configuration(
                ConfigurationError::UnknownRule(rule_name.to_string()),
            )));
        }
    }
    Ok(value)
}
#[derive(Deserialize, Default, Serialize, Debug, Clone)]
#[cfg_attr(feature = "schemars", derive(JsonSchema))]
#[serde(rename_all = "camelCase", default)]
pub struct Complexity {
    #[doc = r" It enables the recommended rules for this group"]
    #[serde(skip_serializing_if = "Option::is_none")]
    pub recommended: Option<bool>,
    #[doc = r" List of rules for the current group"]
    #[serde(
        skip_serializing_if = "IndexMap::is_empty",
        deserialize_with = "deserialize_complexity_rules",
        flatten
    )]
    #[cfg_attr(feature = "schemars", schemars(with = "ComplexitySchema"))]
    pub rules: IndexMap<String, RuleConfiguration>,
}
#[cfg_attr(
    feature = "schemars",
    derive(JsonSchema),
    serde(rename_all = "camelCase")
)]
#[allow(dead_code)]
#[doc = r" A list of rules that belong to this group"]
struct ComplexitySchema {
    #[doc = "Disallow unnecessary boolean casts"]
    no_extra_boolean_cast: Option<RuleConfiguration>,
    #[doc = "Discard redundant terms from logical expressions."]
    use_simplified_logic_expression: Option<RuleConfiguration>,
}
impl Complexity {
    const CATEGORY_NAME: &'static str = "complexity";
    pub(crate) const CATEGORY_RULES: [&'static str; 2] =
        ["noExtraBooleanCast", "useSimplifiedLogicExpression"];
    const RECOMMENDED_RULES: [&'static str; 2] =
        ["noExtraBooleanCast", "useSimplifiedLogicExpression"];
    const RECOMMENDED_RULES_AS_FILTERS: [RuleFilter<'static>; 2] = [
        RuleFilter::Rule("complexity", Self::CATEGORY_RULES[0]),
        RuleFilter::Rule("complexity", Self::CATEGORY_RULES[1]),
    ];
    pub(crate) fn is_recommended(&self) -> bool { !matches!(self.recommended, Some(false)) }
    pub(crate) fn get_enabled_rules(&self) -> IndexSet<RuleFilter> {
        IndexSet::from_iter(self.rules.iter().filter_map(|(key, conf)| {
            if conf.is_enabled() {
                Some(RuleFilter::Rule(Self::CATEGORY_NAME, key))
            } else {
                None
            }
        }))
    }
    pub(crate) fn get_disabled_rules(&self) -> IndexSet<RuleFilter> {
        IndexSet::from_iter(self.rules.iter().filter_map(|(key, conf)| {
            if conf.is_disabled() {
                Some(RuleFilter::Rule(Self::CATEGORY_NAME, key))
            } else {
                None
            }
        }))
    }
    #[doc = r" Checks if, given a rule name, matches one of the rules contained in this category"]
    pub(crate) fn has_rule(rule_name: &str) -> bool { Self::CATEGORY_RULES.contains(&rule_name) }
    #[doc = r" Checks if, given a rule name, it is marked as recommended"]
    pub(crate) fn is_recommended_rule(rule_name: &str) -> bool {
        Self::RECOMMENDED_RULES.contains(&rule_name)
    }
    pub(crate) fn recommended_rules_as_filters() -> [RuleFilter<'static>; 2] {
        Self::RECOMMENDED_RULES_AS_FILTERS
    }
}
fn deserialize_complexity_rules<'de, D>(
    deserializer: D,
) -> Result<IndexMap<String, RuleConfiguration>, D::Error>
where
    D: serde::de::Deserializer<'de>,
{
    let value: IndexMap<String, RuleConfiguration> = Deserialize::deserialize(deserializer)?;
    for rule_name in value.keys() {
        if !Complexity::CATEGORY_RULES.contains(&rule_name.as_str()) {
            return Err(serde::de::Error::custom(RomeError::Configuration(
                ConfigurationError::UnknownRule(rule_name.to_string()),
            )));
        }
    }
    Ok(value)
}
#[derive(Deserialize, Default, Serialize, Debug, Clone)]
#[cfg_attr(feature = "schemars", derive(JsonSchema))]
#[serde(rename_all = "camelCase", default)]
pub struct Correctness {
    #[doc = r" It enables the recommended rules for this group"]
    #[serde(skip_serializing_if = "Option::is_none")]
    pub recommended: Option<bool>,
    #[doc = r" List of rules for the current group"]
    #[serde(
        skip_serializing_if = "IndexMap::is_empty",
        deserialize_with = "deserialize_correctness_rules",
        flatten
    )]
    #[cfg_attr(feature = "schemars", schemars(with = "CorrectnessSchema"))]
    pub rules: IndexMap<String, RuleConfiguration>,
}
#[cfg_attr(
    feature = "schemars",
    derive(JsonSchema),
    serde(rename_all = "camelCase")
)]
#[allow(dead_code)]
#[doc = r" A list of rules that belong to this group"]
struct CorrectnessSchema {
    #[doc = "Disallow the use of arguments"]
    no_arguments: Option<RuleConfiguration>,
    #[doc = "Discourage the usage of Array index in keys."]
    no_array_index_key: Option<RuleConfiguration>,
    #[doc = "Disallows using an async function as a Promise executor."]
    no_async_promise_executor: Option<RuleConfiguration>,
    #[doc = "Disallow reassigning exceptions in catch clauses"]
    no_catch_assign: Option<RuleConfiguration>,
    #[doc = "Prevent passing of children as props."]
    no_children_prop: Option<RuleConfiguration>,
    #[doc = "Prevent comments from being inserted as text nodes"]
    no_comment_text: Option<RuleConfiguration>,
    #[doc = "Disallow comparing against -0"]
    no_compare_neg_zero: Option<RuleConfiguration>,
    #[doc = "Disallow the use of debugger"]
    no_debugger: Option<RuleConfiguration>,
    #[doc = "Disallow the use of the delete operator"]
    no_delete: Option<RuleConfiguration>,
    #[doc = "Require the use of === and !=="]
    no_double_equals: Option<RuleConfiguration>,
    #[doc = "Disallow duplicate function arguments name."]
    no_dupe_args: Option<RuleConfiguration>,
    #[doc = "Disallows empty destructuring patterns."]
    no_empty_pattern: Option<RuleConfiguration>,
    #[doc = "Disallow reassigning function declarations."]
    no_function_assign: Option<RuleConfiguration>,
    #[doc = "Disallow assigning to imported bindings"]
    no_import_assign: Option<RuleConfiguration>,
    #[doc = "Disallow labels that share a name with a variable"]
    no_label_var: Option<RuleConfiguration>,
    #[doc = "Disallow unclear usage of multiple space characters in regular expression literals"]
    no_multiple_spaces_in_regular_expression_literals: Option<RuleConfiguration>,
    #[doc = "Disallow new operators with the Symbol object"]
    no_new_symbol: Option<RuleConfiguration>,
    #[doc = "Prevent the usage of the return value of React.render."]
    no_render_return_value: Option<RuleConfiguration>,
    #[doc = "This rule allows you to specify global variable names that you don’t want to use in your application."]
    no_restricted_globals: Option<RuleConfiguration>,
    #[doc = "Disallow identifiers from shadowing restricted names."]
    no_shadow_restricted_names: Option<RuleConfiguration>,
    #[doc = "Disallow sparse arrays"]
    no_sparse_array: Option<RuleConfiguration>,
    #[doc = "Prevents the usage of variables that haven't been declared inside the document"]
    no_undeclared_variables: Option<RuleConfiguration>,
    #[doc = "Avoid using unnecessary continue."]
    no_unnecessary_continue: Option<RuleConfiguration>,
    #[doc = "Disallow unreachable code"]
    no_unreachable: Option<RuleConfiguration>,
    #[doc = "Disallow using unsafe negation."]
    no_unsafe_negation: Option<RuleConfiguration>,
    #[doc = "Disallow unused variables."]
    no_unused_variables: Option<RuleConfiguration>,
    #[doc = "Disallow unnecessary fragments"]
    no_useless_fragments: Option<RuleConfiguration>,
    #[doc = "This rules prevents void elements (AKA self-closing elements) from having children."]
    no_void_elements_with_children: Option<RuleConfiguration>,
    #[doc = "Enforces case clauses have a single statement, emits a quick fix wrapping the statements in a block"]
    use_single_case_statement: Option<RuleConfiguration>,
    #[doc = "This rule verifies the result of typeof $expr unary expressions is being compared to valid values, either string literals containing valid type names or other typeof expressions"]
    use_valid_typeof: Option<RuleConfiguration>,
    #[doc = "Enforce the use of while loops instead of for loops when the initializer and update expressions are not needed"]
    use_while: Option<RuleConfiguration>,
}
impl Correctness {
    const CATEGORY_NAME: &'static str = "correctness";
    pub(crate) const CATEGORY_RULES: [&'static str; 31] = [
        "noArguments",
        "noArrayIndexKey",
        "noAsyncPromiseExecutor",
        "noCatchAssign",
        "noChildrenProp",
        "noCommentText",
        "noCompareNegZero",
        "noDebugger",
        "noDelete",
        "noDoubleEquals",
        "noDupeArgs",
        "noEmptyPattern",
        "noFunctionAssign",
        "noImportAssign",
        "noLabelVar",
        "noMultipleSpacesInRegularExpressionLiterals",
        "noNewSymbol",
        "noRenderReturnValue",
        "noRestrictedGlobals",
        "noShadowRestrictedNames",
        "noSparseArray",
        "noUndeclaredVariables",
        "noUnnecessaryContinue",
        "noUnreachable",
        "noUnsafeNegation",
        "noUnusedVariables",
        "noUselessFragments",
        "noVoidElementsWithChildren",
        "useSingleCaseStatement",
        "useValidTypeof",
        "useWhile",
    ];
    const RECOMMENDED_RULES: [&'static str; 27] = [
        "noArguments",
        "noArrayIndexKey",
        "noAsyncPromiseExecutor",
        "noCatchAssign",
        "noChildrenProp",
        "noCommentText",
        "noCompareNegZero",
        "noDebugger",
        "noDelete",
        "noDoubleEquals",
        "noDupeArgs",
        "noEmptyPattern",
        "noFunctionAssign",
        "noImportAssign",
        "noLabelVar",
        "noMultipleSpacesInRegularExpressionLiterals",
        "noNewSymbol",
        "noRenderReturnValue",
        "noShadowRestrictedNames",
        "noSparseArray",
        "noUnnecessaryContinue",
        "noUnreachable",
        "noUnsafeNegation",
        "noVoidElementsWithChildren",
        "useSingleCaseStatement",
        "useValidTypeof",
        "useWhile",
    ];
    const RECOMMENDED_RULES_AS_FILTERS: [RuleFilter<'static>; 27] = [
        RuleFilter::Rule("correctness", Self::CATEGORY_RULES[0]),
        RuleFilter::Rule("correctness", Self::CATEGORY_RULES[1]),
        RuleFilter::Rule("correctness", Self::CATEGORY_RULES[2]),
        RuleFilter::Rule("correctness", Self::CATEGORY_RULES[3]),
        RuleFilter::Rule("correctness", Self::CATEGORY_RULES[4]),
        RuleFilter::Rule("correctness", Self::CATEGORY_RULES[5]),
        RuleFilter::Rule("correctness", Self::CATEGORY_RULES[6]),
        RuleFilter::Rule("correctness", Self::CATEGORY_RULES[7]),
        RuleFilter::Rule("correctness", Self::CATEGORY_RULES[8]),
        RuleFilter::Rule("correctness", Self::CATEGORY_RULES[9]),
        RuleFilter::Rule("correctness", Self::CATEGORY_RULES[10]),
        RuleFilter::Rule("correctness", Self::CATEGORY_RULES[11]),
        RuleFilter::Rule("correctness", Self::CATEGORY_RULES[12]),
        RuleFilter::Rule("correctness", Self::CATEGORY_RULES[13]),
        RuleFilter::Rule("correctness", Self::CATEGORY_RULES[14]),
        RuleFilter::Rule("correctness", Self::CATEGORY_RULES[15]),
        RuleFilter::Rule("correctness", Self::CATEGORY_RULES[16]),
        RuleFilter::Rule("correctness", Self::CATEGORY_RULES[17]),
        RuleFilter::Rule("correctness", Self::CATEGORY_RULES[19]),
        RuleFilter::Rule("correctness", Self::CATEGORY_RULES[20]),
        RuleFilter::Rule("correctness", Self::CATEGORY_RULES[22]),
        RuleFilter::Rule("correctness", Self::CATEGORY_RULES[23]),
        RuleFilter::Rule("correctness", Self::CATEGORY_RULES[24]),
        RuleFilter::Rule("correctness", Self::CATEGORY_RULES[27]),
        RuleFilter::Rule("correctness", Self::CATEGORY_RULES[28]),
        RuleFilter::Rule("correctness", Self::CATEGORY_RULES[29]),
        RuleFilter::Rule("correctness", Self::CATEGORY_RULES[30]),
    ];
    pub(crate) fn is_recommended(&self) -> bool { !matches!(self.recommended, Some(false)) }
    pub(crate) fn get_enabled_rules(&self) -> IndexSet<RuleFilter> {
        IndexSet::from_iter(self.rules.iter().filter_map(|(key, conf)| {
            if conf.is_enabled() {
                Some(RuleFilter::Rule(Self::CATEGORY_NAME, key))
            } else {
                None
            }
        }))
    }
    pub(crate) fn get_disabled_rules(&self) -> IndexSet<RuleFilter> {
        IndexSet::from_iter(self.rules.iter().filter_map(|(key, conf)| {
            if conf.is_disabled() {
                Some(RuleFilter::Rule(Self::CATEGORY_NAME, key))
            } else {
                None
            }
        }))
    }
    #[doc = r" Checks if, given a rule name, matches one of the rules contained in this category"]
    pub(crate) fn has_rule(rule_name: &str) -> bool { Self::CATEGORY_RULES.contains(&rule_name) }
    #[doc = r" Checks if, given a rule name, it is marked as recommended"]
    pub(crate) fn is_recommended_rule(rule_name: &str) -> bool {
        Self::RECOMMENDED_RULES.contains(&rule_name)
    }
    pub(crate) fn recommended_rules_as_filters() -> [RuleFilter<'static>; 27] {
        Self::RECOMMENDED_RULES_AS_FILTERS
    }
}
fn deserialize_correctness_rules<'de, D>(
    deserializer: D,
) -> Result<IndexMap<String, RuleConfiguration>, D::Error>
where
    D: serde::de::Deserializer<'de>,
{
    let value: IndexMap<String, RuleConfiguration> = Deserialize::deserialize(deserializer)?;
    for rule_name in value.keys() {
        if !Correctness::CATEGORY_RULES.contains(&rule_name.as_str()) {
            return Err(serde::de::Error::custom(RomeError::Configuration(
                ConfigurationError::UnknownRule(rule_name.to_string()),
            )));
        }
    }
    Ok(value)
}
#[derive(Deserialize, Default, Serialize, Debug, Clone)]
#[cfg_attr(feature = "schemars", derive(JsonSchema))]
#[serde(rename_all = "camelCase", default)]
pub struct Nursery {
    #[doc = r" It enables the recommended rules for this group"]
    #[serde(skip_serializing_if = "Option::is_none")]
    pub recommended: Option<bool>,
    #[doc = r" List of rules for the current group"]
    #[serde(
        skip_serializing_if = "IndexMap::is_empty",
        deserialize_with = "deserialize_nursery_rules",
        flatten
    )]
    #[cfg_attr(feature = "schemars", schemars(with = "NurserySchema"))]
    pub rules: IndexMap<String, RuleConfiguration>,
}
#[cfg_attr(
    feature = "schemars",
    derive(JsonSchema),
    serde(rename_all = "camelCase")
)]
#[allow(dead_code)]
#[doc = r" A list of rules that belong to this group"]
struct NurserySchema {
    #[doc = "Enforce that the accessKey attribute is not used on any HTML element."]
    no_access_key: Option<RuleConfiguration>,
    #[doc = "Disallow certain types."]
    no_banned_types: Option<RuleConfiguration>,
    #[doc = "Disallow assignment operators in conditional expressions."]
    no_conditional_assignment: Option<RuleConfiguration>,
    #[doc = "Prevents from having const variables being re-assigned."]
    no_const_assign: Option<RuleConfiguration>,
    #[doc = "Disallow returning a value from a constructor"]
    no_constructor_return: Option<RuleConfiguration>,
    #[doc = "Prevents object literals having more than one property declaration for the same name. If an object property with the same name is defined multiple times (except when combining a getter with a setter), only the last definition makes it into the object and previous definitions are ignored, which is likely a mistake."]
    no_dupe_keys: Option<RuleConfiguration>,
    #[doc = "Disallow the declaration of empty interfaces."]
    no_empty_interface: Option<RuleConfiguration>,
    #[doc = "Disallow the any type usage"]
    no_explicit_any: Option<RuleConfiguration>,
    #[doc = "Check that the scope attribute is only used on th elements."]
    no_header_scope: Option<RuleConfiguration>,
    #[doc = "Prevents the incorrect use of super() inside classes. It also checks whether a call super() is missing from classes that extends other constructors."]
    no_invalid_constructor_super: Option<RuleConfiguration>,
    #[doc = "Disallow literal numbers that lose precision"]
    no_precision_loss: Option<RuleConfiguration>,
    #[doc = "Disallow returning a value from a setter"]
    no_setter_return: Option<RuleConfiguration>,
    #[doc = "Disallow comparison of expressions modifying the string case with non-compliant value."]
    no_string_case_mismatch: Option<RuleConfiguration>,
    #[doc = "Disallow control flow statements in finally blocks."]
    no_unsafe_finally: Option<RuleConfiguration>,
    #[doc = "Disallow the use of var"]
    no_var: Option<RuleConfiguration>,
    #[doc = "Enforce camel case naming convention."]
    use_camel_case: Option<RuleConfiguration>,
    #[doc = "Require const declarations for variables that are never reassigned after declared."]
    use_const: Option<RuleConfiguration>,
    #[doc = "Enforce all dependencies are correctly specified."]
    use_exhaustive_dependencies: Option<RuleConfiguration>,
    #[doc = "Promotes the use of .flatMap() when map().flat() are used together."]
    use_flat_map: Option<RuleConfiguration>,
    #[doc = "Disallow parseInt() and Number.parseInt() in favor of binary, octal, and hexadecimal literals"]
    use_numeric_literals: Option<RuleConfiguration>,
    #[doc = "Enforce \"for\" loop update clause moving the counter in the right direction."]
    use_valid_for_direction: Option<RuleConfiguration>,
}
impl Nursery {
    const CATEGORY_NAME: &'static str = "nursery";
<<<<<<< HEAD
    pub(crate) const CATEGORY_RULES: [&'static str; 20] = [
=======
    pub(crate) const CATEGORY_RULES: [&'static str; 21] = [
>>>>>>> a7ba9607
        "noAccessKey",
        "noBannedTypes",
        "noConditionalAssignment",
        "noConstAssign",
        "noConstructorReturn",
        "noDupeKeys",
        "noEmptyInterface",
        "noExplicitAny",
        "noHeaderScope",
        "noInvalidConstructorSuper",
        "noPrecisionLoss",
        "noSetterReturn",
        "noStringCaseMismatch",
        "noUnsafeFinally",
        "noVar",
        "useCamelCase",
        "useConst",
        "useExhaustiveDependencies",
        "useFlatMap",
        "useNumericLiterals",
        "useValidForDirection",
    ];
    const RECOMMENDED_RULES: [&'static str; 1] = ["noAccessKey"];
    const RECOMMENDED_RULES_AS_FILTERS: [RuleFilter<'static>; 1] =
        [RuleFilter::Rule("nursery", Self::CATEGORY_RULES[0])];
    pub(crate) fn is_recommended(&self) -> bool { !matches!(self.recommended, Some(false)) }
    pub(crate) fn get_enabled_rules(&self) -> IndexSet<RuleFilter> {
        IndexSet::from_iter(self.rules.iter().filter_map(|(key, conf)| {
            if conf.is_enabled() {
                Some(RuleFilter::Rule(Self::CATEGORY_NAME, key))
            } else {
                None
            }
        }))
    }
    pub(crate) fn get_disabled_rules(&self) -> IndexSet<RuleFilter> {
        IndexSet::from_iter(self.rules.iter().filter_map(|(key, conf)| {
            if conf.is_disabled() {
                Some(RuleFilter::Rule(Self::CATEGORY_NAME, key))
            } else {
                None
            }
        }))
    }
    #[doc = r" Checks if, given a rule name, matches one of the rules contained in this category"]
    pub(crate) fn has_rule(rule_name: &str) -> bool { Self::CATEGORY_RULES.contains(&rule_name) }
    #[doc = r" Checks if, given a rule name, it is marked as recommended"]
    pub(crate) fn is_recommended_rule(rule_name: &str) -> bool {
        Self::RECOMMENDED_RULES.contains(&rule_name)
    }
    pub(crate) fn recommended_rules_as_filters() -> [RuleFilter<'static>; 1] {
        Self::RECOMMENDED_RULES_AS_FILTERS
    }
}
fn deserialize_nursery_rules<'de, D>(
    deserializer: D,
) -> Result<IndexMap<String, RuleConfiguration>, D::Error>
where
    D: serde::de::Deserializer<'de>,
{
    let value: IndexMap<String, RuleConfiguration> = Deserialize::deserialize(deserializer)?;
    for rule_name in value.keys() {
        if !Nursery::CATEGORY_RULES.contains(&rule_name.as_str()) {
            return Err(serde::de::Error::custom(RomeError::Configuration(
                ConfigurationError::UnknownRule(rule_name.to_string()),
            )));
        }
    }
    Ok(value)
}
#[derive(Deserialize, Default, Serialize, Debug, Clone)]
#[cfg_attr(feature = "schemars", derive(JsonSchema))]
#[serde(rename_all = "camelCase", default)]
pub struct Security {
    #[doc = r" It enables the recommended rules for this group"]
    #[serde(skip_serializing_if = "Option::is_none")]
    pub recommended: Option<bool>,
    #[doc = r" List of rules for the current group"]
    #[serde(
        skip_serializing_if = "IndexMap::is_empty",
        deserialize_with = "deserialize_security_rules",
        flatten
    )]
    #[cfg_attr(feature = "schemars", schemars(with = "SecuritySchema"))]
    pub rules: IndexMap<String, RuleConfiguration>,
}
#[cfg_attr(
    feature = "schemars",
    derive(JsonSchema),
    serde(rename_all = "camelCase")
)]
#[allow(dead_code)]
#[doc = r" A list of rules that belong to this group"]
struct SecuritySchema {
    #[doc = "Prevent the usage of dangerous JSX props"]
    no_dangerously_set_inner_html: Option<RuleConfiguration>,
    #[doc = "Report when a DOM element or a component uses both children and dangerouslySetInnerHTML prop."]
    no_dangerously_set_inner_html_with_children: Option<RuleConfiguration>,
}
impl Security {
    const CATEGORY_NAME: &'static str = "security";
    pub(crate) const CATEGORY_RULES: [&'static str; 2] = [
        "noDangerouslySetInnerHtml",
        "noDangerouslySetInnerHtmlWithChildren",
    ];
    const RECOMMENDED_RULES: [&'static str; 2] = [
        "noDangerouslySetInnerHtml",
        "noDangerouslySetInnerHtmlWithChildren",
    ];
    const RECOMMENDED_RULES_AS_FILTERS: [RuleFilter<'static>; 2] = [
        RuleFilter::Rule("security", Self::CATEGORY_RULES[0]),
        RuleFilter::Rule("security", Self::CATEGORY_RULES[1]),
    ];
    pub(crate) fn is_recommended(&self) -> bool { !matches!(self.recommended, Some(false)) }
    pub(crate) fn get_enabled_rules(&self) -> IndexSet<RuleFilter> {
        IndexSet::from_iter(self.rules.iter().filter_map(|(key, conf)| {
            if conf.is_enabled() {
                Some(RuleFilter::Rule(Self::CATEGORY_NAME, key))
            } else {
                None
            }
        }))
    }
    pub(crate) fn get_disabled_rules(&self) -> IndexSet<RuleFilter> {
        IndexSet::from_iter(self.rules.iter().filter_map(|(key, conf)| {
            if conf.is_disabled() {
                Some(RuleFilter::Rule(Self::CATEGORY_NAME, key))
            } else {
                None
            }
        }))
    }
    #[doc = r" Checks if, given a rule name, matches one of the rules contained in this category"]
    pub(crate) fn has_rule(rule_name: &str) -> bool { Self::CATEGORY_RULES.contains(&rule_name) }
    #[doc = r" Checks if, given a rule name, it is marked as recommended"]
    pub(crate) fn is_recommended_rule(rule_name: &str) -> bool {
        Self::RECOMMENDED_RULES.contains(&rule_name)
    }
    pub(crate) fn recommended_rules_as_filters() -> [RuleFilter<'static>; 2] {
        Self::RECOMMENDED_RULES_AS_FILTERS
    }
}
fn deserialize_security_rules<'de, D>(
    deserializer: D,
) -> Result<IndexMap<String, RuleConfiguration>, D::Error>
where
    D: serde::de::Deserializer<'de>,
{
    let value: IndexMap<String, RuleConfiguration> = Deserialize::deserialize(deserializer)?;
    for rule_name in value.keys() {
        if !Security::CATEGORY_RULES.contains(&rule_name.as_str()) {
            return Err(serde::de::Error::custom(RomeError::Configuration(
                ConfigurationError::UnknownRule(rule_name.to_string()),
            )));
        }
    }
    Ok(value)
}
#[derive(Deserialize, Default, Serialize, Debug, Clone)]
#[cfg_attr(feature = "schemars", derive(JsonSchema))]
#[serde(rename_all = "camelCase", default)]
pub struct Style {
    #[doc = r" It enables the recommended rules for this group"]
    #[serde(skip_serializing_if = "Option::is_none")]
    pub recommended: Option<bool>,
    #[doc = r" List of rules for the current group"]
    #[serde(
        skip_serializing_if = "IndexMap::is_empty",
        deserialize_with = "deserialize_style_rules",
        flatten
    )]
    #[cfg_attr(feature = "schemars", schemars(with = "StyleSchema"))]
    pub rules: IndexMap<String, RuleConfiguration>,
}
#[cfg_attr(
    feature = "schemars",
    derive(JsonSchema),
    serde(rename_all = "camelCase")
)]
#[allow(dead_code)]
#[doc = r" A list of rules that belong to this group"]
struct StyleSchema {
    #[doc = "Disallow implicit true values on JSX boolean attributes"]
    no_implicit_boolean: Option<RuleConfiguration>,
    #[doc = "Disallow negation in the condition of an if statement if it has an else clause"]
    no_negation_else: Option<RuleConfiguration>,
    #[doc = "Disallow the use of constants which its value is the upper-case version of its name."]
    no_shouty_constants: Option<RuleConfiguration>,
    #[doc = "Disallow template literals if interpolation and special-character handling are not needed"]
    no_unused_template_literal: Option<RuleConfiguration>,
    #[doc = "Requires following curly brace conventions. JavaScript allows the omission of curly braces when a block contains only one statement. However, it is considered by many to be best practice to never omit curly braces around blocks, even when they are optional, because it can lead to bugs and reduces code clarity."]
    use_block_statements: Option<RuleConfiguration>,
    #[doc = "This rule enforces the use of <>...</> over <Fragment>...</Fragment>."]
    use_fragment_syntax: Option<RuleConfiguration>,
    #[doc = "Enforce using concise optional chain instead of chained logical expressions."]
    use_optional_chain: Option<RuleConfiguration>,
    #[doc = "Prevent extra closing tags for components without children"]
    use_self_closing_elements: Option<RuleConfiguration>,
    #[doc = "When expressing array types, this rule promotes the usage of T[] shorthand instead of Array<T>."]
    use_shorthand_array_type: Option<RuleConfiguration>,
    #[doc = "Disallow multiple variable declarations in the same variable statement"]
    use_single_var_declarator: Option<RuleConfiguration>,
    #[doc = "Template literals are preferred over string concatenation."]
    use_template: Option<RuleConfiguration>,
}
impl Style {
    const CATEGORY_NAME: &'static str = "style";
    pub(crate) const CATEGORY_RULES: [&'static str; 11] = [
        "noImplicitBoolean",
        "noNegationElse",
        "noShoutyConstants",
        "noUnusedTemplateLiteral",
        "useBlockStatements",
        "useFragmentSyntax",
        "useOptionalChain",
        "useSelfClosingElements",
        "useShorthandArrayType",
        "useSingleVarDeclarator",
        "useTemplate",
    ];
    const RECOMMENDED_RULES: [&'static str; 10] = [
        "noImplicitBoolean",
        "noNegationElse",
        "noShoutyConstants",
        "noUnusedTemplateLiteral",
        "useBlockStatements",
        "useOptionalChain",
        "useSelfClosingElements",
        "useShorthandArrayType",
        "useSingleVarDeclarator",
        "useTemplate",
    ];
    const RECOMMENDED_RULES_AS_FILTERS: [RuleFilter<'static>; 10] = [
        RuleFilter::Rule("style", Self::CATEGORY_RULES[0]),
        RuleFilter::Rule("style", Self::CATEGORY_RULES[1]),
        RuleFilter::Rule("style", Self::CATEGORY_RULES[2]),
        RuleFilter::Rule("style", Self::CATEGORY_RULES[3]),
        RuleFilter::Rule("style", Self::CATEGORY_RULES[4]),
        RuleFilter::Rule("style", Self::CATEGORY_RULES[6]),
        RuleFilter::Rule("style", Self::CATEGORY_RULES[7]),
        RuleFilter::Rule("style", Self::CATEGORY_RULES[8]),
        RuleFilter::Rule("style", Self::CATEGORY_RULES[9]),
        RuleFilter::Rule("style", Self::CATEGORY_RULES[10]),
    ];
    pub(crate) fn is_recommended(&self) -> bool { !matches!(self.recommended, Some(false)) }
    pub(crate) fn get_enabled_rules(&self) -> IndexSet<RuleFilter> {
        IndexSet::from_iter(self.rules.iter().filter_map(|(key, conf)| {
            if conf.is_enabled() {
                Some(RuleFilter::Rule(Self::CATEGORY_NAME, key))
            } else {
                None
            }
        }))
    }
    pub(crate) fn get_disabled_rules(&self) -> IndexSet<RuleFilter> {
        IndexSet::from_iter(self.rules.iter().filter_map(|(key, conf)| {
            if conf.is_disabled() {
                Some(RuleFilter::Rule(Self::CATEGORY_NAME, key))
            } else {
                None
            }
        }))
    }
    #[doc = r" Checks if, given a rule name, matches one of the rules contained in this category"]
    pub(crate) fn has_rule(rule_name: &str) -> bool { Self::CATEGORY_RULES.contains(&rule_name) }
    #[doc = r" Checks if, given a rule name, it is marked as recommended"]
    pub(crate) fn is_recommended_rule(rule_name: &str) -> bool {
        Self::RECOMMENDED_RULES.contains(&rule_name)
    }
    pub(crate) fn recommended_rules_as_filters() -> [RuleFilter<'static>; 10] {
        Self::RECOMMENDED_RULES_AS_FILTERS
    }
}
fn deserialize_style_rules<'de, D>(
    deserializer: D,
) -> Result<IndexMap<String, RuleConfiguration>, D::Error>
where
    D: serde::de::Deserializer<'de>,
{
    let value: IndexMap<String, RuleConfiguration> = Deserialize::deserialize(deserializer)?;
    for rule_name in value.keys() {
        if !Style::CATEGORY_RULES.contains(&rule_name.as_str()) {
            return Err(serde::de::Error::custom(RomeError::Configuration(
                ConfigurationError::UnknownRule(rule_name.to_string()),
            )));
        }
    }
    Ok(value)
}<|MERGE_RESOLUTION|>--- conflicted
+++ resolved
@@ -774,11 +774,7 @@
 }
 impl Nursery {
     const CATEGORY_NAME: &'static str = "nursery";
-<<<<<<< HEAD
-    pub(crate) const CATEGORY_RULES: [&'static str; 20] = [
-=======
     pub(crate) const CATEGORY_RULES: [&'static str; 21] = [
->>>>>>> a7ba9607
         "noAccessKey",
         "noBannedTypes",
         "noConditionalAssignment",
