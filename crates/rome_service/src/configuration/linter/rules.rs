--- conflicted
+++ resolved
@@ -812,11 +812,7 @@
 }
 impl Nursery {
     const CATEGORY_NAME: &'static str = "nursery";
-<<<<<<< HEAD
-    pub(crate) const CATEGORY_RULES: [&'static str; 41] = [
-=======
     pub(crate) const CATEGORY_RULES: [&'static str; 42] = [
->>>>>>> 4cde9277
         "noAccessKey",
         "noAssignInExpressions",
         "noBannedTypes",
@@ -861,11 +857,7 @@
         "useNumericLiterals",
         "useValidLang",
     ];
-<<<<<<< HEAD
-    const RECOMMENDED_RULES: [&'static str; 32] = [
-=======
     const RECOMMENDED_RULES: [&'static str; 33] = [
->>>>>>> 4cde9277
         "noAssignInExpressions",
         "noBannedTypes",
         "noClassAssign",
@@ -901,11 +893,7 @@
         "useNumericLiterals",
         "useValidLang",
     ];
-<<<<<<< HEAD
-    const RECOMMENDED_RULES_AS_FILTERS: [RuleFilter<'static>; 32] = [
-=======
     const RECOMMENDED_RULES_AS_FILTERS: [RuleFilter<'static>; 33] = [
->>>>>>> 4cde9277
         RuleFilter::Rule("nursery", Self::CATEGORY_RULES[1]),
         RuleFilter::Rule("nursery", Self::CATEGORY_RULES[2]),
         RuleFilter::Rule("nursery", Self::CATEGORY_RULES[3]),
@@ -938,10 +926,7 @@
         RuleFilter::Rule("nursery", Self::CATEGORY_RULES[36]),
         RuleFilter::Rule("nursery", Self::CATEGORY_RULES[39]),
         RuleFilter::Rule("nursery", Self::CATEGORY_RULES[40]),
-<<<<<<< HEAD
-=======
         RuleFilter::Rule("nursery", Self::CATEGORY_RULES[41]),
->>>>>>> 4cde9277
     ];
     pub(crate) fn is_recommended(&self) -> bool { !matches!(self.recommended, Some(false)) }
     pub(crate) fn get_enabled_rules(&self) -> IndexSet<RuleFilter> {
@@ -968,11 +953,7 @@
     pub(crate) fn is_recommended_rule(rule_name: &str) -> bool {
         Self::RECOMMENDED_RULES.contains(&rule_name)
     }
-<<<<<<< HEAD
-    pub(crate) fn recommended_rules_as_filters() -> [RuleFilter<'static>; 32] {
-=======
     pub(crate) fn recommended_rules_as_filters() -> [RuleFilter<'static>; 33] {
->>>>>>> 4cde9277
         Self::RECOMMENDED_RULES_AS_FILTERS
     }
 }
