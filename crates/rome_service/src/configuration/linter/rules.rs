//! Generated file, do not edit by hand, see `xtask/codegen`

use crate::{ConfigurationError, RomeError, RuleConfiguration};
use indexmap::{IndexMap, IndexSet};
use rome_analyze::RuleFilter;
use rome_diagnostics::{Category, Severity};
#[cfg(feature = "schemars")]
use schemars::JsonSchema;
use serde::{Deserialize, Serialize};
#[derive(Deserialize, Serialize, Debug, Clone)]
#[cfg_attr(feature = "schemars", derive(JsonSchema))]
#[serde(rename_all = "camelCase", deny_unknown_fields)]
pub struct Rules {
    #[doc = r" It enables the lint rules recommended by Rome. `true` by default."]
    #[serde(skip_serializing_if = "Option::is_none")]
    pub recommended: Option<bool>,
    #[serde(skip_serializing_if = "Option::is_none")]
    pub a11y: Option<A11y>,
    #[serde(skip_serializing_if = "Option::is_none")]
    pub complexity: Option<Complexity>,
    #[serde(skip_serializing_if = "Option::is_none")]
    pub correctness: Option<Correctness>,
    #[serde(skip_serializing_if = "Option::is_none")]
    pub nursery: Option<Nursery>,
    #[serde(skip_serializing_if = "Option::is_none")]
    pub performance: Option<Performance>,
    #[serde(skip_serializing_if = "Option::is_none")]
    pub security: Option<Security>,
    #[serde(skip_serializing_if = "Option::is_none")]
    pub style: Option<Style>,
    #[serde(skip_serializing_if = "Option::is_none")]
    pub suspicious: Option<Suspicious>,
}
impl Default for Rules {
    fn default() -> Self {
        Self {
            recommended: Some(true),
            a11y: None,
            complexity: None,
            correctness: None,
            nursery: None,
            performance: None,
            security: None,
            style: None,
            suspicious: None,
        }
    }
}
impl Rules {
    #[doc = r" Checks if the code coming from [rome_diagnostics::Diagnostic] corresponds to a rule."]
    #[doc = r" Usually the code is built like {category}/{rule_name}"]
    pub fn matches_diagnostic_code<'a>(
        &self,
        category: Option<&'a str>,
        rule_name: Option<&'a str>,
    ) -> Option<(&'a str, &'a str)> {
        match (category, rule_name) {
            (Some(category), Some(rule_name)) => match category {
                "a11y" => A11y::has_rule(rule_name).then_some((category, rule_name)),
                "complexity" => Complexity::has_rule(rule_name).then_some((category, rule_name)),
                "correctness" => Correctness::has_rule(rule_name).then_some((category, rule_name)),
                "nursery" => Nursery::has_rule(rule_name).then_some((category, rule_name)),
                "performance" => Performance::has_rule(rule_name).then_some((category, rule_name)),
                "security" => Security::has_rule(rule_name).then_some((category, rule_name)),
                "style" => Style::has_rule(rule_name).then_some((category, rule_name)),
                "suspicious" => Suspicious::has_rule(rule_name).then_some((category, rule_name)),
                _ => None,
            },
            _ => None,
        }
    }
    #[doc = r" Given a category coming from [Diagnostic](rome_diagnostics::Diagnostic), this function returns"]
    #[doc = r" the [Severity](rome_diagnostics::Severity) associated to the rule, if the configuration changed it."]
    #[doc = r""]
    #[doc = r" If not, the function returns [None]."]
    pub fn get_severity_from_code(&self, category: &Category) -> Option<Severity> {
        let mut split_code = category.name().split('/');
        let _lint = split_code.next();
        debug_assert_eq!(_lint, Some("lint"));
        let group = split_code.next();
        let rule_name = split_code.next();
        if let Some((group, rule_name)) = self.matches_diagnostic_code(group, rule_name) {
            let severity = match group {
                "a11y" => self
                    .a11y
                    .as_ref()
                    .and_then(|a11y| a11y.rules.get(rule_name))
                    .map(|rule_setting| rule_setting.into())
                    .unwrap_or_else(|| {
                        if A11y::is_recommended_rule(rule_name) {
                            Severity::Error
                        } else {
                            Severity::Warning
                        }
                    }),
                "complexity" => self
                    .complexity
                    .as_ref()
                    .and_then(|complexity| complexity.rules.get(rule_name))
                    .map(|rule_setting| rule_setting.into())
                    .unwrap_or_else(|| {
                        if Complexity::is_recommended_rule(rule_name) {
                            Severity::Error
                        } else {
                            Severity::Warning
                        }
                    }),
                "correctness" => self
                    .correctness
                    .as_ref()
                    .and_then(|correctness| correctness.rules.get(rule_name))
                    .map(|rule_setting| rule_setting.into())
                    .unwrap_or_else(|| {
                        if Correctness::is_recommended_rule(rule_name) {
                            Severity::Error
                        } else {
                            Severity::Warning
                        }
                    }),
                "nursery" => self
                    .nursery
                    .as_ref()
                    .and_then(|nursery| nursery.rules.get(rule_name))
                    .map(|rule_setting| rule_setting.into())
                    .unwrap_or_else(|| {
                        if Nursery::is_recommended_rule(rule_name) {
                            Severity::Error
                        } else {
                            Severity::Warning
                        }
                    }),
                "performance" => self
                    .performance
                    .as_ref()
                    .and_then(|performance| performance.rules.get(rule_name))
                    .map(|rule_setting| rule_setting.into())
                    .unwrap_or_else(|| {
                        if Performance::is_recommended_rule(rule_name) {
                            Severity::Error
                        } else {
                            Severity::Warning
                        }
                    }),
                "security" => self
                    .security
                    .as_ref()
                    .and_then(|security| security.rules.get(rule_name))
                    .map(|rule_setting| rule_setting.into())
                    .unwrap_or_else(|| {
                        if Security::is_recommended_rule(rule_name) {
                            Severity::Error
                        } else {
                            Severity::Warning
                        }
                    }),
                "style" => self
                    .style
                    .as_ref()
                    .and_then(|style| style.rules.get(rule_name))
                    .map(|rule_setting| rule_setting.into())
                    .unwrap_or_else(|| {
                        if Style::is_recommended_rule(rule_name) {
                            Severity::Error
                        } else {
                            Severity::Warning
                        }
                    }),
                "suspicious" => self
                    .suspicious
                    .as_ref()
                    .and_then(|suspicious| suspicious.rules.get(rule_name))
                    .map(|rule_setting| rule_setting.into())
                    .unwrap_or_else(|| {
                        if Suspicious::is_recommended_rule(rule_name) {
                            Severity::Error
                        } else {
                            Severity::Warning
                        }
                    }),
                _ => unreachable!("this group should not exist, found {}", group),
            };
            Some(severity)
        } else {
            None
        }
    }
    pub(crate) fn is_recommended(&self) -> bool { !matches!(self.recommended, Some(false)) }
    #[doc = r" It returns a tuple of filters. The first element of the tuple are the enabled rules,"]
    #[doc = r" while the second element are the disabled rules."]
    #[doc = r""]
    #[doc = r" Only one element of the tuple is [Some] at the time."]
    #[doc = r""]
    #[doc = r" The enabled rules are calculated from the difference with the disabled rules."]
    pub fn as_enabled_rules(&self) -> IndexSet<RuleFilter> {
        let mut enabled_rules = IndexSet::new();
        let mut disabled_rules = IndexSet::new();
        if let Some(group) = self.a11y.as_ref() {
            if self.is_recommended() || group.is_recommended() {
                enabled_rules.extend(A11y::recommended_rules_as_filters());
            }
            enabled_rules.extend(&group.get_enabled_rules());
            disabled_rules.extend(&group.get_disabled_rules());
        } else if self.is_recommended() {
            enabled_rules.extend(A11y::recommended_rules_as_filters());
        }
        if let Some(group) = self.complexity.as_ref() {
            if self.is_recommended() || group.is_recommended() {
                enabled_rules.extend(Complexity::recommended_rules_as_filters());
            }
            enabled_rules.extend(&group.get_enabled_rules());
            disabled_rules.extend(&group.get_disabled_rules());
        } else if self.is_recommended() {
            enabled_rules.extend(Complexity::recommended_rules_as_filters());
        }
        if let Some(group) = self.correctness.as_ref() {
            if self.is_recommended() || group.is_recommended() {
                enabled_rules.extend(Correctness::recommended_rules_as_filters());
            }
            enabled_rules.extend(&group.get_enabled_rules());
            disabled_rules.extend(&group.get_disabled_rules());
        } else if self.is_recommended() {
            enabled_rules.extend(Correctness::recommended_rules_as_filters());
        }
        if let Some(group) = self.nursery.as_ref() {
            if self.is_recommended() && rome_flags::is_unstable() || group.is_recommended() {
                enabled_rules.extend(Nursery::recommended_rules_as_filters());
            }
            enabled_rules.extend(&group.get_enabled_rules());
            disabled_rules.extend(&group.get_disabled_rules());
        } else if self.is_recommended() && rome_flags::is_unstable() {
            enabled_rules.extend(Nursery::recommended_rules_as_filters());
        }
        if let Some(group) = self.performance.as_ref() {
            if self.is_recommended() || group.is_recommended() {
                enabled_rules.extend(Performance::recommended_rules_as_filters());
            }
            enabled_rules.extend(&group.get_enabled_rules());
            disabled_rules.extend(&group.get_disabled_rules());
        } else if self.is_recommended() {
            enabled_rules.extend(Performance::recommended_rules_as_filters());
        }
        if let Some(group) = self.security.as_ref() {
            if self.is_recommended() || group.is_recommended() {
                enabled_rules.extend(Security::recommended_rules_as_filters());
            }
            enabled_rules.extend(&group.get_enabled_rules());
            disabled_rules.extend(&group.get_disabled_rules());
        } else if self.is_recommended() {
            enabled_rules.extend(Security::recommended_rules_as_filters());
        }
        if let Some(group) = self.style.as_ref() {
            if self.is_recommended() || group.is_recommended() {
                enabled_rules.extend(Style::recommended_rules_as_filters());
            }
            enabled_rules.extend(&group.get_enabled_rules());
            disabled_rules.extend(&group.get_disabled_rules());
        } else if self.is_recommended() {
            enabled_rules.extend(Style::recommended_rules_as_filters());
        }
        if let Some(group) = self.suspicious.as_ref() {
            if self.is_recommended() || group.is_recommended() {
                enabled_rules.extend(Suspicious::recommended_rules_as_filters());
            }
            enabled_rules.extend(&group.get_enabled_rules());
            disabled_rules.extend(&group.get_disabled_rules());
        } else if self.is_recommended() {
            enabled_rules.extend(Suspicious::recommended_rules_as_filters());
        }
        if let Some(group) = self.a11y.as_ref() {
            if self.is_recommended() || group.is_recommended() {
                enabled_rules.extend(A11y::recommended_rules_as_filters());
            }
            enabled_rules.extend(&group.get_enabled_rules());
            disabled_rules.extend(&group.get_disabled_rules());
        } else if self.is_recommended() {
            enabled_rules.extend(A11y::recommended_rules_as_filters());
        }
        if let Some(group) = self.complexity.as_ref() {
            if self.is_recommended() || group.is_recommended() {
                enabled_rules.extend(Complexity::recommended_rules_as_filters());
            }
            enabled_rules.extend(&group.get_enabled_rules());
            disabled_rules.extend(&group.get_disabled_rules());
        } else if self.is_recommended() {
            enabled_rules.extend(Complexity::recommended_rules_as_filters());
        }
        if let Some(group) = self.correctness.as_ref() {
            if self.is_recommended() || group.is_recommended() {
                enabled_rules.extend(Correctness::recommended_rules_as_filters());
            }
            enabled_rules.extend(&group.get_enabled_rules());
            disabled_rules.extend(&group.get_disabled_rules());
        } else if self.is_recommended() {
            enabled_rules.extend(Correctness::recommended_rules_as_filters());
        }
        if let Some(group) = self.nursery.as_ref() {
            if self.is_recommended() && rome_flags::is_unstable() || group.is_recommended() {
                enabled_rules.extend(Nursery::recommended_rules_as_filters());
            }
            enabled_rules.extend(&group.get_enabled_rules());
            disabled_rules.extend(&group.get_disabled_rules());
        } else if self.is_recommended() && rome_flags::is_unstable() {
            enabled_rules.extend(Nursery::recommended_rules_as_filters());
        }
        if let Some(group) = self.performance.as_ref() {
            if self.is_recommended() || group.is_recommended() {
                enabled_rules.extend(Performance::recommended_rules_as_filters());
            }
            enabled_rules.extend(&group.get_enabled_rules());
            disabled_rules.extend(&group.get_disabled_rules());
        } else if self.is_recommended() {
            enabled_rules.extend(Performance::recommended_rules_as_filters());
        }
        if let Some(group) = self.security.as_ref() {
            if self.is_recommended() || group.is_recommended() {
                enabled_rules.extend(Security::recommended_rules_as_filters());
            }
            enabled_rules.extend(&group.get_enabled_rules());
            disabled_rules.extend(&group.get_disabled_rules());
        } else if self.is_recommended() {
            enabled_rules.extend(Security::recommended_rules_as_filters());
        }
        if let Some(group) = self.style.as_ref() {
            if self.is_recommended() || group.is_recommended() {
                enabled_rules.extend(Style::recommended_rules_as_filters());
            }
            enabled_rules.extend(&group.get_enabled_rules());
            disabled_rules.extend(&group.get_disabled_rules());
        } else if self.is_recommended() {
            enabled_rules.extend(Style::recommended_rules_as_filters());
        }
        if let Some(group) = self.suspicious.as_ref() {
            if self.is_recommended() || group.is_recommended() {
                enabled_rules.extend(Suspicious::recommended_rules_as_filters());
            }
            enabled_rules.extend(&group.get_enabled_rules());
            disabled_rules.extend(&group.get_disabled_rules());
        } else if self.is_recommended() {
            enabled_rules.extend(Suspicious::recommended_rules_as_filters());
        }
        enabled_rules.difference(&disabled_rules).cloned().collect()
    }
}
#[derive(Deserialize, Default, Serialize, Debug, Clone)]
#[cfg_attr(feature = "schemars", derive(JsonSchema))]
#[serde(rename_all = "camelCase", default)]
pub struct A11y {
    #[doc = r" It enables the recommended rules for this group"]
    #[serde(skip_serializing_if = "Option::is_none")]
    pub recommended: Option<bool>,
    #[doc = r" List of rules for the current group"]
    #[serde(
        skip_serializing_if = "IndexMap::is_empty",
        deserialize_with = "deserialize_a11y_rules",
        flatten
    )]
    #[cfg_attr(feature = "schemars", schemars(with = "A11ySchema"))]
    pub rules: IndexMap<String, RuleConfiguration>,
}
#[cfg_attr(
    feature = "schemars",
    derive(JsonSchema),
    serde(rename_all = "camelCase")
)]
#[allow(dead_code)]
#[doc = r" A list of rules that belong to this group"]
struct A11ySchema {
    #[doc = "Avoid the autoFocus attribute"]
    no_autofocus: Option<RuleConfiguration>,
    #[doc = "Disallow target=\"_blank\" attribute without rel=\"noreferrer\""]
    no_blank_target: Option<RuleConfiguration>,
    #[doc = "Prevent the usage of positive integers on tabIndex property"]
    no_positive_tabindex: Option<RuleConfiguration>,
    #[doc = "It asserts that alternative text to images or areas, help to rely on to screen readers to understand the purpose and the context of the image."]
    use_alt_text: Option<RuleConfiguration>,
    #[doc = "Enforce that anchor elements have content and that the content is accessible to screen readers."]
    use_anchor_content: Option<RuleConfiguration>,
    #[doc = "Enforces the usage of the attribute type for the element button"]
    use_button_type: Option<RuleConfiguration>,
    #[doc = "Enforce to have the onClick mouse event with the onKeyUp, the onKeyDown, or the onKeyPress keyboard event."]
    use_key_with_click_events: Option<RuleConfiguration>,
    #[doc = "Enforce that onMouseOver/onMouseOut are accompanied by onFocus/onBlur for keyboard-only users. It is important to take into account users with physical disabilities who cannot use a mouse, who use assistive technology or screenreader."]
    use_key_with_mouse_events: Option<RuleConfiguration>,
    #[doc = "Enforce that all anchors are valid, and they are navigable elements."]
    use_valid_anchor: Option<RuleConfiguration>,
}
impl A11y {
    const CATEGORY_NAME: &'static str = "a11y";
    pub(crate) const CATEGORY_RULES: [&'static str; 9] = [
        "noAutofocus",
        "noBlankTarget",
        "noPositiveTabindex",
        "useAltText",
        "useAnchorContent",
        "useButtonType",
        "useKeyWithClickEvents",
        "useKeyWithMouseEvents",
        "useValidAnchor",
    ];
    const RECOMMENDED_RULES: [&'static str; 9] = [
        "noAutofocus",
        "noBlankTarget",
        "noPositiveTabindex",
        "useAltText",
        "useAnchorContent",
        "useButtonType",
        "useKeyWithClickEvents",
        "useKeyWithMouseEvents",
        "useValidAnchor",
    ];
    const RECOMMENDED_RULES_AS_FILTERS: [RuleFilter<'static>; 9] = [
        RuleFilter::Rule("a11y", Self::CATEGORY_RULES[0]),
        RuleFilter::Rule("a11y", Self::CATEGORY_RULES[1]),
        RuleFilter::Rule("a11y", Self::CATEGORY_RULES[2]),
        RuleFilter::Rule("a11y", Self::CATEGORY_RULES[3]),
        RuleFilter::Rule("a11y", Self::CATEGORY_RULES[4]),
        RuleFilter::Rule("a11y", Self::CATEGORY_RULES[5]),
        RuleFilter::Rule("a11y", Self::CATEGORY_RULES[6]),
        RuleFilter::Rule("a11y", Self::CATEGORY_RULES[7]),
        RuleFilter::Rule("a11y", Self::CATEGORY_RULES[8]),
    ];
    pub(crate) fn is_recommended(&self) -> bool { !matches!(self.recommended, Some(false)) }
    pub(crate) fn get_enabled_rules(&self) -> IndexSet<RuleFilter> {
        IndexSet::from_iter(self.rules.iter().filter_map(|(key, conf)| {
            if conf.is_enabled() {
                Some(RuleFilter::Rule(Self::CATEGORY_NAME, key))
            } else {
                None
            }
        }))
    }
    pub(crate) fn get_disabled_rules(&self) -> IndexSet<RuleFilter> {
        IndexSet::from_iter(self.rules.iter().filter_map(|(key, conf)| {
            if conf.is_disabled() {
                Some(RuleFilter::Rule(Self::CATEGORY_NAME, key))
            } else {
                None
            }
        }))
    }
    #[doc = r" Checks if, given a rule name, matches one of the rules contained in this category"]
    pub(crate) fn has_rule(rule_name: &str) -> bool { Self::CATEGORY_RULES.contains(&rule_name) }
    #[doc = r" Checks if, given a rule name, it is marked as recommended"]
    pub(crate) fn is_recommended_rule(rule_name: &str) -> bool {
        Self::RECOMMENDED_RULES.contains(&rule_name)
    }
    pub(crate) fn recommended_rules_as_filters() -> [RuleFilter<'static>; 9] {
        Self::RECOMMENDED_RULES_AS_FILTERS
    }
}
fn deserialize_a11y_rules<'de, D>(
    deserializer: D,
) -> Result<IndexMap<String, RuleConfiguration>, D::Error>
where
    D: serde::de::Deserializer<'de>,
{
    let value: IndexMap<String, RuleConfiguration> = Deserialize::deserialize(deserializer)?;
    for rule_name in value.keys() {
        if !A11y::CATEGORY_RULES.contains(&rule_name.as_str()) {
            return Err(serde::de::Error::custom(RomeError::Configuration(
                ConfigurationError::UnknownRule(rule_name.to_string()),
            )));
        }
    }
    Ok(value)
}
#[derive(Deserialize, Default, Serialize, Debug, Clone)]
#[cfg_attr(feature = "schemars", derive(JsonSchema))]
#[serde(rename_all = "camelCase", default)]
pub struct Complexity {
    #[doc = r" It enables the recommended rules for this group"]
    #[serde(skip_serializing_if = "Option::is_none")]
    pub recommended: Option<bool>,
    #[doc = r" List of rules for the current group"]
    #[serde(
        skip_serializing_if = "IndexMap::is_empty",
        deserialize_with = "deserialize_complexity_rules",
        flatten
    )]
    #[cfg_attr(feature = "schemars", schemars(with = "ComplexitySchema"))]
    pub rules: IndexMap<String, RuleConfiguration>,
}
#[cfg_attr(
    feature = "schemars",
    derive(JsonSchema),
    serde(rename_all = "camelCase")
)]
#[allow(dead_code)]
#[doc = r" A list of rules that belong to this group"]
struct ComplexitySchema {
    #[doc = "Disallow unnecessary boolean casts"]
    no_extra_boolean_cast: Option<RuleConfiguration>,
    #[doc = "Disallow unclear usage of multiple space characters in regular expression literals"]
    no_multiple_spaces_in_regular_expression_literals: Option<RuleConfiguration>,
    #[doc = "Disallow unnecessary fragments"]
    no_useless_fragments: Option<RuleConfiguration>,
    #[doc = "Promotes the use of .flatMap() when map().flat() are used together."]
    use_flat_map: Option<RuleConfiguration>,
    #[doc = "Enforce using concise optional chain instead of chained logical expressions."]
    use_optional_chain: Option<RuleConfiguration>,
    #[doc = "Discard redundant terms from logical expressions."]
    use_simplified_logic_expression: Option<RuleConfiguration>,
}
impl Complexity {
    const CATEGORY_NAME: &'static str = "complexity";
    pub(crate) const CATEGORY_RULES: [&'static str; 6] = [
        "noExtraBooleanCast",
        "noMultipleSpacesInRegularExpressionLiterals",
        "noUselessFragments",
        "useFlatMap",
        "useOptionalChain",
        "useSimplifiedLogicExpression",
    ];
    const RECOMMENDED_RULES: [&'static str; 5] = [
        "noExtraBooleanCast",
        "noMultipleSpacesInRegularExpressionLiterals",
        "useFlatMap",
        "useOptionalChain",
        "useSimplifiedLogicExpression",
    ];
    const RECOMMENDED_RULES_AS_FILTERS: [RuleFilter<'static>; 5] = [
        RuleFilter::Rule("complexity", Self::CATEGORY_RULES[0]),
        RuleFilter::Rule("complexity", Self::CATEGORY_RULES[1]),
        RuleFilter::Rule("complexity", Self::CATEGORY_RULES[3]),
        RuleFilter::Rule("complexity", Self::CATEGORY_RULES[4]),
        RuleFilter::Rule("complexity", Self::CATEGORY_RULES[5]),
    ];
    pub(crate) fn is_recommended(&self) -> bool { !matches!(self.recommended, Some(false)) }
    pub(crate) fn get_enabled_rules(&self) -> IndexSet<RuleFilter> {
        IndexSet::from_iter(self.rules.iter().filter_map(|(key, conf)| {
            if conf.is_enabled() {
                Some(RuleFilter::Rule(Self::CATEGORY_NAME, key))
            } else {
                None
            }
        }))
    }
    pub(crate) fn get_disabled_rules(&self) -> IndexSet<RuleFilter> {
        IndexSet::from_iter(self.rules.iter().filter_map(|(key, conf)| {
            if conf.is_disabled() {
                Some(RuleFilter::Rule(Self::CATEGORY_NAME, key))
            } else {
                None
            }
        }))
    }
    #[doc = r" Checks if, given a rule name, matches one of the rules contained in this category"]
    pub(crate) fn has_rule(rule_name: &str) -> bool { Self::CATEGORY_RULES.contains(&rule_name) }
    #[doc = r" Checks if, given a rule name, it is marked as recommended"]
    pub(crate) fn is_recommended_rule(rule_name: &str) -> bool {
        Self::RECOMMENDED_RULES.contains(&rule_name)
    }
    pub(crate) fn recommended_rules_as_filters() -> [RuleFilter<'static>; 5] {
        Self::RECOMMENDED_RULES_AS_FILTERS
    }
}
fn deserialize_complexity_rules<'de, D>(
    deserializer: D,
) -> Result<IndexMap<String, RuleConfiguration>, D::Error>
where
    D: serde::de::Deserializer<'de>,
{
    let value: IndexMap<String, RuleConfiguration> = Deserialize::deserialize(deserializer)?;
    for rule_name in value.keys() {
        if !Complexity::CATEGORY_RULES.contains(&rule_name.as_str()) {
            return Err(serde::de::Error::custom(RomeError::Configuration(
                ConfigurationError::UnknownRule(rule_name.to_string()),
            )));
        }
    }
    Ok(value)
}
#[derive(Deserialize, Default, Serialize, Debug, Clone)]
#[cfg_attr(feature = "schemars", derive(JsonSchema))]
#[serde(rename_all = "camelCase", default)]
pub struct Correctness {
    #[doc = r" It enables the recommended rules for this group"]
    #[serde(skip_serializing_if = "Option::is_none")]
    pub recommended: Option<bool>,
    #[doc = r" List of rules for the current group"]
    #[serde(
        skip_serializing_if = "IndexMap::is_empty",
        deserialize_with = "deserialize_correctness_rules",
        flatten
    )]
    #[cfg_attr(feature = "schemars", schemars(with = "CorrectnessSchema"))]
    pub rules: IndexMap<String, RuleConfiguration>,
}
#[cfg_attr(
    feature = "schemars",
    derive(JsonSchema),
    serde(rename_all = "camelCase")
)]
#[allow(dead_code)]
#[doc = r" A list of rules that belong to this group"]
struct CorrectnessSchema {
    #[doc = "Prevent passing of children as props."]
    no_children_prop: Option<RuleConfiguration>,
    #[doc = "Prevents from having const variables being re-assigned."]
    no_const_assign: Option<RuleConfiguration>,
    #[doc = "Disallows empty destructuring patterns."]
    no_empty_pattern: Option<RuleConfiguration>,
    #[doc = "Disallow new operators with the Symbol object"]
    no_new_symbol: Option<RuleConfiguration>,
    #[doc = "Prevent the usage of the return value of React.render."]
    no_render_return_value: Option<RuleConfiguration>,
    #[doc = "Prevents the usage of variables that haven't been declared inside the document"]
    no_undeclared_variables: Option<RuleConfiguration>,
    #[doc = "Avoid using unnecessary continue."]
    no_unnecessary_continue: Option<RuleConfiguration>,
    #[doc = "Disallow unreachable code"]
    no_unreachable: Option<RuleConfiguration>,
    #[doc = "Disallow unused variables."]
    no_unused_variables: Option<RuleConfiguration>,
    #[doc = "This rules prevents void elements (AKA self-closing elements) from having children."]
    no_void_elements_with_children: Option<RuleConfiguration>,
    #[doc = "Enforce \"for\" loop update clause moving the counter in the right direction."]
    use_valid_for_direction: Option<RuleConfiguration>,
}
impl Correctness {
    const CATEGORY_NAME: &'static str = "correctness";
    pub(crate) const CATEGORY_RULES: [&'static str; 11] = [
        "noChildrenProp",
        "noConstAssign",
        "noEmptyPattern",
        "noNewSymbol",
        "noRenderReturnValue",
        "noUndeclaredVariables",
        "noUnnecessaryContinue",
        "noUnreachable",
        "noUnusedVariables",
        "noVoidElementsWithChildren",
        "useValidForDirection",
    ];
    const RECOMMENDED_RULES: [&'static str; 9] = [
        "noChildrenProp",
        "noConstAssign",
        "noEmptyPattern",
        "noNewSymbol",
        "noRenderReturnValue",
        "noUnnecessaryContinue",
        "noUnreachable",
        "noVoidElementsWithChildren",
        "useValidForDirection",
    ];
    const RECOMMENDED_RULES_AS_FILTERS: [RuleFilter<'static>; 9] = [
        RuleFilter::Rule("correctness", Self::CATEGORY_RULES[0]),
        RuleFilter::Rule("correctness", Self::CATEGORY_RULES[1]),
        RuleFilter::Rule("correctness", Self::CATEGORY_RULES[2]),
        RuleFilter::Rule("correctness", Self::CATEGORY_RULES[3]),
        RuleFilter::Rule("correctness", Self::CATEGORY_RULES[4]),
        RuleFilter::Rule("correctness", Self::CATEGORY_RULES[6]),
        RuleFilter::Rule("correctness", Self::CATEGORY_RULES[7]),
        RuleFilter::Rule("correctness", Self::CATEGORY_RULES[9]),
        RuleFilter::Rule("correctness", Self::CATEGORY_RULES[10]),
    ];
    pub(crate) fn is_recommended(&self) -> bool { !matches!(self.recommended, Some(false)) }
    pub(crate) fn get_enabled_rules(&self) -> IndexSet<RuleFilter> {
        IndexSet::from_iter(self.rules.iter().filter_map(|(key, conf)| {
            if conf.is_enabled() {
                Some(RuleFilter::Rule(Self::CATEGORY_NAME, key))
            } else {
                None
            }
        }))
    }
    pub(crate) fn get_disabled_rules(&self) -> IndexSet<RuleFilter> {
        IndexSet::from_iter(self.rules.iter().filter_map(|(key, conf)| {
            if conf.is_disabled() {
                Some(RuleFilter::Rule(Self::CATEGORY_NAME, key))
            } else {
                None
            }
        }))
    }
    #[doc = r" Checks if, given a rule name, matches one of the rules contained in this category"]
    pub(crate) fn has_rule(rule_name: &str) -> bool { Self::CATEGORY_RULES.contains(&rule_name) }
    #[doc = r" Checks if, given a rule name, it is marked as recommended"]
    pub(crate) fn is_recommended_rule(rule_name: &str) -> bool {
        Self::RECOMMENDED_RULES.contains(&rule_name)
    }
    pub(crate) fn recommended_rules_as_filters() -> [RuleFilter<'static>; 9] {
        Self::RECOMMENDED_RULES_AS_FILTERS
    }
}
fn deserialize_correctness_rules<'de, D>(
    deserializer: D,
) -> Result<IndexMap<String, RuleConfiguration>, D::Error>
where
    D: serde::de::Deserializer<'de>,
{
    let value: IndexMap<String, RuleConfiguration> = Deserialize::deserialize(deserializer)?;
    for rule_name in value.keys() {
        if !Correctness::CATEGORY_RULES.contains(&rule_name.as_str()) {
            return Err(serde::de::Error::custom(RomeError::Configuration(
                ConfigurationError::UnknownRule(rule_name.to_string()),
            )));
        }
    }
    Ok(value)
}
#[derive(Deserialize, Default, Serialize, Debug, Clone)]
#[cfg_attr(feature = "schemars", derive(JsonSchema))]
#[serde(rename_all = "camelCase", default)]
pub struct Nursery {
    #[doc = r" It enables the recommended rules for this group"]
    #[serde(skip_serializing_if = "Option::is_none")]
    pub recommended: Option<bool>,
    #[doc = r" List of rules for the current group"]
    #[serde(
        skip_serializing_if = "IndexMap::is_empty",
        deserialize_with = "deserialize_nursery_rules",
        flatten
    )]
    #[cfg_attr(feature = "schemars", schemars(with = "NurserySchema"))]
    pub rules: IndexMap<String, RuleConfiguration>,
}
#[cfg_attr(
    feature = "schemars",
    derive(JsonSchema),
    serde(rename_all = "camelCase")
)]
#[allow(dead_code)]
#[doc = r" A list of rules that belong to this group"]
struct NurserySchema {
    #[doc = "Enforce that the accessKey attribute is not used on any HTML element."]
    no_access_key: Option<RuleConfiguration>,
    #[doc = "Disallow assignments in expressions."]
    no_assign_in_expressions: Option<RuleConfiguration>,
    #[doc = "Disallow certain types."]
    no_banned_types: Option<RuleConfiguration>,
    #[doc = "Disallow reassigning class members."]
    no_class_assign: Option<RuleConfiguration>,
    #[doc = "Disallow comma operator."]
    no_comma_operator: Option<RuleConfiguration>,
    #[doc = "Disallow TypeScript const enum"]
    no_const_enum: Option<RuleConfiguration>,
    #[doc = "Disallow returning a value from a constructor."]
    no_constructor_return: Option<RuleConfiguration>,
    #[doc = "Prevents from having control characters and some escape sequences that match control characters in regular expressions."]
    no_control_characters_in_regex: Option<RuleConfiguration>,
    #[doc = "Enforces that no distracting elements are used."]
    no_distracting_elements: Option<RuleConfiguration>,
    #[doc = "Prevents object literals having more than one property declaration for the same name. If an object property with the same name is defined multiple times (except when combining a getter with a setter), only the last definition makes it into the object and previous definitions are ignored, which is likely a mistake."]
    no_duplicate_object_keys: Option<RuleConfiguration>,
    #[doc = "Disallow the declaration of empty interfaces."]
    no_empty_interface: Option<RuleConfiguration>,
    #[doc = "Prevents the wrong usage of the non-null assertion operator (!) in TypeScript files."]
    no_extra_non_null_assertion: Option<RuleConfiguration>,
    #[doc = "Check that the scope attribute is only used on th elements."]
    no_header_scope: Option<RuleConfiguration>,
    #[doc = "Prevents the incorrect use of super() inside classes. It also checks whether a call super() is missing from classes that extends other constructors."]
    no_invalid_constructor_super: Option<RuleConfiguration>,
    #[doc = "Disallow non-null assertions using the ! postfix operator."]
    no_non_null_assertion: Option<RuleConfiguration>,
    #[doc = "Disallow literal numbers that lose precision"]
    no_precision_loss: Option<RuleConfiguration>,
    #[doc = "Enforce img alt prop does not contain the word \"image\", \"picture\", or \"photo\"."]
    no_redundant_alt: Option<RuleConfiguration>,
    #[doc = "Prevents from having redundant \"use strict\"."]
    no_redundant_use_strict: Option<RuleConfiguration>,
    #[doc = "This rule allows you to specify global variable names that you don’t want to use in your application."]
    no_restricted_globals: Option<RuleConfiguration>,
    #[doc = "Disallow comparisons where both sides are exactly the same."]
    no_self_compare: Option<RuleConfiguration>,
    #[doc = "Disallow returning a value from a setter"]
    no_setter_return: Option<RuleConfiguration>,
    #[doc = "Disallow comparison of expressions modifying the string case with non-compliant value."]
    no_string_case_mismatch: Option<RuleConfiguration>,
    #[doc = "Disallow control flow statements in finally blocks."]
    no_unsafe_finally: Option<RuleConfiguration>,
    #[doc = "Disallow useless case in switch statements."]
    no_useless_switch_case: Option<RuleConfiguration>,
    #[doc = "Disallow the use of var"]
    no_var: Option<RuleConfiguration>,
    #[doc = "Disallow returning a value from a function with the return type 'void'"]
    no_void_type_return: Option<RuleConfiguration>,
    #[doc = "Disallow with statements in non-strict contexts."]
    no_with: Option<RuleConfiguration>,
    #[doc = "Enforce that ARIA state and property values are valid."]
    use_aria_prop_types: Option<RuleConfiguration>,
    #[doc = "Enforce that elements with ARIA roles must have all required ARIA attributes for that role."]
    use_aria_props_for_role: Option<RuleConfiguration>,
    #[doc = "Enforce camel case naming convention."]
    use_camel_case: Option<RuleConfiguration>,
    #[doc = "Require const declarations for variables that are never reassigned after declared."]
    use_const: Option<RuleConfiguration>,
    #[doc = "Enforce default function parameters and optional parameters to be last."]
    use_default_parameter_last: Option<RuleConfiguration>,
    #[doc = "Enforce default clauses in switch statements to be last"]
    use_default_switch_clause_last: Option<RuleConfiguration>,
    #[doc = "Require that each enum member value be explicitly initialized."]
    use_enum_initializers: Option<RuleConfiguration>,
    #[doc = "Enforce all dependencies are correctly specified."]
    use_exhaustive_dependencies: Option<RuleConfiguration>,
    #[doc = "Disallow the use of Math.pow in favor of the ** operator."]
    use_exponentiation_operator: Option<RuleConfiguration>,
    #[doc = "Enforce that all React hooks are being called from the Top Level component functions."]
    use_hook_at_top_level: Option<RuleConfiguration>,
    #[doc = "Disallow parseInt() and Number.parseInt() in favor of binary, octal, and hexadecimal literals"]
    use_numeric_literals: Option<RuleConfiguration>,
}
impl Nursery {
    const CATEGORY_NAME: &'static str = "nursery";
<<<<<<< HEAD
    pub(crate) const CATEGORY_RULES: [&'static str; 34] = [
=======
    pub(crate) const CATEGORY_RULES: [&'static str; 37] = [
>>>>>>> 128a6849
        "noAccessKey",
        "noAssignInExpressions",
        "noBannedTypes",
        "noClassAssign",
        "noCommaOperator",
        "noConstEnum",
        "noConstructorReturn",
        "noControlCharactersInRegex",
        "noDistractingElements",
        "noDuplicateObjectKeys",
        "noEmptyInterface",
        "noExtraNonNullAssertion",
        "noHeaderScope",
        "noInvalidConstructorSuper",
        "noNonNullAssertion",
        "noPrecisionLoss",
        "noRedundantAlt",
        "noRedundantUseStrict",
        "noRestrictedGlobals",
        "noSelfCompare",
        "noSetterReturn",
        "noStringCaseMismatch",
        "noUnsafeFinally",
        "noUselessSwitchCase",
        "noVar",
        "noVoidTypeReturn",
        "noWith",
        "useAriaPropTypes",
        "useAriaPropsForRole",
        "useCamelCase",
        "useConst",
        "useDefaultParameterLast",
        "useDefaultSwitchClauseLast",
        "useEnumInitializers",
        "useExhaustiveDependencies",
        "useExponentiationOperator",
        "useHookAtTopLevel",
        "useNumericLiterals",
    ];
<<<<<<< HEAD
    const RECOMMENDED_RULES: [&'static str; 25] = [
=======
    const RECOMMENDED_RULES: [&'static str; 28] = [
>>>>>>> 128a6849
        "noAssignInExpressions",
        "noBannedTypes",
        "noClassAssign",
        "noCommaOperator",
        "noConstEnum",
        "noConstructorReturn",
        "noControlCharactersInRegex",
        "noDistractingElements",
        "noDuplicateObjectKeys",
        "noEmptyInterface",
        "noExtraNonNullAssertion",
        "noHeaderScope",
        "noInvalidConstructorSuper",
        "noRedundantAlt",
        "noSelfCompare",
        "noSetterReturn",
        "noStringCaseMismatch",
        "noUnsafeFinally",
        "noUselessSwitchCase",
        "noVar",
        "noVoidTypeReturn",
        "noWith",
        "useAriaPropsForRole",
        "useConst",
        "useDefaultParameterLast",
        "useDefaultSwitchClauseLast",
        "useEnumInitializers",
        "useExhaustiveDependencies",
        "useNumericLiterals",
    ];
<<<<<<< HEAD
    const RECOMMENDED_RULES_AS_FILTERS: [RuleFilter<'static>; 25] = [
=======
    const RECOMMENDED_RULES_AS_FILTERS: [RuleFilter<'static>; 28] = [
>>>>>>> 128a6849
        RuleFilter::Rule("nursery", Self::CATEGORY_RULES[1]),
        RuleFilter::Rule("nursery", Self::CATEGORY_RULES[2]),
        RuleFilter::Rule("nursery", Self::CATEGORY_RULES[3]),
        RuleFilter::Rule("nursery", Self::CATEGORY_RULES[4]),
        RuleFilter::Rule("nursery", Self::CATEGORY_RULES[5]),
        RuleFilter::Rule("nursery", Self::CATEGORY_RULES[6]),
        RuleFilter::Rule("nursery", Self::CATEGORY_RULES[7]),
        RuleFilter::Rule("nursery", Self::CATEGORY_RULES[8]),
        RuleFilter::Rule("nursery", Self::CATEGORY_RULES[9]),
        RuleFilter::Rule("nursery", Self::CATEGORY_RULES[10]),
        RuleFilter::Rule("nursery", Self::CATEGORY_RULES[11]),
<<<<<<< HEAD
        RuleFilter::Rule("nursery", Self::CATEGORY_RULES[14]),
        RuleFilter::Rule("nursery", Self::CATEGORY_RULES[17]),
=======
        RuleFilter::Rule("nursery", Self::CATEGORY_RULES[12]),
        RuleFilter::Rule("nursery", Self::CATEGORY_RULES[15]),
>>>>>>> 128a6849
        RuleFilter::Rule("nursery", Self::CATEGORY_RULES[18]),
        RuleFilter::Rule("nursery", Self::CATEGORY_RULES[19]),
        RuleFilter::Rule("nursery", Self::CATEGORY_RULES[20]),
        RuleFilter::Rule("nursery", Self::CATEGORY_RULES[21]),
        RuleFilter::Rule("nursery", Self::CATEGORY_RULES[22]),
<<<<<<< HEAD
        RuleFilter::Rule("nursery", Self::CATEGORY_RULES[24]),
        RuleFilter::Rule("nursery", Self::CATEGORY_RULES[26]),
=======
        RuleFilter::Rule("nursery", Self::CATEGORY_RULES[23]),
        RuleFilter::Rule("nursery", Self::CATEGORY_RULES[24]),
        RuleFilter::Rule("nursery", Self::CATEGORY_RULES[25]),
>>>>>>> 128a6849
        RuleFilter::Rule("nursery", Self::CATEGORY_RULES[27]),
        RuleFilter::Rule("nursery", Self::CATEGORY_RULES[29]),
        RuleFilter::Rule("nursery", Self::CATEGORY_RULES[30]),
<<<<<<< HEAD
        RuleFilter::Rule("nursery", Self::CATEGORY_RULES[33]),
=======
        RuleFilter::Rule("nursery", Self::CATEGORY_RULES[31]),
        RuleFilter::Rule("nursery", Self::CATEGORY_RULES[32]),
        RuleFilter::Rule("nursery", Self::CATEGORY_RULES[33]),
        RuleFilter::Rule("nursery", Self::CATEGORY_RULES[36]),
>>>>>>> 128a6849
    ];
    pub(crate) fn is_recommended(&self) -> bool { !matches!(self.recommended, Some(false)) }
    pub(crate) fn get_enabled_rules(&self) -> IndexSet<RuleFilter> {
        IndexSet::from_iter(self.rules.iter().filter_map(|(key, conf)| {
            if conf.is_enabled() {
                Some(RuleFilter::Rule(Self::CATEGORY_NAME, key))
            } else {
                None
            }
        }))
    }
    pub(crate) fn get_disabled_rules(&self) -> IndexSet<RuleFilter> {
        IndexSet::from_iter(self.rules.iter().filter_map(|(key, conf)| {
            if conf.is_disabled() {
                Some(RuleFilter::Rule(Self::CATEGORY_NAME, key))
            } else {
                None
            }
        }))
    }
    #[doc = r" Checks if, given a rule name, matches one of the rules contained in this category"]
    pub(crate) fn has_rule(rule_name: &str) -> bool { Self::CATEGORY_RULES.contains(&rule_name) }
    #[doc = r" Checks if, given a rule name, it is marked as recommended"]
    pub(crate) fn is_recommended_rule(rule_name: &str) -> bool {
        Self::RECOMMENDED_RULES.contains(&rule_name)
    }
<<<<<<< HEAD
    pub(crate) fn recommended_rules_as_filters() -> [RuleFilter<'static>; 25] {
=======
    pub(crate) fn recommended_rules_as_filters() -> [RuleFilter<'static>; 28] {
>>>>>>> 128a6849
        Self::RECOMMENDED_RULES_AS_FILTERS
    }
}
fn deserialize_nursery_rules<'de, D>(
    deserializer: D,
) -> Result<IndexMap<String, RuleConfiguration>, D::Error>
where
    D: serde::de::Deserializer<'de>,
{
    let value: IndexMap<String, RuleConfiguration> = Deserialize::deserialize(deserializer)?;
    for rule_name in value.keys() {
        if !Nursery::CATEGORY_RULES.contains(&rule_name.as_str()) {
            return Err(serde::de::Error::custom(RomeError::Configuration(
                ConfigurationError::UnknownRule(rule_name.to_string()),
            )));
        }
    }
    Ok(value)
}
#[derive(Deserialize, Default, Serialize, Debug, Clone)]
#[cfg_attr(feature = "schemars", derive(JsonSchema))]
#[serde(rename_all = "camelCase", default)]
pub struct Performance {
    #[doc = r" It enables the recommended rules for this group"]
    #[serde(skip_serializing_if = "Option::is_none")]
    pub recommended: Option<bool>,
    #[doc = r" List of rules for the current group"]
    #[serde(
        skip_serializing_if = "IndexMap::is_empty",
        deserialize_with = "deserialize_performance_rules",
        flatten
    )]
    #[cfg_attr(feature = "schemars", schemars(with = "PerformanceSchema"))]
    pub rules: IndexMap<String, RuleConfiguration>,
}
#[cfg_attr(
    feature = "schemars",
    derive(JsonSchema),
    serde(rename_all = "camelCase")
)]
#[allow(dead_code)]
#[doc = r" A list of rules that belong to this group"]
struct PerformanceSchema {
    #[doc = "Disallow the use of the delete operator"]
    no_delete: Option<RuleConfiguration>,
}
impl Performance {
    const CATEGORY_NAME: &'static str = "performance";
    pub(crate) const CATEGORY_RULES: [&'static str; 1] = ["noDelete"];
    const RECOMMENDED_RULES: [&'static str; 1] = ["noDelete"];
    const RECOMMENDED_RULES_AS_FILTERS: [RuleFilter<'static>; 1] =
        [RuleFilter::Rule("performance", Self::CATEGORY_RULES[0])];
    pub(crate) fn is_recommended(&self) -> bool { !matches!(self.recommended, Some(false)) }
    pub(crate) fn get_enabled_rules(&self) -> IndexSet<RuleFilter> {
        IndexSet::from_iter(self.rules.iter().filter_map(|(key, conf)| {
            if conf.is_enabled() {
                Some(RuleFilter::Rule(Self::CATEGORY_NAME, key))
            } else {
                None
            }
        }))
    }
    pub(crate) fn get_disabled_rules(&self) -> IndexSet<RuleFilter> {
        IndexSet::from_iter(self.rules.iter().filter_map(|(key, conf)| {
            if conf.is_disabled() {
                Some(RuleFilter::Rule(Self::CATEGORY_NAME, key))
            } else {
                None
            }
        }))
    }
    #[doc = r" Checks if, given a rule name, matches one of the rules contained in this category"]
    pub(crate) fn has_rule(rule_name: &str) -> bool { Self::CATEGORY_RULES.contains(&rule_name) }
    #[doc = r" Checks if, given a rule name, it is marked as recommended"]
    pub(crate) fn is_recommended_rule(rule_name: &str) -> bool {
        Self::RECOMMENDED_RULES.contains(&rule_name)
    }
    pub(crate) fn recommended_rules_as_filters() -> [RuleFilter<'static>; 1] {
        Self::RECOMMENDED_RULES_AS_FILTERS
    }
}
fn deserialize_performance_rules<'de, D>(
    deserializer: D,
) -> Result<IndexMap<String, RuleConfiguration>, D::Error>
where
    D: serde::de::Deserializer<'de>,
{
    let value: IndexMap<String, RuleConfiguration> = Deserialize::deserialize(deserializer)?;
    for rule_name in value.keys() {
        if !Performance::CATEGORY_RULES.contains(&rule_name.as_str()) {
            return Err(serde::de::Error::custom(RomeError::Configuration(
                ConfigurationError::UnknownRule(rule_name.to_string()),
            )));
        }
    }
    Ok(value)
}
#[derive(Deserialize, Default, Serialize, Debug, Clone)]
#[cfg_attr(feature = "schemars", derive(JsonSchema))]
#[serde(rename_all = "camelCase", default)]
pub struct Security {
    #[doc = r" It enables the recommended rules for this group"]
    #[serde(skip_serializing_if = "Option::is_none")]
    pub recommended: Option<bool>,
    #[doc = r" List of rules for the current group"]
    #[serde(
        skip_serializing_if = "IndexMap::is_empty",
        deserialize_with = "deserialize_security_rules",
        flatten
    )]
    #[cfg_attr(feature = "schemars", schemars(with = "SecuritySchema"))]
    pub rules: IndexMap<String, RuleConfiguration>,
}
#[cfg_attr(
    feature = "schemars",
    derive(JsonSchema),
    serde(rename_all = "camelCase")
)]
#[allow(dead_code)]
#[doc = r" A list of rules that belong to this group"]
struct SecuritySchema {
    #[doc = "Prevent the usage of dangerous JSX props"]
    no_dangerously_set_inner_html: Option<RuleConfiguration>,
    #[doc = "Report when a DOM element or a component uses both children and dangerouslySetInnerHTML prop."]
    no_dangerously_set_inner_html_with_children: Option<RuleConfiguration>,
}
impl Security {
    const CATEGORY_NAME: &'static str = "security";
    pub(crate) const CATEGORY_RULES: [&'static str; 2] = [
        "noDangerouslySetInnerHtml",
        "noDangerouslySetInnerHtmlWithChildren",
    ];
    const RECOMMENDED_RULES: [&'static str; 2] = [
        "noDangerouslySetInnerHtml",
        "noDangerouslySetInnerHtmlWithChildren",
    ];
    const RECOMMENDED_RULES_AS_FILTERS: [RuleFilter<'static>; 2] = [
        RuleFilter::Rule("security", Self::CATEGORY_RULES[0]),
        RuleFilter::Rule("security", Self::CATEGORY_RULES[1]),
    ];
    pub(crate) fn is_recommended(&self) -> bool { !matches!(self.recommended, Some(false)) }
    pub(crate) fn get_enabled_rules(&self) -> IndexSet<RuleFilter> {
        IndexSet::from_iter(self.rules.iter().filter_map(|(key, conf)| {
            if conf.is_enabled() {
                Some(RuleFilter::Rule(Self::CATEGORY_NAME, key))
            } else {
                None
            }
        }))
    }
    pub(crate) fn get_disabled_rules(&self) -> IndexSet<RuleFilter> {
        IndexSet::from_iter(self.rules.iter().filter_map(|(key, conf)| {
            if conf.is_disabled() {
                Some(RuleFilter::Rule(Self::CATEGORY_NAME, key))
            } else {
                None
            }
        }))
    }
    #[doc = r" Checks if, given a rule name, matches one of the rules contained in this category"]
    pub(crate) fn has_rule(rule_name: &str) -> bool { Self::CATEGORY_RULES.contains(&rule_name) }
    #[doc = r" Checks if, given a rule name, it is marked as recommended"]
    pub(crate) fn is_recommended_rule(rule_name: &str) -> bool {
        Self::RECOMMENDED_RULES.contains(&rule_name)
    }
    pub(crate) fn recommended_rules_as_filters() -> [RuleFilter<'static>; 2] {
        Self::RECOMMENDED_RULES_AS_FILTERS
    }
}
fn deserialize_security_rules<'de, D>(
    deserializer: D,
) -> Result<IndexMap<String, RuleConfiguration>, D::Error>
where
    D: serde::de::Deserializer<'de>,
{
    let value: IndexMap<String, RuleConfiguration> = Deserialize::deserialize(deserializer)?;
    for rule_name in value.keys() {
        if !Security::CATEGORY_RULES.contains(&rule_name.as_str()) {
            return Err(serde::de::Error::custom(RomeError::Configuration(
                ConfigurationError::UnknownRule(rule_name.to_string()),
            )));
        }
    }
    Ok(value)
}
#[derive(Deserialize, Default, Serialize, Debug, Clone)]
#[cfg_attr(feature = "schemars", derive(JsonSchema))]
#[serde(rename_all = "camelCase", default)]
pub struct Style {
    #[doc = r" It enables the recommended rules for this group"]
    #[serde(skip_serializing_if = "Option::is_none")]
    pub recommended: Option<bool>,
    #[doc = r" List of rules for the current group"]
    #[serde(
        skip_serializing_if = "IndexMap::is_empty",
        deserialize_with = "deserialize_style_rules",
        flatten
    )]
    #[cfg_attr(feature = "schemars", schemars(with = "StyleSchema"))]
    pub rules: IndexMap<String, RuleConfiguration>,
}
#[cfg_attr(
    feature = "schemars",
    derive(JsonSchema),
    serde(rename_all = "camelCase")
)]
#[allow(dead_code)]
#[doc = r" A list of rules that belong to this group"]
struct StyleSchema {
    #[doc = "Disallow the use of arguments"]
    no_arguments: Option<RuleConfiguration>,
    #[doc = "Disallow implicit true values on JSX boolean attributes"]
    no_implicit_boolean: Option<RuleConfiguration>,
    #[doc = "Disallow negation in the condition of an if statement if it has an else clause"]
    no_negation_else: Option<RuleConfiguration>,
    #[doc = "Disallow the use of constants which its value is the upper-case version of its name."]
    no_shouty_constants: Option<RuleConfiguration>,
    #[doc = "Disallow template literals if interpolation and special-character handling are not needed"]
    no_unused_template_literal: Option<RuleConfiguration>,
    #[doc = "Requires following curly brace conventions. JavaScript allows the omission of curly braces when a block contains only one statement. However, it is considered by many to be best practice to never omit curly braces around blocks, even when they are optional, because it can lead to bugs and reduces code clarity."]
    use_block_statements: Option<RuleConfiguration>,
    #[doc = "This rule enforces the use of <>...</> over <Fragment>...</Fragment>."]
    use_fragment_syntax: Option<RuleConfiguration>,
    #[doc = "Prevent extra closing tags for components without children"]
    use_self_closing_elements: Option<RuleConfiguration>,
    #[doc = "When expressing array types, this rule promotes the usage of T[] shorthand instead of Array<T>."]
    use_shorthand_array_type: Option<RuleConfiguration>,
    #[doc = "Enforces case clauses have a single statement, emits a quick fix wrapping the statements in a block"]
    use_single_case_statement: Option<RuleConfiguration>,
    #[doc = "Disallow multiple variable declarations in the same variable statement"]
    use_single_var_declarator: Option<RuleConfiguration>,
    #[doc = "Template literals are preferred over string concatenation."]
    use_template: Option<RuleConfiguration>,
    #[doc = "Enforce the use of while loops instead of for loops when the initializer and update expressions are not needed"]
    use_while: Option<RuleConfiguration>,
}
impl Style {
    const CATEGORY_NAME: &'static str = "style";
    pub(crate) const CATEGORY_RULES: [&'static str; 13] = [
        "noArguments",
        "noImplicitBoolean",
        "noNegationElse",
        "noShoutyConstants",
        "noUnusedTemplateLiteral",
        "useBlockStatements",
        "useFragmentSyntax",
        "useSelfClosingElements",
        "useShorthandArrayType",
        "useSingleCaseStatement",
        "useSingleVarDeclarator",
        "useTemplate",
        "useWhile",
    ];
    const RECOMMENDED_RULES: [&'static str; 6] = [
        "noArguments",
        "noUnusedTemplateLiteral",
        "useSelfClosingElements",
        "useSingleVarDeclarator",
        "useTemplate",
        "useWhile",
    ];
    const RECOMMENDED_RULES_AS_FILTERS: [RuleFilter<'static>; 6] = [
        RuleFilter::Rule("style", Self::CATEGORY_RULES[0]),
        RuleFilter::Rule("style", Self::CATEGORY_RULES[4]),
        RuleFilter::Rule("style", Self::CATEGORY_RULES[7]),
        RuleFilter::Rule("style", Self::CATEGORY_RULES[10]),
        RuleFilter::Rule("style", Self::CATEGORY_RULES[11]),
        RuleFilter::Rule("style", Self::CATEGORY_RULES[12]),
    ];
    pub(crate) fn is_recommended(&self) -> bool { !matches!(self.recommended, Some(false)) }
    pub(crate) fn get_enabled_rules(&self) -> IndexSet<RuleFilter> {
        IndexSet::from_iter(self.rules.iter().filter_map(|(key, conf)| {
            if conf.is_enabled() {
                Some(RuleFilter::Rule(Self::CATEGORY_NAME, key))
            } else {
                None
            }
        }))
    }
    pub(crate) fn get_disabled_rules(&self) -> IndexSet<RuleFilter> {
        IndexSet::from_iter(self.rules.iter().filter_map(|(key, conf)| {
            if conf.is_disabled() {
                Some(RuleFilter::Rule(Self::CATEGORY_NAME, key))
            } else {
                None
            }
        }))
    }
    #[doc = r" Checks if, given a rule name, matches one of the rules contained in this category"]
    pub(crate) fn has_rule(rule_name: &str) -> bool { Self::CATEGORY_RULES.contains(&rule_name) }
    #[doc = r" Checks if, given a rule name, it is marked as recommended"]
    pub(crate) fn is_recommended_rule(rule_name: &str) -> bool {
        Self::RECOMMENDED_RULES.contains(&rule_name)
    }
    pub(crate) fn recommended_rules_as_filters() -> [RuleFilter<'static>; 6] {
        Self::RECOMMENDED_RULES_AS_FILTERS
    }
}
fn deserialize_style_rules<'de, D>(
    deserializer: D,
) -> Result<IndexMap<String, RuleConfiguration>, D::Error>
where
    D: serde::de::Deserializer<'de>,
{
    let value: IndexMap<String, RuleConfiguration> = Deserialize::deserialize(deserializer)?;
    for rule_name in value.keys() {
        if !Style::CATEGORY_RULES.contains(&rule_name.as_str()) {
            return Err(serde::de::Error::custom(RomeError::Configuration(
                ConfigurationError::UnknownRule(rule_name.to_string()),
            )));
        }
    }
    Ok(value)
}
#[derive(Deserialize, Default, Serialize, Debug, Clone)]
#[cfg_attr(feature = "schemars", derive(JsonSchema))]
#[serde(rename_all = "camelCase", default)]
pub struct Suspicious {
    #[doc = r" It enables the recommended rules for this group"]
    #[serde(skip_serializing_if = "Option::is_none")]
    pub recommended: Option<bool>,
    #[doc = r" List of rules for the current group"]
    #[serde(
        skip_serializing_if = "IndexMap::is_empty",
        deserialize_with = "deserialize_suspicious_rules",
        flatten
    )]
    #[cfg_attr(feature = "schemars", schemars(with = "SuspiciousSchema"))]
    pub rules: IndexMap<String, RuleConfiguration>,
}
#[cfg_attr(
    feature = "schemars",
    derive(JsonSchema),
    serde(rename_all = "camelCase")
)]
#[allow(dead_code)]
#[doc = r" A list of rules that belong to this group"]
struct SuspiciousSchema {
    #[doc = "Discourage the usage of Array index in keys."]
    no_array_index_key: Option<RuleConfiguration>,
    #[doc = "Disallows using an async function as a Promise executor."]
    no_async_promise_executor: Option<RuleConfiguration>,
    #[doc = "Disallow reassigning exceptions in catch clauses"]
    no_catch_assign: Option<RuleConfiguration>,
    #[doc = "Prevent comments from being inserted as text nodes"]
    no_comment_text: Option<RuleConfiguration>,
    #[doc = "Disallow comparing against -0"]
    no_compare_neg_zero: Option<RuleConfiguration>,
    #[doc = "Disallow the use of debugger"]
    no_debugger: Option<RuleConfiguration>,
    #[doc = "Require the use of === and !=="]
    no_double_equals: Option<RuleConfiguration>,
    #[doc = "Disallow duplicate function arguments name."]
    no_duplicate_parameters: Option<RuleConfiguration>,
    #[doc = "Disallow the any type usage"]
    no_explicit_any: Option<RuleConfiguration>,
    #[doc = "Disallow reassigning function declarations."]
    no_function_assign: Option<RuleConfiguration>,
    #[doc = "Disallow assigning to imported bindings"]
    no_import_assign: Option<RuleConfiguration>,
    #[doc = "Disallow labels that share a name with a variable"]
    no_label_var: Option<RuleConfiguration>,
    #[doc = "Disallow identifiers from shadowing restricted names."]
    no_shadow_restricted_names: Option<RuleConfiguration>,
    #[doc = "Disallow sparse arrays"]
    no_sparse_array: Option<RuleConfiguration>,
    #[doc = "Disallow using unsafe negation."]
    no_unsafe_negation: Option<RuleConfiguration>,
    #[doc = "This rule verifies the result of typeof $expr unary expressions is being compared to valid values, either string literals containing valid type names or other typeof expressions"]
    use_valid_typeof: Option<RuleConfiguration>,
}
impl Suspicious {
    const CATEGORY_NAME: &'static str = "suspicious";
    pub(crate) const CATEGORY_RULES: [&'static str; 16] = [
        "noArrayIndexKey",
        "noAsyncPromiseExecutor",
        "noCatchAssign",
        "noCommentText",
        "noCompareNegZero",
        "noDebugger",
        "noDoubleEquals",
        "noDuplicateParameters",
        "noExplicitAny",
        "noFunctionAssign",
        "noImportAssign",
        "noLabelVar",
        "noShadowRestrictedNames",
        "noSparseArray",
        "noUnsafeNegation",
        "useValidTypeof",
    ];
    const RECOMMENDED_RULES: [&'static str; 16] = [
        "noArrayIndexKey",
        "noAsyncPromiseExecutor",
        "noCatchAssign",
        "noCommentText",
        "noCompareNegZero",
        "noDebugger",
        "noDoubleEquals",
        "noDuplicateParameters",
        "noExplicitAny",
        "noFunctionAssign",
        "noImportAssign",
        "noLabelVar",
        "noShadowRestrictedNames",
        "noSparseArray",
        "noUnsafeNegation",
        "useValidTypeof",
    ];
    const RECOMMENDED_RULES_AS_FILTERS: [RuleFilter<'static>; 16] = [
        RuleFilter::Rule("suspicious", Self::CATEGORY_RULES[0]),
        RuleFilter::Rule("suspicious", Self::CATEGORY_RULES[1]),
        RuleFilter::Rule("suspicious", Self::CATEGORY_RULES[2]),
        RuleFilter::Rule("suspicious", Self::CATEGORY_RULES[3]),
        RuleFilter::Rule("suspicious", Self::CATEGORY_RULES[4]),
        RuleFilter::Rule("suspicious", Self::CATEGORY_RULES[5]),
        RuleFilter::Rule("suspicious", Self::CATEGORY_RULES[6]),
        RuleFilter::Rule("suspicious", Self::CATEGORY_RULES[7]),
        RuleFilter::Rule("suspicious", Self::CATEGORY_RULES[8]),
        RuleFilter::Rule("suspicious", Self::CATEGORY_RULES[9]),
        RuleFilter::Rule("suspicious", Self::CATEGORY_RULES[10]),
        RuleFilter::Rule("suspicious", Self::CATEGORY_RULES[11]),
        RuleFilter::Rule("suspicious", Self::CATEGORY_RULES[12]),
        RuleFilter::Rule("suspicious", Self::CATEGORY_RULES[13]),
        RuleFilter::Rule("suspicious", Self::CATEGORY_RULES[14]),
        RuleFilter::Rule("suspicious", Self::CATEGORY_RULES[15]),
    ];
    pub(crate) fn is_recommended(&self) -> bool { !matches!(self.recommended, Some(false)) }
    pub(crate) fn get_enabled_rules(&self) -> IndexSet<RuleFilter> {
        IndexSet::from_iter(self.rules.iter().filter_map(|(key, conf)| {
            if conf.is_enabled() {
                Some(RuleFilter::Rule(Self::CATEGORY_NAME, key))
            } else {
                None
            }
        }))
    }
    pub(crate) fn get_disabled_rules(&self) -> IndexSet<RuleFilter> {
        IndexSet::from_iter(self.rules.iter().filter_map(|(key, conf)| {
            if conf.is_disabled() {
                Some(RuleFilter::Rule(Self::CATEGORY_NAME, key))
            } else {
                None
            }
        }))
    }
    #[doc = r" Checks if, given a rule name, matches one of the rules contained in this category"]
    pub(crate) fn has_rule(rule_name: &str) -> bool { Self::CATEGORY_RULES.contains(&rule_name) }
    #[doc = r" Checks if, given a rule name, it is marked as recommended"]
    pub(crate) fn is_recommended_rule(rule_name: &str) -> bool {
        Self::RECOMMENDED_RULES.contains(&rule_name)
    }
    pub(crate) fn recommended_rules_as_filters() -> [RuleFilter<'static>; 16] {
        Self::RECOMMENDED_RULES_AS_FILTERS
    }
}
fn deserialize_suspicious_rules<'de, D>(
    deserializer: D,
) -> Result<IndexMap<String, RuleConfiguration>, D::Error>
where
    D: serde::de::Deserializer<'de>,
{
    let value: IndexMap<String, RuleConfiguration> = Deserialize::deserialize(deserializer)?;
    for rule_name in value.keys() {
        if !Suspicious::CATEGORY_RULES.contains(&rule_name.as_str()) {
            return Err(serde::de::Error::custom(RomeError::Configuration(
                ConfigurationError::UnknownRule(rule_name.to_string()),
            )));
        }
    }
    Ok(value)
}<|MERGE_RESOLUTION|>--- conflicted
+++ resolved
@@ -802,11 +802,7 @@
 }
 impl Nursery {
     const CATEGORY_NAME: &'static str = "nursery";
-<<<<<<< HEAD
-    pub(crate) const CATEGORY_RULES: [&'static str; 34] = [
-=======
     pub(crate) const CATEGORY_RULES: [&'static str; 37] = [
->>>>>>> 128a6849
         "noAccessKey",
         "noAssignInExpressions",
         "noBannedTypes",
@@ -846,11 +842,7 @@
         "useHookAtTopLevel",
         "useNumericLiterals",
     ];
-<<<<<<< HEAD
-    const RECOMMENDED_RULES: [&'static str; 25] = [
-=======
     const RECOMMENDED_RULES: [&'static str; 28] = [
->>>>>>> 128a6849
         "noAssignInExpressions",
         "noBannedTypes",
         "noClassAssign",
@@ -881,11 +873,7 @@
         "useExhaustiveDependencies",
         "useNumericLiterals",
     ];
-<<<<<<< HEAD
-    const RECOMMENDED_RULES_AS_FILTERS: [RuleFilter<'static>; 25] = [
-=======
     const RECOMMENDED_RULES_AS_FILTERS: [RuleFilter<'static>; 28] = [
->>>>>>> 128a6849
         RuleFilter::Rule("nursery", Self::CATEGORY_RULES[1]),
         RuleFilter::Rule("nursery", Self::CATEGORY_RULES[2]),
         RuleFilter::Rule("nursery", Self::CATEGORY_RULES[3]),
@@ -897,37 +885,23 @@
         RuleFilter::Rule("nursery", Self::CATEGORY_RULES[9]),
         RuleFilter::Rule("nursery", Self::CATEGORY_RULES[10]),
         RuleFilter::Rule("nursery", Self::CATEGORY_RULES[11]),
-<<<<<<< HEAD
-        RuleFilter::Rule("nursery", Self::CATEGORY_RULES[14]),
-        RuleFilter::Rule("nursery", Self::CATEGORY_RULES[17]),
-=======
         RuleFilter::Rule("nursery", Self::CATEGORY_RULES[12]),
         RuleFilter::Rule("nursery", Self::CATEGORY_RULES[15]),
->>>>>>> 128a6849
         RuleFilter::Rule("nursery", Self::CATEGORY_RULES[18]),
         RuleFilter::Rule("nursery", Self::CATEGORY_RULES[19]),
         RuleFilter::Rule("nursery", Self::CATEGORY_RULES[20]),
         RuleFilter::Rule("nursery", Self::CATEGORY_RULES[21]),
         RuleFilter::Rule("nursery", Self::CATEGORY_RULES[22]),
-<<<<<<< HEAD
-        RuleFilter::Rule("nursery", Self::CATEGORY_RULES[24]),
-        RuleFilter::Rule("nursery", Self::CATEGORY_RULES[26]),
-=======
         RuleFilter::Rule("nursery", Self::CATEGORY_RULES[23]),
         RuleFilter::Rule("nursery", Self::CATEGORY_RULES[24]),
         RuleFilter::Rule("nursery", Self::CATEGORY_RULES[25]),
->>>>>>> 128a6849
         RuleFilter::Rule("nursery", Self::CATEGORY_RULES[27]),
         RuleFilter::Rule("nursery", Self::CATEGORY_RULES[29]),
         RuleFilter::Rule("nursery", Self::CATEGORY_RULES[30]),
-<<<<<<< HEAD
-        RuleFilter::Rule("nursery", Self::CATEGORY_RULES[33]),
-=======
         RuleFilter::Rule("nursery", Self::CATEGORY_RULES[31]),
         RuleFilter::Rule("nursery", Self::CATEGORY_RULES[32]),
         RuleFilter::Rule("nursery", Self::CATEGORY_RULES[33]),
         RuleFilter::Rule("nursery", Self::CATEGORY_RULES[36]),
->>>>>>> 128a6849
     ];
     pub(crate) fn is_recommended(&self) -> bool { !matches!(self.recommended, Some(false)) }
     pub(crate) fn get_enabled_rules(&self) -> IndexSet<RuleFilter> {
@@ -954,11 +928,7 @@
     pub(crate) fn is_recommended_rule(rule_name: &str) -> bool {
         Self::RECOMMENDED_RULES.contains(&rule_name)
     }
-<<<<<<< HEAD
-    pub(crate) fn recommended_rules_as_filters() -> [RuleFilter<'static>; 25] {
-=======
     pub(crate) fn recommended_rules_as_filters() -> [RuleFilter<'static>; 28] {
->>>>>>> 128a6849
         Self::RECOMMENDED_RULES_AS_FILTERS
     }
 }
