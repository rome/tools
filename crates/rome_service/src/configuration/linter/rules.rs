--- conflicted
+++ resolved
@@ -199,9 +199,15 @@
             None
         }
     }
-    pub(crate) const fn is_recommended(&self) -> bool { !matches!(self.recommended, Some(false)) }
-    pub(crate) const fn is_all(&self) -> bool { matches!(self.all, Some(true)) }
-    pub(crate) const fn is_not_all(&self) -> bool { matches!(self.all, Some(false)) }
+    pub(crate) const fn is_recommended(&self) -> bool {
+        !matches!(self.recommended, Some(false))
+    }
+    pub(crate) const fn is_all(&self) -> bool {
+        matches!(self.all, Some(true))
+    }
+    pub(crate) const fn is_not_all(&self) -> bool {
+        matches!(self.all, Some(false))
+    }
     #[doc = r" It returns a tuple of filters. The first element of the tuple are the enabled rules,"]
     #[doc = r" while the second element are the disabled rules."]
     #[doc = r""]
@@ -376,55 +382,38 @@
     #[bpaf(long("no-positive-tabindex"), argument("on|off|warn"), optional, hide)]
     #[serde(skip_serializing_if = "Option::is_none")]
     pub no_positive_tabindex: Option<RuleConfiguration>,
-<<<<<<< HEAD
     #[doc = "Enforce that all elements that require alternative text have meaningful information to relay back to the end user."]
+    #[bpaf(long("use-alt-text"), argument("on|off|warn"), optional, hide)]
     #[serde(skip_serializing_if = "Option::is_none")]
     pub use_alt_text: Option<RuleConfiguration>,
     #[doc = "Enforce that anchors have content and that the content is accessible to screen readers."]
-=======
-    #[doc = "It asserts that alternative text to images or areas, help to rely on to screen readers to understand the purpose and the context of the image."]
-    #[bpaf(long("use-alt-text"), argument("on|off|warn"), optional, hide)]
-    #[serde(skip_serializing_if = "Option::is_none")]
-    pub use_alt_text: Option<RuleConfiguration>,
-    #[doc = "Enforce that anchor elements have content and that the content is accessible to screen readers."]
     #[bpaf(long("use-anchor-content"), argument("on|off|warn"), optional, hide)]
->>>>>>> 5aa3efa9
     #[serde(skip_serializing_if = "Option::is_none")]
     pub use_anchor_content: Option<RuleConfiguration>,
     #[doc = "Enforces the usage of the attribute type for the element button"]
     #[bpaf(long("use-button-type"), argument("on|off|warn"), optional, hide)]
     #[serde(skip_serializing_if = "Option::is_none")]
     pub use_button_type: Option<RuleConfiguration>,
-<<<<<<< HEAD
     #[doc = "Enforce that html element has lang attribute."]
+    #[bpaf(long("use-html-lang"), argument("on|off|warn"), optional, hide)]
     #[serde(skip_serializing_if = "Option::is_none")]
     pub use_html_lang: Option<RuleConfiguration>,
     #[doc = "Enforce onClick is accompanied by at least one of the following: onKeyUp, onKeyDown, onKeyPress."]
+    #[bpaf(
+        long("use-key-with-click-events"),
+        argument("on|off|warn"),
+        optional,
+        hide
+    )]
     #[serde(skip_serializing_if = "Option::is_none")]
     pub use_key_with_click_events: Option<RuleConfiguration>,
     #[doc = "Enforce onMouseOver / onMouseOut are accompanied by onFocus / onBlur."]
-=======
-    #[doc = "Enforce that html element has lang attribute. This allows users to choose a language other than the default."]
-    #[bpaf(long("use-html-lang"), argument("on|off|warn"), optional, hide)]
-    #[serde(skip_serializing_if = "Option::is_none")]
-    pub use_html_lang: Option<RuleConfiguration>,
-    #[doc = "Enforce to have the onClick mouse event with the onKeyUp, the onKeyDown, or the onKeyPress keyboard event."]
-    #[bpaf(
-        long("use-key-with-click-events"),
-        argument("on|off|warn"),
-        optional,
-        hide
-    )]
-    #[serde(skip_serializing_if = "Option::is_none")]
-    pub use_key_with_click_events: Option<RuleConfiguration>,
-    #[doc = "Enforce that onMouseOver/onMouseOut are accompanied by onFocus/onBlur for keyboard-only users. It is important to take into account users with physical disabilities who cannot use a mouse, who use assistive technology or screenreader."]
     #[bpaf(
         long("use-key-with-mouse-events"),
         argument("on|off|warn"),
         optional,
         hide
     )]
->>>>>>> 5aa3efa9
     #[serde(skip_serializing_if = "Option::is_none")]
     pub use_key_with_mouse_events: Option<RuleConfiguration>,
     #[doc = "Enforce that all anchors are valid, and they are navigable elements."]
@@ -492,12 +481,18 @@
         RuleFilter::Rule(Self::GROUP_NAME, Self::GROUP_RULES[11]),
         RuleFilter::Rule(Self::GROUP_NAME, Self::GROUP_RULES[12]),
     ];
-    pub(crate) fn is_recommended(&self) -> bool { !matches!(self.recommended, Some(false)) }
+    pub(crate) fn is_recommended(&self) -> bool {
+        !matches!(self.recommended, Some(false))
+    }
     pub(crate) const fn is_not_recommended(&self) -> bool {
         matches!(self.recommended, Some(false))
     }
-    pub(crate) fn is_all(&self) -> bool { matches!(self.all, Some(true)) }
-    pub(crate) fn is_not_all(&self) -> bool { matches!(self.all, Some(false)) }
+    pub(crate) fn is_all(&self) -> bool {
+        matches!(self.all, Some(true))
+    }
+    pub(crate) fn is_not_all(&self) -> bool {
+        matches!(self.all, Some(false))
+    }
     pub(crate) fn get_enabled_rules(&self) -> IndexSet<RuleFilter> {
         let mut index_set = IndexSet::new();
         if let Some(rule) = self.no_access_key.as_ref() {
@@ -637,7 +632,9 @@
         index_set
     }
     #[doc = r" Checks if, given a rule name, matches one of the rules contained in this category"]
-    pub(crate) fn has_rule(rule_name: &str) -> bool { Self::GROUP_RULES.contains(&rule_name) }
+    pub(crate) fn has_rule(rule_name: &str) -> bool {
+        Self::GROUP_RULES.contains(&rule_name)
+    }
     #[doc = r" Checks if, given a rule name, it is marked as recommended"]
     pub(crate) fn is_recommended_rule(rule_name: &str) -> bool {
         Self::RECOMMENDED_RULES.contains(&rule_name)
@@ -645,7 +642,9 @@
     pub(crate) fn recommended_rules_as_filters() -> [RuleFilter<'static>; 12] {
         Self::RECOMMENDED_RULES_AS_FILTERS
     }
-    pub(crate) fn all_rules_as_filters() -> [RuleFilter<'static>; 13] { Self::ALL_RULES_AS_FILTERS }
+    pub(crate) fn all_rules_as_filters() -> [RuleFilter<'static>; 13] {
+        Self::ALL_RULES_AS_FILTERS
+    }
     #[doc = r" Select preset rules"]
     pub(crate) fn collect_preset_rules(
         &self,
@@ -760,12 +759,18 @@
         RuleFilter::Rule(Self::GROUP_NAME, Self::GROUP_RULES[4]),
         RuleFilter::Rule(Self::GROUP_NAME, Self::GROUP_RULES[5]),
     ];
-    pub(crate) fn is_recommended(&self) -> bool { !matches!(self.recommended, Some(false)) }
+    pub(crate) fn is_recommended(&self) -> bool {
+        !matches!(self.recommended, Some(false))
+    }
     pub(crate) const fn is_not_recommended(&self) -> bool {
         matches!(self.recommended, Some(false))
     }
-    pub(crate) fn is_all(&self) -> bool { matches!(self.all, Some(true)) }
-    pub(crate) fn is_not_all(&self) -> bool { matches!(self.all, Some(false)) }
+    pub(crate) fn is_all(&self) -> bool {
+        matches!(self.all, Some(true))
+    }
+    pub(crate) fn is_not_all(&self) -> bool {
+        matches!(self.all, Some(false))
+    }
     pub(crate) fn get_enabled_rules(&self) -> IndexSet<RuleFilter> {
         let mut index_set = IndexSet::new();
         if let Some(rule) = self.no_extra_boolean_cast.as_ref() {
@@ -841,7 +846,9 @@
         index_set
     }
     #[doc = r" Checks if, given a rule name, matches one of the rules contained in this category"]
-    pub(crate) fn has_rule(rule_name: &str) -> bool { Self::GROUP_RULES.contains(&rule_name) }
+    pub(crate) fn has_rule(rule_name: &str) -> bool {
+        Self::GROUP_RULES.contains(&rule_name)
+    }
     #[doc = r" Checks if, given a rule name, it is marked as recommended"]
     pub(crate) fn is_recommended_rule(rule_name: &str) -> bool {
         Self::RECOMMENDED_RULES.contains(&rule_name)
@@ -849,7 +856,9 @@
     pub(crate) fn recommended_rules_as_filters() -> [RuleFilter<'static>; 4] {
         Self::RECOMMENDED_RULES_AS_FILTERS
     }
-    pub(crate) fn all_rules_as_filters() -> [RuleFilter<'static>; 6] { Self::ALL_RULES_AS_FILTERS }
+    pub(crate) fn all_rules_as_filters() -> [RuleFilter<'static>; 6] {
+        Self::ALL_RULES_AS_FILTERS
+    }
     #[doc = r" Select preset rules"]
     pub(crate) fn collect_preset_rules(
         &self,
@@ -1067,12 +1076,18 @@
         RuleFilter::Rule(Self::GROUP_NAME, Self::GROUP_RULES[15]),
         RuleFilter::Rule(Self::GROUP_NAME, Self::GROUP_RULES[16]),
     ];
-    pub(crate) fn is_recommended(&self) -> bool { !matches!(self.recommended, Some(false)) }
+    pub(crate) fn is_recommended(&self) -> bool {
+        !matches!(self.recommended, Some(false))
+    }
     pub(crate) const fn is_not_recommended(&self) -> bool {
         matches!(self.recommended, Some(false))
     }
-    pub(crate) fn is_all(&self) -> bool { matches!(self.all, Some(true)) }
-    pub(crate) fn is_not_all(&self) -> bool { matches!(self.all, Some(false)) }
+    pub(crate) fn is_all(&self) -> bool {
+        matches!(self.all, Some(true))
+    }
+    pub(crate) fn is_not_all(&self) -> bool {
+        matches!(self.all, Some(false))
+    }
     pub(crate) fn get_enabled_rules(&self) -> IndexSet<RuleFilter> {
         let mut index_set = IndexSet::new();
         if let Some(rule) = self.no_children_prop.as_ref() {
@@ -1252,7 +1267,9 @@
         index_set
     }
     #[doc = r" Checks if, given a rule name, matches one of the rules contained in this category"]
-    pub(crate) fn has_rule(rule_name: &str) -> bool { Self::GROUP_RULES.contains(&rule_name) }
+    pub(crate) fn has_rule(rule_name: &str) -> bool {
+        Self::GROUP_RULES.contains(&rule_name)
+    }
     #[doc = r" Checks if, given a rule name, it is marked as recommended"]
     pub(crate) fn is_recommended_rule(rule_name: &str) -> bool {
         Self::RECOMMENDED_RULES.contains(&rule_name)
@@ -1260,7 +1277,9 @@
     pub(crate) fn recommended_rules_as_filters() -> [RuleFilter<'static>; 15] {
         Self::RECOMMENDED_RULES_AS_FILTERS
     }
-    pub(crate) fn all_rules_as_filters() -> [RuleFilter<'static>; 17] { Self::ALL_RULES_AS_FILTERS }
+    pub(crate) fn all_rules_as_filters() -> [RuleFilter<'static>; 17] {
+        Self::ALL_RULES_AS_FILTERS
+    }
     #[doc = r" Select preset rules"]
     pub(crate) fn collect_preset_rules(
         &self,
@@ -1836,12 +1855,18 @@
         RuleFilter::Rule(Self::GROUP_NAME, Self::GROUP_RULES[54]),
         RuleFilter::Rule(Self::GROUP_NAME, Self::GROUP_RULES[55]),
     ];
-    pub(crate) fn is_recommended(&self) -> bool { !matches!(self.recommended, Some(false)) }
+    pub(crate) fn is_recommended(&self) -> bool {
+        !matches!(self.recommended, Some(false))
+    }
     pub(crate) const fn is_not_recommended(&self) -> bool {
         matches!(self.recommended, Some(false))
     }
-    pub(crate) fn is_all(&self) -> bool { matches!(self.all, Some(true)) }
-    pub(crate) fn is_not_all(&self) -> bool { matches!(self.all, Some(false)) }
+    pub(crate) fn is_all(&self) -> bool {
+        matches!(self.all, Some(true))
+    }
+    pub(crate) fn is_not_all(&self) -> bool {
+        matches!(self.all, Some(false))
+    }
     pub(crate) fn get_enabled_rules(&self) -> IndexSet<RuleFilter> {
         let mut index_set = IndexSet::new();
         if let Some(rule) = self.no_aria_unsupported_elements.as_ref() {
@@ -2411,7 +2436,9 @@
         index_set
     }
     #[doc = r" Checks if, given a rule name, matches one of the rules contained in this category"]
-    pub(crate) fn has_rule(rule_name: &str) -> bool { Self::GROUP_RULES.contains(&rule_name) }
+    pub(crate) fn has_rule(rule_name: &str) -> bool {
+        Self::GROUP_RULES.contains(&rule_name)
+    }
     #[doc = r" Checks if, given a rule name, it is marked as recommended"]
     pub(crate) fn is_recommended_rule(rule_name: &str) -> bool {
         Self::RECOMMENDED_RULES.contains(&rule_name)
@@ -2419,7 +2446,9 @@
     pub(crate) fn recommended_rules_as_filters() -> [RuleFilter<'static>; 45] {
         Self::RECOMMENDED_RULES_AS_FILTERS
     }
-    pub(crate) fn all_rules_as_filters() -> [RuleFilter<'static>; 56] { Self::ALL_RULES_AS_FILTERS }
+    pub(crate) fn all_rules_as_filters() -> [RuleFilter<'static>; 56] {
+        Self::ALL_RULES_AS_FILTERS
+    }
     #[doc = r" Select preset rules"]
     pub(crate) fn collect_preset_rules(
         &self,
@@ -2527,12 +2556,18 @@
         [RuleFilter::Rule(Self::GROUP_NAME, Self::GROUP_RULES[0])];
     const ALL_RULES_AS_FILTERS: [RuleFilter<'static>; 1] =
         [RuleFilter::Rule(Self::GROUP_NAME, Self::GROUP_RULES[0])];
-    pub(crate) fn is_recommended(&self) -> bool { !matches!(self.recommended, Some(false)) }
+    pub(crate) fn is_recommended(&self) -> bool {
+        !matches!(self.recommended, Some(false))
+    }
     pub(crate) const fn is_not_recommended(&self) -> bool {
         matches!(self.recommended, Some(false))
     }
-    pub(crate) fn is_all(&self) -> bool { matches!(self.all, Some(true)) }
-    pub(crate) fn is_not_all(&self) -> bool { matches!(self.all, Some(false)) }
+    pub(crate) fn is_all(&self) -> bool {
+        matches!(self.all, Some(true))
+    }
+    pub(crate) fn is_not_all(&self) -> bool {
+        matches!(self.all, Some(false))
+    }
     pub(crate) fn get_enabled_rules(&self) -> IndexSet<RuleFilter> {
         let mut index_set = IndexSet::new();
         if let Some(rule) = self.no_delete.as_ref() {
@@ -2552,7 +2587,9 @@
         index_set
     }
     #[doc = r" Checks if, given a rule name, matches one of the rules contained in this category"]
-    pub(crate) fn has_rule(rule_name: &str) -> bool { Self::GROUP_RULES.contains(&rule_name) }
+    pub(crate) fn has_rule(rule_name: &str) -> bool {
+        Self::GROUP_RULES.contains(&rule_name)
+    }
     #[doc = r" Checks if, given a rule name, it is marked as recommended"]
     pub(crate) fn is_recommended_rule(rule_name: &str) -> bool {
         Self::RECOMMENDED_RULES.contains(&rule_name)
@@ -2560,7 +2597,9 @@
     pub(crate) fn recommended_rules_as_filters() -> [RuleFilter<'static>; 1] {
         Self::RECOMMENDED_RULES_AS_FILTERS
     }
-    pub(crate) fn all_rules_as_filters() -> [RuleFilter<'static>; 1] { Self::ALL_RULES_AS_FILTERS }
+    pub(crate) fn all_rules_as_filters() -> [RuleFilter<'static>; 1] {
+        Self::ALL_RULES_AS_FILTERS
+    }
     #[doc = r" Select preset rules"]
     pub(crate) fn collect_preset_rules(
         &self,
@@ -2635,12 +2674,18 @@
         RuleFilter::Rule(Self::GROUP_NAME, Self::GROUP_RULES[0]),
         RuleFilter::Rule(Self::GROUP_NAME, Self::GROUP_RULES[1]),
     ];
-    pub(crate) fn is_recommended(&self) -> bool { !matches!(self.recommended, Some(false)) }
+    pub(crate) fn is_recommended(&self) -> bool {
+        !matches!(self.recommended, Some(false))
+    }
     pub(crate) const fn is_not_recommended(&self) -> bool {
         matches!(self.recommended, Some(false))
     }
-    pub(crate) fn is_all(&self) -> bool { matches!(self.all, Some(true)) }
-    pub(crate) fn is_not_all(&self) -> bool { matches!(self.all, Some(false)) }
+    pub(crate) fn is_all(&self) -> bool {
+        matches!(self.all, Some(true))
+    }
+    pub(crate) fn is_not_all(&self) -> bool {
+        matches!(self.all, Some(false))
+    }
     pub(crate) fn get_enabled_rules(&self) -> IndexSet<RuleFilter> {
         let mut index_set = IndexSet::new();
         if let Some(rule) = self.no_dangerously_set_inner_html.as_ref() {
@@ -2670,7 +2715,9 @@
         index_set
     }
     #[doc = r" Checks if, given a rule name, matches one of the rules contained in this category"]
-    pub(crate) fn has_rule(rule_name: &str) -> bool { Self::GROUP_RULES.contains(&rule_name) }
+    pub(crate) fn has_rule(rule_name: &str) -> bool {
+        Self::GROUP_RULES.contains(&rule_name)
+    }
     #[doc = r" Checks if, given a rule name, it is marked as recommended"]
     pub(crate) fn is_recommended_rule(rule_name: &str) -> bool {
         Self::RECOMMENDED_RULES.contains(&rule_name)
@@ -2678,7 +2725,9 @@
     pub(crate) fn recommended_rules_as_filters() -> [RuleFilter<'static>; 2] {
         Self::RECOMMENDED_RULES_AS_FILTERS
     }
-    pub(crate) fn all_rules_as_filters() -> [RuleFilter<'static>; 2] { Self::ALL_RULES_AS_FILTERS }
+    pub(crate) fn all_rules_as_filters() -> [RuleFilter<'static>; 2] {
+        Self::ALL_RULES_AS_FILTERS
+    }
     #[doc = r" Select preset rules"]
     pub(crate) fn collect_preset_rules(
         &self,
@@ -2909,12 +2958,18 @@
         RuleFilter::Rule(Self::GROUP_NAME, Self::GROUP_RULES[18]),
         RuleFilter::Rule(Self::GROUP_NAME, Self::GROUP_RULES[19]),
     ];
-    pub(crate) fn is_recommended(&self) -> bool { !matches!(self.recommended, Some(false)) }
+    pub(crate) fn is_recommended(&self) -> bool {
+        !matches!(self.recommended, Some(false))
+    }
     pub(crate) const fn is_not_recommended(&self) -> bool {
         matches!(self.recommended, Some(false))
     }
-    pub(crate) fn is_all(&self) -> bool { matches!(self.all, Some(true)) }
-    pub(crate) fn is_not_all(&self) -> bool { matches!(self.all, Some(false)) }
+    pub(crate) fn is_all(&self) -> bool {
+        matches!(self.all, Some(true))
+    }
+    pub(crate) fn is_not_all(&self) -> bool {
+        matches!(self.all, Some(false))
+    }
     pub(crate) fn get_enabled_rules(&self) -> IndexSet<RuleFilter> {
         let mut index_set = IndexSet::new();
         if let Some(rule) = self.no_arguments.as_ref() {
@@ -3124,7 +3179,9 @@
         index_set
     }
     #[doc = r" Checks if, given a rule name, matches one of the rules contained in this category"]
-    pub(crate) fn has_rule(rule_name: &str) -> bool { Self::GROUP_RULES.contains(&rule_name) }
+    pub(crate) fn has_rule(rule_name: &str) -> bool {
+        Self::GROUP_RULES.contains(&rule_name)
+    }
     #[doc = r" Checks if, given a rule name, it is marked as recommended"]
     pub(crate) fn is_recommended_rule(rule_name: &str) -> bool {
         Self::RECOMMENDED_RULES.contains(&rule_name)
@@ -3132,7 +3189,9 @@
     pub(crate) fn recommended_rules_as_filters() -> [RuleFilter<'static>; 12] {
         Self::RECOMMENDED_RULES_AS_FILTERS
     }
-    pub(crate) fn all_rules_as_filters() -> [RuleFilter<'static>; 20] { Self::ALL_RULES_AS_FILTERS }
+    pub(crate) fn all_rules_as_filters() -> [RuleFilter<'static>; 20] {
+        Self::ALL_RULES_AS_FILTERS
+    }
     #[doc = r" Select preset rules"]
     pub(crate) fn collect_preset_rules(
         &self,
@@ -3409,12 +3468,18 @@
         RuleFilter::Rule(Self::GROUP_NAME, Self::GROUP_RULES[20]),
         RuleFilter::Rule(Self::GROUP_NAME, Self::GROUP_RULES[21]),
     ];
-    pub(crate) fn is_recommended(&self) -> bool { !matches!(self.recommended, Some(false)) }
+    pub(crate) fn is_recommended(&self) -> bool {
+        !matches!(self.recommended, Some(false))
+    }
     pub(crate) const fn is_not_recommended(&self) -> bool {
         matches!(self.recommended, Some(false))
     }
-    pub(crate) fn is_all(&self) -> bool { matches!(self.all, Some(true)) }
-    pub(crate) fn is_not_all(&self) -> bool { matches!(self.all, Some(false)) }
+    pub(crate) fn is_all(&self) -> bool {
+        matches!(self.all, Some(true))
+    }
+    pub(crate) fn is_not_all(&self) -> bool {
+        matches!(self.all, Some(false))
+    }
     pub(crate) fn get_enabled_rules(&self) -> IndexSet<RuleFilter> {
         let mut index_set = IndexSet::new();
         if let Some(rule) = self.no_array_index_key.as_ref() {
@@ -3644,7 +3709,9 @@
         index_set
     }
     #[doc = r" Checks if, given a rule name, matches one of the rules contained in this category"]
-    pub(crate) fn has_rule(rule_name: &str) -> bool { Self::GROUP_RULES.contains(&rule_name) }
+    pub(crate) fn has_rule(rule_name: &str) -> bool {
+        Self::GROUP_RULES.contains(&rule_name)
+    }
     #[doc = r" Checks if, given a rule name, it is marked as recommended"]
     pub(crate) fn is_recommended_rule(rule_name: &str) -> bool {
         Self::RECOMMENDED_RULES.contains(&rule_name)
@@ -3652,7 +3719,9 @@
     pub(crate) fn recommended_rules_as_filters() -> [RuleFilter<'static>; 21] {
         Self::RECOMMENDED_RULES_AS_FILTERS
     }
-    pub(crate) fn all_rules_as_filters() -> [RuleFilter<'static>; 22] { Self::ALL_RULES_AS_FILTERS }
+    pub(crate) fn all_rules_as_filters() -> [RuleFilter<'static>; 22] {
+        Self::ALL_RULES_AS_FILTERS
+    }
     #[doc = r" Select preset rules"]
     pub(crate) fn collect_preset_rules(
         &self,
