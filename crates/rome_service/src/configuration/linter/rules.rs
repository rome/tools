//! Generated file, do not edit by hand, see `xtask/codegen`

use crate::{ConfigurationError, RomeError, RuleConfiguration};
use indexmap::{IndexMap, IndexSet};
use rome_analyze::RuleFilter;
use rome_console::codespan::Severity;
#[cfg(feature = "schemars")]
use schemars::JsonSchema;
use serde::{Deserialize, Serialize};
#[derive(Deserialize, Serialize, Debug, Clone)]
#[cfg_attr(feature = "schemars", derive(JsonSchema))]
#[serde(rename_all = "camelCase", deny_unknown_fields)]
pub struct Rules {
    #[doc = r" It enables the lint rules recommended by Rome. `true` by default."]
    #[serde(skip_serializing_if = "Option::is_none")]
    pub recommended: Option<bool>,
    #[serde(skip_serializing_if = "Option::is_none")]
    pub correctness: Option<Correctness>,
    #[serde(skip_serializing_if = "Option::is_none")]
    pub nursery: Option<Nursery>,
    #[serde(skip_serializing_if = "Option::is_none")]
    pub style: Option<Style>,
}
impl Default for Rules {
    fn default() -> Self {
        Self {
            recommended: Some(true),
            correctness: None,
            nursery: None,
            style: None,
        }
    }
}
impl Rules {
    #[doc = r" Checks if the code coming from [rome_diagnostics::Diagnostic] corresponds to a rule."]
    #[doc = r" Usually the code is built like {category}/{rule_name}"]
    pub fn matches_diagnostic_code<'a>(
        &self,
        category: Option<&'a str>,
        rule_name: Option<&'a str>,
    ) -> Option<(&'a str, &'a str)> {
        match (category, rule_name) {
            (Some(category), Some(rule_name)) => match category {
                "correctness" => Correctness::has_rule(rule_name).then(|| (category, rule_name)),
                "nursery" => Nursery::has_rule(rule_name).then(|| (category, rule_name)),
                "style" => Style::has_rule(rule_name).then(|| (category, rule_name)),
                _ => None,
            },
            _ => None,
        }
    }
    #[doc = r" Given a code coming from [Diagnostic](rome_diagnostics::Diagnostic), this function returns"]
    #[doc = r" the [Severity](rome_diagnostics::Severity) associated to the rule, if the configuration changed it."]
    #[doc = r""]
    #[doc = r" If not, the function returns [None]."]
    pub fn get_severity_from_code(&self, code: &str) -> Option<Severity> {
        let mut split_code = code.split('/');
        let group = split_code.next();
        let rule_name = split_code.next();
        if let Some((group, rule_name)) = self.matches_diagnostic_code(group, rule_name) {
            let severity = match group {
                "correctness" => self
                    .correctness
                    .as_ref()
                    .and_then(|correctness| correctness.rules.get(rule_name))
                    .map(|rule_setting| rule_setting.into())
                    .unwrap_or_else(|| {
                        if Correctness::is_recommended_rule(rule_name) {
                            Severity::Error
                        } else {
                            Severity::Warning
                        }
                    }),
                "nursery" => self
                    .nursery
                    .as_ref()
                    .and_then(|nursery| nursery.rules.get(rule_name))
                    .map(|rule_setting| rule_setting.into())
                    .unwrap_or_else(|| {
                        if Nursery::is_recommended_rule(rule_name) {
                            Severity::Error
                        } else {
                            Severity::Warning
                        }
                    }),
                "style" => self
                    .style
                    .as_ref()
                    .and_then(|style| style.rules.get(rule_name))
                    .map(|rule_setting| rule_setting.into())
                    .unwrap_or_else(|| {
                        if Style::is_recommended_rule(rule_name) {
                            Severity::Error
                        } else {
                            Severity::Warning
                        }
                    }),
                _ => unreachable!("this group should not exist, found {}", group),
            };
            Some(severity)
        } else {
            None
        }
    }
    pub(crate) fn is_recommended(&self) -> bool { !matches!(self.recommended, Some(false)) }
    #[doc = r" It returns a tuple of filters. The first element of the tuple are the enabled rules,"]
    #[doc = r" while the second element are the disabled rules."]
    #[doc = r""]
    #[doc = r" Only one element of the tuple is [Some] at the time."]
    #[doc = r""]
    #[doc = r" The enabled rules are calculated from the difference with the disabled rules."]
    pub fn as_enabled_rules(&self) -> IndexSet<RuleFilter> {
        let mut enabled_rules = IndexSet::new();
        let mut disabled_rules = IndexSet::new();
        if let Some(group) = self.correctness.as_ref() {
            if self.is_recommended() && group.is_recommended() {
                enabled_rules.extend(Correctness::recommended_rules_as_filters());
            }
            enabled_rules.extend(&group.get_enabled_rules());
            disabled_rules.extend(&group.get_disabled_rules());
        } else if self.is_recommended() {
            enabled_rules.extend(Correctness::recommended_rules_as_filters());
        }
        if let Some(group) = self.nursery.as_ref() {
            if self.is_recommended() && group.is_recommended() {
                enabled_rules.extend(Nursery::recommended_rules_as_filters());
            }
            enabled_rules.extend(&group.get_enabled_rules());
            disabled_rules.extend(&group.get_disabled_rules());
        } else if self.is_recommended() {
            enabled_rules.extend(Nursery::recommended_rules_as_filters());
        }
        if let Some(group) = self.style.as_ref() {
            if self.is_recommended() && group.is_recommended() {
                enabled_rules.extend(Style::recommended_rules_as_filters());
            }
            enabled_rules.extend(&group.get_enabled_rules());
            disabled_rules.extend(&group.get_disabled_rules());
        } else if self.is_recommended() {
            enabled_rules.extend(Style::recommended_rules_as_filters());
        }
        if let Some(group) = self.correctness.as_ref() {
            if self.is_recommended() && group.is_recommended() {
                enabled_rules.extend(Correctness::recommended_rules_as_filters());
            }
            enabled_rules.extend(&group.get_enabled_rules());
            disabled_rules.extend(&group.get_disabled_rules());
        } else if self.is_recommended() {
            enabled_rules.extend(Correctness::recommended_rules_as_filters());
        }
        if let Some(group) = self.nursery.as_ref() {
            if self.is_recommended() && group.is_recommended() {
                enabled_rules.extend(Nursery::recommended_rules_as_filters());
            }
            enabled_rules.extend(&group.get_enabled_rules());
            disabled_rules.extend(&group.get_disabled_rules());
        } else if self.is_recommended() {
            enabled_rules.extend(Nursery::recommended_rules_as_filters());
        }
        if let Some(group) = self.style.as_ref() {
            if self.is_recommended() && group.is_recommended() {
                enabled_rules.extend(Style::recommended_rules_as_filters());
            }
            enabled_rules.extend(&group.get_enabled_rules());
            disabled_rules.extend(&group.get_disabled_rules());
        } else if self.is_recommended() {
            enabled_rules.extend(Style::recommended_rules_as_filters());
        }
        enabled_rules.difference(&disabled_rules).cloned().collect()
    }
}
#[derive(Deserialize, Default, Serialize, Debug, Clone)]
#[cfg_attr(feature = "schemars", derive(JsonSchema))]
#[serde(rename_all = "camelCase", default)]
pub struct Correctness {
    #[doc = r" It enables the recommended rules for this group"]
    #[serde(skip_serializing_if = "Option::is_none")]
    pub recommended: Option<bool>,
    #[doc = r" List of rules for the current group"]
    #[serde(
        skip_serializing_if = "IndexMap::is_empty",
        deserialize_with = "deserialize_correctness_rules",
        flatten
    )]
    #[cfg_attr(feature = "schemars", schemars(with = "JsSchema"))]
    pub rules: IndexMap<String, RuleConfiguration>,
}
<<<<<<< HEAD
impl Correctness {
    const CATEGORY_NAME: &'static str = "correctness";
    pub(crate) const CATEGORY_RULES: [&'static str; 29] = [
=======
#[cfg_attr(
    feature = "schemars",
    derive(JsonSchema),
    serde(rename_all = "camelCase")
)]
#[allow(dead_code)]
#[doc = r" A list of rules that belong to this group"]
struct JsSchema {
    no_arguments: Option<RuleConfiguration>,
    no_async_promise_executor: Option<RuleConfiguration>,
    no_catch_assign: Option<RuleConfiguration>,
    no_compare_neg_zero: Option<RuleConfiguration>,
    no_dead_code: Option<RuleConfiguration>,
    no_debugger: Option<RuleConfiguration>,
    no_delete: Option<RuleConfiguration>,
    no_double_equals: Option<RuleConfiguration>,
    no_dupe_args: Option<RuleConfiguration>,
    no_empty_pattern: Option<RuleConfiguration>,
    no_extra_boolean_cast: Option<RuleConfiguration>,
    no_function_assign: Option<RuleConfiguration>,
    no_import_assign: Option<RuleConfiguration>,
    no_label_var: Option<RuleConfiguration>,
    no_negation_else: Option<RuleConfiguration>,
    no_shadow_restricted_names: Option<RuleConfiguration>,
    no_shouty_constants: Option<RuleConfiguration>,
    no_sparse_array: Option<RuleConfiguration>,
    no_unnecessary_continue: Option<RuleConfiguration>,
    no_unsafe_negation: Option<RuleConfiguration>,
    no_unused_template_literal: Option<RuleConfiguration>,
    no_unused_variables: Option<RuleConfiguration>,
    use_block_statements: Option<RuleConfiguration>,
    use_camel_case: Option<RuleConfiguration>,
    use_optional_chain: Option<RuleConfiguration>,
    use_simplified_logic_expression: Option<RuleConfiguration>,
    use_single_case_statement: Option<RuleConfiguration>,
    use_single_var_declarator: Option<RuleConfiguration>,
    use_template: Option<RuleConfiguration>,
    use_valid_typeof: Option<RuleConfiguration>,
    use_while: Option<RuleConfiguration>,
}
impl Js {
    const CATEGORY_NAME: &'static str = "js";
    pub(crate) const CATEGORY_RULES: [&'static str; 31] = [
>>>>>>> 40c500b2
        "noArguments",
        "noAsyncPromiseExecutor",
        "noCatchAssign",
        "noCommentText",
        "noCompareNegZero",
        "noDebugger",
        "noDelete",
        "noDoubleEquals",
        "noDupeArgs",
        "noEmptyPattern",
        "noExtraBooleanCast",
        "noFunctionAssign",
        "noImplicitBoolean",
        "noImportAssign",
        "noLabelVar",
        "noMultipleSpacesInRegularExpressionLiterals",
        "noShadowRestrictedNames",
        "noSparseArray",
        "noUnnecessaryContinue",
        "noUnsafeNegation",
        "noUnusedTemplateLiteral",
        "useBlockStatements",
        "useOptionalChain",
        "useSimplifiedLogicExpression",
        "useSingleCaseStatement",
        "useSingleVarDeclarator",
        "useTemplate",
        "useValidTypeof",
        "useWhile",
    ];
    const RECOMMENDED_RULES: [&'static str; 29] = [
        "noArguments",
        "noAsyncPromiseExecutor",
        "noCatchAssign",
        "noCommentText",
        "noCompareNegZero",
        "noDebugger",
        "noDelete",
        "noDoubleEquals",
        "noDupeArgs",
        "noEmptyPattern",
        "noExtraBooleanCast",
        "noFunctionAssign",
        "noImplicitBoolean",
        "noImportAssign",
        "noLabelVar",
        "noMultipleSpacesInRegularExpressionLiterals",
        "noShadowRestrictedNames",
        "noSparseArray",
        "noUnnecessaryContinue",
        "noUnsafeNegation",
        "noUnusedTemplateLiteral",
        "useBlockStatements",
        "useOptionalChain",
        "useSimplifiedLogicExpression",
        "useSingleCaseStatement",
        "useSingleVarDeclarator",
        "useTemplate",
        "useValidTypeof",
        "useWhile",
    ];
    const RECOMMENDED_RULES_AS_FILTERS: [RuleFilter<'static>; 29] = [
        RuleFilter::Rule("correctness", Self::CATEGORY_RULES[0]),
        RuleFilter::Rule("correctness", Self::CATEGORY_RULES[1]),
        RuleFilter::Rule("correctness", Self::CATEGORY_RULES[2]),
        RuleFilter::Rule("correctness", Self::CATEGORY_RULES[3]),
        RuleFilter::Rule("correctness", Self::CATEGORY_RULES[4]),
        RuleFilter::Rule("correctness", Self::CATEGORY_RULES[5]),
        RuleFilter::Rule("correctness", Self::CATEGORY_RULES[6]),
        RuleFilter::Rule("correctness", Self::CATEGORY_RULES[7]),
        RuleFilter::Rule("correctness", Self::CATEGORY_RULES[8]),
        RuleFilter::Rule("correctness", Self::CATEGORY_RULES[9]),
        RuleFilter::Rule("correctness", Self::CATEGORY_RULES[10]),
        RuleFilter::Rule("correctness", Self::CATEGORY_RULES[11]),
        RuleFilter::Rule("correctness", Self::CATEGORY_RULES[12]),
        RuleFilter::Rule("correctness", Self::CATEGORY_RULES[13]),
        RuleFilter::Rule("correctness", Self::CATEGORY_RULES[14]),
        RuleFilter::Rule("correctness", Self::CATEGORY_RULES[15]),
        RuleFilter::Rule("correctness", Self::CATEGORY_RULES[16]),
        RuleFilter::Rule("correctness", Self::CATEGORY_RULES[17]),
        RuleFilter::Rule("correctness", Self::CATEGORY_RULES[18]),
        RuleFilter::Rule("correctness", Self::CATEGORY_RULES[19]),
        RuleFilter::Rule("correctness", Self::CATEGORY_RULES[20]),
        RuleFilter::Rule("correctness", Self::CATEGORY_RULES[21]),
        RuleFilter::Rule("correctness", Self::CATEGORY_RULES[22]),
        RuleFilter::Rule("correctness", Self::CATEGORY_RULES[23]),
        RuleFilter::Rule("correctness", Self::CATEGORY_RULES[24]),
        RuleFilter::Rule("correctness", Self::CATEGORY_RULES[25]),
        RuleFilter::Rule("correctness", Self::CATEGORY_RULES[26]),
        RuleFilter::Rule("correctness", Self::CATEGORY_RULES[27]),
        RuleFilter::Rule("correctness", Self::CATEGORY_RULES[28]),
    ];
    pub(crate) fn is_recommended(&self) -> bool { !matches!(self.recommended, Some(false)) }
    pub(crate) fn get_enabled_rules(&self) -> IndexSet<RuleFilter> {
        IndexSet::from_iter(self.rules.iter().filter_map(|(key, conf)| {
            if conf.is_enabled() {
                Some(RuleFilter::Rule(Self::CATEGORY_NAME, key))
            } else {
                None
            }
        }))
    }
    pub(crate) fn get_disabled_rules(&self) -> IndexSet<RuleFilter> {
        IndexSet::from_iter(self.rules.iter().filter_map(|(key, conf)| {
            if conf.is_disabled() {
                Some(RuleFilter::Rule(Self::CATEGORY_NAME, key))
            } else {
                None
            }
        }))
    }
    #[doc = r" Checks if, given a rule name, matches one of the rules contained in this category"]
    pub(crate) fn has_rule(rule_name: &str) -> bool { Self::CATEGORY_RULES.contains(&rule_name) }
    #[doc = r" Checks if, given a rule name, it is marked as recommended"]
    pub(crate) fn is_recommended_rule(rule_name: &str) -> bool {
        Self::RECOMMENDED_RULES.contains(&rule_name)
    }
    pub(crate) fn recommended_rules_as_filters() -> [RuleFilter<'static>; 29] {
        Self::RECOMMENDED_RULES_AS_FILTERS
    }
}
<<<<<<< HEAD
fn deserialize_correctness_rules<'de, D>(
=======
fn deserialize_js_rules<'de, D>(
    deserializer: D,
) -> Result<IndexMap<String, RuleConfiguration>, D::Error>
where
    D: serde::de::Deserializer<'de>,
{
    let value: IndexMap<String, RuleConfiguration> = Deserialize::deserialize(deserializer)?;
    for rule_name in value.keys() {
        if !Js::CATEGORY_RULES.contains(&rule_name.as_str()) {
            return Err(serde::de::Error::custom(RomeError::Configuration(
                ConfigurationError::UnknownRule(rule_name.to_string()),
            )));
        }
    }
    Ok(value)
}
#[derive(Deserialize, Default, Serialize, Debug, Clone)]
#[cfg_attr(feature = "schemars", derive(JsonSchema))]
#[serde(rename_all = "camelCase", default)]
pub struct Jsx {
    #[doc = r" It enables the recommended rules for this group"]
    #[serde(skip_serializing_if = "Option::is_none")]
    pub recommended: Option<bool>,
    #[doc = r" List of rules for the current group"]
    #[serde(
        skip_serializing_if = "IndexMap::is_empty",
        deserialize_with = "deserialize_jsx_rules",
        flatten
    )]
    #[cfg_attr(feature = "schemars", schemars(with = "JsxSchema"))]
    pub rules: IndexMap<String, RuleConfiguration>,
}
#[cfg_attr(
    feature = "schemars",
    derive(JsonSchema),
    serde(rename_all = "camelCase")
)]
#[allow(dead_code)]
#[doc = r" A list of rules that belong to this group"]
struct JsxSchema {
    no_comment_text: Option<RuleConfiguration>,
    no_implicit_boolean: Option<RuleConfiguration>,
    use_self_closing_elements: Option<RuleConfiguration>,
}
impl Jsx {
    const CATEGORY_NAME: &'static str = "jsx";
    pub(crate) const CATEGORY_RULES: [&'static str; 3] = [
        "noCommentText",
        "noImplicitBoolean",
        "useSelfClosingElements",
    ];
    const RECOMMENDED_RULES: [&'static str; 3] = [
        "noCommentText",
        "noImplicitBoolean",
        "useSelfClosingElements",
    ];
    const RECOMMENDED_RULES_AS_FILTERS: [RuleFilter<'static>; 3] = [
        RuleFilter::Rule("jsx", Self::CATEGORY_RULES[0]),
        RuleFilter::Rule("jsx", Self::CATEGORY_RULES[1]),
        RuleFilter::Rule("jsx", Self::CATEGORY_RULES[2]),
    ];
    pub(crate) fn is_recommended(&self) -> bool { !matches!(self.recommended, Some(false)) }
    pub(crate) fn get_enabled_rules(&self) -> IndexSet<RuleFilter> {
        IndexSet::from_iter(self.rules.iter().filter_map(|(key, conf)| {
            if conf.is_enabled() {
                Some(RuleFilter::Rule(Self::CATEGORY_NAME, key))
            } else {
                None
            }
        }))
    }
    pub(crate) fn get_disabled_rules(&self) -> IndexSet<RuleFilter> {
        IndexSet::from_iter(self.rules.iter().filter_map(|(key, conf)| {
            if conf.is_disabled() {
                Some(RuleFilter::Rule(Self::CATEGORY_NAME, key))
            } else {
                None
            }
        }))
    }
    #[doc = r" Checks if, given a rule name, matches one of the rules contained in this category"]
    pub(crate) fn has_rule(rule_name: &str) -> bool { Self::CATEGORY_RULES.contains(&rule_name) }
    #[doc = r" Checks if, given a rule name, it is marked as recommended"]
    pub(crate) fn is_recommended_rule(rule_name: &str) -> bool {
        Self::RECOMMENDED_RULES.contains(&rule_name)
    }
    pub(crate) fn recommended_rules_as_filters() -> [RuleFilter<'static>; 3] {
        Self::RECOMMENDED_RULES_AS_FILTERS
    }
}
fn deserialize_jsx_rules<'de, D>(
>>>>>>> 40c500b2
    deserializer: D,
) -> Result<IndexMap<String, RuleConfiguration>, D::Error>
where
    D: serde::de::Deserializer<'de>,
{
    let value: IndexMap<String, RuleConfiguration> = Deserialize::deserialize(deserializer)?;
    for rule_name in value.keys() {
        if !Correctness::CATEGORY_RULES.contains(&rule_name.as_str()) {
            return Err(serde::de::Error::custom(RomeError::Configuration(
                ConfigurationError::UnknownRule(rule_name.to_string()),
            )));
        }
    }
    Ok(value)
}
#[derive(Deserialize, Default, Serialize, Debug, Clone)]
#[cfg_attr(feature = "schemars", derive(JsonSchema))]
#[serde(rename_all = "camelCase", default)]
pub struct Nursery {
    #[doc = r" It enables the recommended rules for this group"]
    #[serde(skip_serializing_if = "Option::is_none")]
    pub recommended: Option<bool>,
    #[doc = r" List of rules for the current group"]
    #[serde(
        skip_serializing_if = "IndexMap::is_empty",
        deserialize_with = "deserialize_nursery_rules",
        flatten
    )]
    #[cfg_attr(feature = "schemars", schemars(with = "RegexSchema"))]
    pub rules: IndexMap<String, RuleConfiguration>,
}
<<<<<<< HEAD
impl Nursery {
    const CATEGORY_NAME: &'static str = "nursery";
    pub(crate) const CATEGORY_RULES: [&'static str; 3] =
        ["noUnreachable", "noUnusedVariables", "useCamelCase"];
    const RECOMMENDED_RULES: [&'static str; 1] = ["noUnusedVariables"];
=======
#[cfg_attr(
    feature = "schemars",
    derive(JsonSchema),
    serde(rename_all = "camelCase")
)]
#[allow(dead_code)]
#[doc = r" A list of rules that belong to this group"]
struct RegexSchema {
    no_multiple_spaces_in_regular_expression_literals: Option<RuleConfiguration>,
}
impl Regex {
    const CATEGORY_NAME: &'static str = "regex";
    pub(crate) const CATEGORY_RULES: [&'static str; 1] =
        ["noMultipleSpacesInRegularExpressionLiterals"];
    const RECOMMENDED_RULES: [&'static str; 1] = ["noMultipleSpacesInRegularExpressionLiterals"];
>>>>>>> 40c500b2
    const RECOMMENDED_RULES_AS_FILTERS: [RuleFilter<'static>; 1] =
        [RuleFilter::Rule("nursery", Self::CATEGORY_RULES[1])];
    pub(crate) fn is_recommended(&self) -> bool { !matches!(self.recommended, Some(false)) }
    pub(crate) fn get_enabled_rules(&self) -> IndexSet<RuleFilter> {
        IndexSet::from_iter(self.rules.iter().filter_map(|(key, conf)| {
            if conf.is_enabled() {
                Some(RuleFilter::Rule(Self::CATEGORY_NAME, key))
            } else {
                None
            }
        }))
    }
    pub(crate) fn get_disabled_rules(&self) -> IndexSet<RuleFilter> {
        IndexSet::from_iter(self.rules.iter().filter_map(|(key, conf)| {
            if conf.is_disabled() {
                Some(RuleFilter::Rule(Self::CATEGORY_NAME, key))
            } else {
                None
            }
        }))
    }
    #[doc = r" Checks if, given a rule name, matches one of the rules contained in this category"]
    pub(crate) fn has_rule(rule_name: &str) -> bool { Self::CATEGORY_RULES.contains(&rule_name) }
    #[doc = r" Checks if, given a rule name, it is marked as recommended"]
    pub(crate) fn is_recommended_rule(rule_name: &str) -> bool {
        Self::RECOMMENDED_RULES.contains(&rule_name)
    }
    pub(crate) fn recommended_rules_as_filters() -> [RuleFilter<'static>; 1] {
        Self::RECOMMENDED_RULES_AS_FILTERS
    }
}
fn deserialize_nursery_rules<'de, D>(
    deserializer: D,
) -> Result<IndexMap<String, RuleConfiguration>, D::Error>
where
    D: serde::de::Deserializer<'de>,
{
    let value: IndexMap<String, RuleConfiguration> = Deserialize::deserialize(deserializer)?;
    for rule_name in value.keys() {
        if !Nursery::CATEGORY_RULES.contains(&rule_name.as_str()) {
            return Err(serde::de::Error::custom(RomeError::Configuration(
                ConfigurationError::UnknownRule(rule_name.to_string()),
            )));
        }
    }
    Ok(value)
}
#[derive(Deserialize, Default, Serialize, Debug, Clone)]
#[cfg_attr(feature = "schemars", derive(JsonSchema))]
#[serde(rename_all = "camelCase", default)]
pub struct Style {
    #[doc = r" It enables the recommended rules for this group"]
    #[serde(skip_serializing_if = "Option::is_none")]
    pub recommended: Option<bool>,
    #[doc = r" List of rules for the current group"]
    #[serde(
        skip_serializing_if = "IndexMap::is_empty",
        deserialize_with = "deserialize_style_rules",
        flatten
    )]
    #[cfg_attr(feature = "schemars", schemars(with = "TsSchema"))]
    pub rules: IndexMap<String, RuleConfiguration>,
}
<<<<<<< HEAD
impl Style {
    const CATEGORY_NAME: &'static str = "style";
    pub(crate) const CATEGORY_RULES: [&'static str; 4] = [
        "noNegationElse",
        "noShoutyConstants",
        "useSelfClosingElements",
        "useShorthandArrayType",
    ];
    const RECOMMENDED_RULES: [&'static str; 4] = [
        "noNegationElse",
        "noShoutyConstants",
        "useSelfClosingElements",
        "useShorthandArrayType",
    ];
    const RECOMMENDED_RULES_AS_FILTERS: [RuleFilter<'static>; 4] = [
        RuleFilter::Rule("style", Self::CATEGORY_RULES[0]),
        RuleFilter::Rule("style", Self::CATEGORY_RULES[1]),
        RuleFilter::Rule("style", Self::CATEGORY_RULES[2]),
        RuleFilter::Rule("style", Self::CATEGORY_RULES[3]),
    ];
=======
#[cfg_attr(
    feature = "schemars",
    derive(JsonSchema),
    serde(rename_all = "camelCase")
)]
#[allow(dead_code)]
#[doc = r" A list of rules that belong to this group"]
struct TsSchema {
    use_shorthand_array_type: Option<RuleConfiguration>,
}
impl Ts {
    const CATEGORY_NAME: &'static str = "ts";
    pub(crate) const CATEGORY_RULES: [&'static str; 1] = ["useShorthandArrayType"];
    const RECOMMENDED_RULES: [&'static str; 1] = ["useShorthandArrayType"];
    const RECOMMENDED_RULES_AS_FILTERS: [RuleFilter<'static>; 1] =
        [RuleFilter::Rule("ts", Self::CATEGORY_RULES[0])];
>>>>>>> 40c500b2
    pub(crate) fn is_recommended(&self) -> bool { !matches!(self.recommended, Some(false)) }
    pub(crate) fn get_enabled_rules(&self) -> IndexSet<RuleFilter> {
        IndexSet::from_iter(self.rules.iter().filter_map(|(key, conf)| {
            if conf.is_enabled() {
                Some(RuleFilter::Rule(Self::CATEGORY_NAME, key))
            } else {
                None
            }
        }))
    }
    pub(crate) fn get_disabled_rules(&self) -> IndexSet<RuleFilter> {
        IndexSet::from_iter(self.rules.iter().filter_map(|(key, conf)| {
            if conf.is_disabled() {
                Some(RuleFilter::Rule(Self::CATEGORY_NAME, key))
            } else {
                None
            }
        }))
    }
    #[doc = r" Checks if, given a rule name, matches one of the rules contained in this category"]
    pub(crate) fn has_rule(rule_name: &str) -> bool { Self::CATEGORY_RULES.contains(&rule_name) }
    #[doc = r" Checks if, given a rule name, it is marked as recommended"]
    pub(crate) fn is_recommended_rule(rule_name: &str) -> bool {
        Self::RECOMMENDED_RULES.contains(&rule_name)
    }
    pub(crate) fn recommended_rules_as_filters() -> [RuleFilter<'static>; 4] {
        Self::RECOMMENDED_RULES_AS_FILTERS
    }
}
fn deserialize_style_rules<'de, D>(
    deserializer: D,
) -> Result<IndexMap<String, RuleConfiguration>, D::Error>
where
    D: serde::de::Deserializer<'de>,
{
    let value: IndexMap<String, RuleConfiguration> = Deserialize::deserialize(deserializer)?;
    for rule_name in value.keys() {
        if !Style::CATEGORY_RULES.contains(&rule_name.as_str()) {
            return Err(serde::de::Error::custom(RomeError::Configuration(
                ConfigurationError::UnknownRule(rule_name.to_string()),
            )));
        }
    }
    Ok(value)
}<|MERGE_RESOLUTION|>--- conflicted
+++ resolved
@@ -15,19 +15,22 @@
     #[serde(skip_serializing_if = "Option::is_none")]
     pub recommended: Option<bool>,
     #[serde(skip_serializing_if = "Option::is_none")]
-    pub correctness: Option<Correctness>,
-    #[serde(skip_serializing_if = "Option::is_none")]
-    pub nursery: Option<Nursery>,
-    #[serde(skip_serializing_if = "Option::is_none")]
-    pub style: Option<Style>,
+    pub js: Option<Js>,
+    #[serde(skip_serializing_if = "Option::is_none")]
+    pub jsx: Option<Jsx>,
+    #[serde(skip_serializing_if = "Option::is_none")]
+    pub regex: Option<Regex>,
+    #[serde(skip_serializing_if = "Option::is_none")]
+    pub ts: Option<Ts>,
 }
 impl Default for Rules {
     fn default() -> Self {
         Self {
             recommended: Some(true),
-            correctness: None,
-            nursery: None,
-            style: None,
+            js: None,
+            jsx: None,
+            regex: None,
+            ts: None,
         }
     }
 }
@@ -41,9 +44,10 @@
     ) -> Option<(&'a str, &'a str)> {
         match (category, rule_name) {
             (Some(category), Some(rule_name)) => match category {
-                "correctness" => Correctness::has_rule(rule_name).then(|| (category, rule_name)),
-                "nursery" => Nursery::has_rule(rule_name).then(|| (category, rule_name)),
-                "style" => Style::has_rule(rule_name).then(|| (category, rule_name)),
+                "js" => Js::has_rule(rule_name).then(|| (category, rule_name)),
+                "jsx" => Jsx::has_rule(rule_name).then(|| (category, rule_name)),
+                "regex" => Regex::has_rule(rule_name).then(|| (category, rule_name)),
+                "ts" => Ts::has_rule(rule_name).then(|| (category, rule_name)),
                 _ => None,
             },
             _ => None,
@@ -59,37 +63,49 @@
         let rule_name = split_code.next();
         if let Some((group, rule_name)) = self.matches_diagnostic_code(group, rule_name) {
             let severity = match group {
-                "correctness" => self
-                    .correctness
+                "js" => self
+                    .js
                     .as_ref()
-                    .and_then(|correctness| correctness.rules.get(rule_name))
+                    .and_then(|js| js.rules.get(rule_name))
                     .map(|rule_setting| rule_setting.into())
                     .unwrap_or_else(|| {
-                        if Correctness::is_recommended_rule(rule_name) {
+                        if Js::is_recommended_rule(rule_name) {
                             Severity::Error
                         } else {
                             Severity::Warning
                         }
                     }),
-                "nursery" => self
-                    .nursery
+                "jsx" => self
+                    .jsx
                     .as_ref()
-                    .and_then(|nursery| nursery.rules.get(rule_name))
+                    .and_then(|jsx| jsx.rules.get(rule_name))
                     .map(|rule_setting| rule_setting.into())
                     .unwrap_or_else(|| {
-                        if Nursery::is_recommended_rule(rule_name) {
+                        if Jsx::is_recommended_rule(rule_name) {
                             Severity::Error
                         } else {
                             Severity::Warning
                         }
                     }),
-                "style" => self
-                    .style
+                "regex" => self
+                    .regex
                     .as_ref()
-                    .and_then(|style| style.rules.get(rule_name))
+                    .and_then(|regex| regex.rules.get(rule_name))
                     .map(|rule_setting| rule_setting.into())
                     .unwrap_or_else(|| {
-                        if Style::is_recommended_rule(rule_name) {
+                        if Regex::is_recommended_rule(rule_name) {
+                            Severity::Error
+                        } else {
+                            Severity::Warning
+                        }
+                    }),
+                "ts" => self
+                    .ts
+                    .as_ref()
+                    .and_then(|ts| ts.rules.get(rule_name))
+                    .map(|rule_setting| rule_setting.into())
+                    .unwrap_or_else(|| {
+                        if Ts::is_recommended_rule(rule_name) {
                             Severity::Error
                         } else {
                             Severity::Warning
@@ -112,59 +128,77 @@
     pub fn as_enabled_rules(&self) -> IndexSet<RuleFilter> {
         let mut enabled_rules = IndexSet::new();
         let mut disabled_rules = IndexSet::new();
-        if let Some(group) = self.correctness.as_ref() {
-            if self.is_recommended() && group.is_recommended() {
-                enabled_rules.extend(Correctness::recommended_rules_as_filters());
-            }
-            enabled_rules.extend(&group.get_enabled_rules());
-            disabled_rules.extend(&group.get_disabled_rules());
-        } else if self.is_recommended() {
-            enabled_rules.extend(Correctness::recommended_rules_as_filters());
-        }
-        if let Some(group) = self.nursery.as_ref() {
-            if self.is_recommended() && group.is_recommended() {
-                enabled_rules.extend(Nursery::recommended_rules_as_filters());
-            }
-            enabled_rules.extend(&group.get_enabled_rules());
-            disabled_rules.extend(&group.get_disabled_rules());
-        } else if self.is_recommended() {
-            enabled_rules.extend(Nursery::recommended_rules_as_filters());
-        }
-        if let Some(group) = self.style.as_ref() {
-            if self.is_recommended() && group.is_recommended() {
-                enabled_rules.extend(Style::recommended_rules_as_filters());
-            }
-            enabled_rules.extend(&group.get_enabled_rules());
-            disabled_rules.extend(&group.get_disabled_rules());
-        } else if self.is_recommended() {
-            enabled_rules.extend(Style::recommended_rules_as_filters());
-        }
-        if let Some(group) = self.correctness.as_ref() {
-            if self.is_recommended() && group.is_recommended() {
-                enabled_rules.extend(Correctness::recommended_rules_as_filters());
-            }
-            enabled_rules.extend(&group.get_enabled_rules());
-            disabled_rules.extend(&group.get_disabled_rules());
-        } else if self.is_recommended() {
-            enabled_rules.extend(Correctness::recommended_rules_as_filters());
-        }
-        if let Some(group) = self.nursery.as_ref() {
-            if self.is_recommended() && group.is_recommended() {
-                enabled_rules.extend(Nursery::recommended_rules_as_filters());
-            }
-            enabled_rules.extend(&group.get_enabled_rules());
-            disabled_rules.extend(&group.get_disabled_rules());
-        } else if self.is_recommended() {
-            enabled_rules.extend(Nursery::recommended_rules_as_filters());
-        }
-        if let Some(group) = self.style.as_ref() {
-            if self.is_recommended() && group.is_recommended() {
-                enabled_rules.extend(Style::recommended_rules_as_filters());
-            }
-            enabled_rules.extend(&group.get_enabled_rules());
-            disabled_rules.extend(&group.get_disabled_rules());
-        } else if self.is_recommended() {
-            enabled_rules.extend(Style::recommended_rules_as_filters());
+        if let Some(group) = self.js.as_ref() {
+            if self.is_recommended() && group.is_recommended() {
+                enabled_rules.extend(Js::recommended_rules_as_filters());
+            }
+            enabled_rules.extend(&group.get_enabled_rules());
+            disabled_rules.extend(&group.get_disabled_rules());
+        } else if self.is_recommended() {
+            enabled_rules.extend(Js::recommended_rules_as_filters());
+        }
+        if let Some(group) = self.jsx.as_ref() {
+            if self.is_recommended() && group.is_recommended() {
+                enabled_rules.extend(Jsx::recommended_rules_as_filters());
+            }
+            enabled_rules.extend(&group.get_enabled_rules());
+            disabled_rules.extend(&group.get_disabled_rules());
+        } else if self.is_recommended() {
+            enabled_rules.extend(Jsx::recommended_rules_as_filters());
+        }
+        if let Some(group) = self.regex.as_ref() {
+            if self.is_recommended() && group.is_recommended() {
+                enabled_rules.extend(Regex::recommended_rules_as_filters());
+            }
+            enabled_rules.extend(&group.get_enabled_rules());
+            disabled_rules.extend(&group.get_disabled_rules());
+        } else if self.is_recommended() {
+            enabled_rules.extend(Regex::recommended_rules_as_filters());
+        }
+        if let Some(group) = self.ts.as_ref() {
+            if self.is_recommended() && group.is_recommended() {
+                enabled_rules.extend(Ts::recommended_rules_as_filters());
+            }
+            enabled_rules.extend(&group.get_enabled_rules());
+            disabled_rules.extend(&group.get_disabled_rules());
+        } else if self.is_recommended() {
+            enabled_rules.extend(Ts::recommended_rules_as_filters());
+        }
+        if let Some(group) = self.js.as_ref() {
+            if self.is_recommended() && group.is_recommended() {
+                enabled_rules.extend(Js::recommended_rules_as_filters());
+            }
+            enabled_rules.extend(&group.get_enabled_rules());
+            disabled_rules.extend(&group.get_disabled_rules());
+        } else if self.is_recommended() {
+            enabled_rules.extend(Js::recommended_rules_as_filters());
+        }
+        if let Some(group) = self.jsx.as_ref() {
+            if self.is_recommended() && group.is_recommended() {
+                enabled_rules.extend(Jsx::recommended_rules_as_filters());
+            }
+            enabled_rules.extend(&group.get_enabled_rules());
+            disabled_rules.extend(&group.get_disabled_rules());
+        } else if self.is_recommended() {
+            enabled_rules.extend(Jsx::recommended_rules_as_filters());
+        }
+        if let Some(group) = self.regex.as_ref() {
+            if self.is_recommended() && group.is_recommended() {
+                enabled_rules.extend(Regex::recommended_rules_as_filters());
+            }
+            enabled_rules.extend(&group.get_enabled_rules());
+            disabled_rules.extend(&group.get_disabled_rules());
+        } else if self.is_recommended() {
+            enabled_rules.extend(Regex::recommended_rules_as_filters());
+        }
+        if let Some(group) = self.ts.as_ref() {
+            if self.is_recommended() && group.is_recommended() {
+                enabled_rules.extend(Ts::recommended_rules_as_filters());
+            }
+            enabled_rules.extend(&group.get_enabled_rules());
+            disabled_rules.extend(&group.get_disabled_rules());
+        } else if self.is_recommended() {
+            enabled_rules.extend(Ts::recommended_rules_as_filters());
         }
         enabled_rules.difference(&disabled_rules).cloned().collect()
     }
@@ -172,24 +206,19 @@
 #[derive(Deserialize, Default, Serialize, Debug, Clone)]
 #[cfg_attr(feature = "schemars", derive(JsonSchema))]
 #[serde(rename_all = "camelCase", default)]
-pub struct Correctness {
+pub struct Js {
     #[doc = r" It enables the recommended rules for this group"]
     #[serde(skip_serializing_if = "Option::is_none")]
     pub recommended: Option<bool>,
     #[doc = r" List of rules for the current group"]
     #[serde(
         skip_serializing_if = "IndexMap::is_empty",
-        deserialize_with = "deserialize_correctness_rules",
+        deserialize_with = "deserialize_js_rules",
         flatten
     )]
     #[cfg_attr(feature = "schemars", schemars(with = "JsSchema"))]
     pub rules: IndexMap<String, RuleConfiguration>,
 }
-<<<<<<< HEAD
-impl Correctness {
-    const CATEGORY_NAME: &'static str = "correctness";
-    pub(crate) const CATEGORY_RULES: [&'static str; 29] = [
-=======
 #[cfg_attr(
     feature = "schemars",
     derive(JsonSchema),
@@ -233,12 +262,11 @@
 impl Js {
     const CATEGORY_NAME: &'static str = "js";
     pub(crate) const CATEGORY_RULES: [&'static str; 31] = [
->>>>>>> 40c500b2
         "noArguments",
         "noAsyncPromiseExecutor",
         "noCatchAssign",
-        "noCommentText",
         "noCompareNegZero",
+        "noDeadCode",
         "noDebugger",
         "noDelete",
         "noDoubleEquals",
@@ -246,16 +274,18 @@
         "noEmptyPattern",
         "noExtraBooleanCast",
         "noFunctionAssign",
-        "noImplicitBoolean",
         "noImportAssign",
         "noLabelVar",
-        "noMultipleSpacesInRegularExpressionLiterals",
+        "noNegationElse",
         "noShadowRestrictedNames",
+        "noShoutyConstants",
         "noSparseArray",
         "noUnnecessaryContinue",
         "noUnsafeNegation",
         "noUnusedTemplateLiteral",
+        "noUnusedVariables",
         "useBlockStatements",
+        "useCamelCase",
         "useOptionalChain",
         "useSimplifiedLogicExpression",
         "useSingleCaseStatement",
@@ -268,7 +298,6 @@
         "noArguments",
         "noAsyncPromiseExecutor",
         "noCatchAssign",
-        "noCommentText",
         "noCompareNegZero",
         "noDebugger",
         "noDelete",
@@ -277,15 +306,16 @@
         "noEmptyPattern",
         "noExtraBooleanCast",
         "noFunctionAssign",
-        "noImplicitBoolean",
         "noImportAssign",
         "noLabelVar",
-        "noMultipleSpacesInRegularExpressionLiterals",
+        "noNegationElse",
         "noShadowRestrictedNames",
+        "noShoutyConstants",
         "noSparseArray",
         "noUnnecessaryContinue",
         "noUnsafeNegation",
         "noUnusedTemplateLiteral",
+        "noUnusedVariables",
         "useBlockStatements",
         "useOptionalChain",
         "useSimplifiedLogicExpression",
@@ -296,35 +326,35 @@
         "useWhile",
     ];
     const RECOMMENDED_RULES_AS_FILTERS: [RuleFilter<'static>; 29] = [
-        RuleFilter::Rule("correctness", Self::CATEGORY_RULES[0]),
-        RuleFilter::Rule("correctness", Self::CATEGORY_RULES[1]),
-        RuleFilter::Rule("correctness", Self::CATEGORY_RULES[2]),
-        RuleFilter::Rule("correctness", Self::CATEGORY_RULES[3]),
-        RuleFilter::Rule("correctness", Self::CATEGORY_RULES[4]),
-        RuleFilter::Rule("correctness", Self::CATEGORY_RULES[5]),
-        RuleFilter::Rule("correctness", Self::CATEGORY_RULES[6]),
-        RuleFilter::Rule("correctness", Self::CATEGORY_RULES[7]),
-        RuleFilter::Rule("correctness", Self::CATEGORY_RULES[8]),
-        RuleFilter::Rule("correctness", Self::CATEGORY_RULES[9]),
-        RuleFilter::Rule("correctness", Self::CATEGORY_RULES[10]),
-        RuleFilter::Rule("correctness", Self::CATEGORY_RULES[11]),
-        RuleFilter::Rule("correctness", Self::CATEGORY_RULES[12]),
-        RuleFilter::Rule("correctness", Self::CATEGORY_RULES[13]),
-        RuleFilter::Rule("correctness", Self::CATEGORY_RULES[14]),
-        RuleFilter::Rule("correctness", Self::CATEGORY_RULES[15]),
-        RuleFilter::Rule("correctness", Self::CATEGORY_RULES[16]),
-        RuleFilter::Rule("correctness", Self::CATEGORY_RULES[17]),
-        RuleFilter::Rule("correctness", Self::CATEGORY_RULES[18]),
-        RuleFilter::Rule("correctness", Self::CATEGORY_RULES[19]),
-        RuleFilter::Rule("correctness", Self::CATEGORY_RULES[20]),
-        RuleFilter::Rule("correctness", Self::CATEGORY_RULES[21]),
-        RuleFilter::Rule("correctness", Self::CATEGORY_RULES[22]),
-        RuleFilter::Rule("correctness", Self::CATEGORY_RULES[23]),
-        RuleFilter::Rule("correctness", Self::CATEGORY_RULES[24]),
-        RuleFilter::Rule("correctness", Self::CATEGORY_RULES[25]),
-        RuleFilter::Rule("correctness", Self::CATEGORY_RULES[26]),
-        RuleFilter::Rule("correctness", Self::CATEGORY_RULES[27]),
-        RuleFilter::Rule("correctness", Self::CATEGORY_RULES[28]),
+        RuleFilter::Rule("js", Self::CATEGORY_RULES[0]),
+        RuleFilter::Rule("js", Self::CATEGORY_RULES[1]),
+        RuleFilter::Rule("js", Self::CATEGORY_RULES[2]),
+        RuleFilter::Rule("js", Self::CATEGORY_RULES[3]),
+        RuleFilter::Rule("js", Self::CATEGORY_RULES[5]),
+        RuleFilter::Rule("js", Self::CATEGORY_RULES[6]),
+        RuleFilter::Rule("js", Self::CATEGORY_RULES[7]),
+        RuleFilter::Rule("js", Self::CATEGORY_RULES[8]),
+        RuleFilter::Rule("js", Self::CATEGORY_RULES[9]),
+        RuleFilter::Rule("js", Self::CATEGORY_RULES[10]),
+        RuleFilter::Rule("js", Self::CATEGORY_RULES[11]),
+        RuleFilter::Rule("js", Self::CATEGORY_RULES[12]),
+        RuleFilter::Rule("js", Self::CATEGORY_RULES[13]),
+        RuleFilter::Rule("js", Self::CATEGORY_RULES[14]),
+        RuleFilter::Rule("js", Self::CATEGORY_RULES[15]),
+        RuleFilter::Rule("js", Self::CATEGORY_RULES[16]),
+        RuleFilter::Rule("js", Self::CATEGORY_RULES[17]),
+        RuleFilter::Rule("js", Self::CATEGORY_RULES[18]),
+        RuleFilter::Rule("js", Self::CATEGORY_RULES[19]),
+        RuleFilter::Rule("js", Self::CATEGORY_RULES[20]),
+        RuleFilter::Rule("js", Self::CATEGORY_RULES[21]),
+        RuleFilter::Rule("js", Self::CATEGORY_RULES[22]),
+        RuleFilter::Rule("js", Self::CATEGORY_RULES[24]),
+        RuleFilter::Rule("js", Self::CATEGORY_RULES[25]),
+        RuleFilter::Rule("js", Self::CATEGORY_RULES[26]),
+        RuleFilter::Rule("js", Self::CATEGORY_RULES[27]),
+        RuleFilter::Rule("js", Self::CATEGORY_RULES[28]),
+        RuleFilter::Rule("js", Self::CATEGORY_RULES[29]),
+        RuleFilter::Rule("js", Self::CATEGORY_RULES[30]),
     ];
     pub(crate) fn is_recommended(&self) -> bool { !matches!(self.recommended, Some(false)) }
     pub(crate) fn get_enabled_rules(&self) -> IndexSet<RuleFilter> {
@@ -355,9 +385,6 @@
         Self::RECOMMENDED_RULES_AS_FILTERS
     }
 }
-<<<<<<< HEAD
-fn deserialize_correctness_rules<'de, D>(
-=======
 fn deserialize_js_rules<'de, D>(
     deserializer: D,
 ) -> Result<IndexMap<String, RuleConfiguration>, D::Error>
@@ -449,7 +476,6 @@
     }
 }
 fn deserialize_jsx_rules<'de, D>(
->>>>>>> 40c500b2
     deserializer: D,
 ) -> Result<IndexMap<String, RuleConfiguration>, D::Error>
 where
@@ -457,7 +483,7 @@
 {
     let value: IndexMap<String, RuleConfiguration> = Deserialize::deserialize(deserializer)?;
     for rule_name in value.keys() {
-        if !Correctness::CATEGORY_RULES.contains(&rule_name.as_str()) {
+        if !Jsx::CATEGORY_RULES.contains(&rule_name.as_str()) {
             return Err(serde::de::Error::custom(RomeError::Configuration(
                 ConfigurationError::UnknownRule(rule_name.to_string()),
             )));
@@ -468,26 +494,19 @@
 #[derive(Deserialize, Default, Serialize, Debug, Clone)]
 #[cfg_attr(feature = "schemars", derive(JsonSchema))]
 #[serde(rename_all = "camelCase", default)]
-pub struct Nursery {
+pub struct Regex {
     #[doc = r" It enables the recommended rules for this group"]
     #[serde(skip_serializing_if = "Option::is_none")]
     pub recommended: Option<bool>,
     #[doc = r" List of rules for the current group"]
     #[serde(
         skip_serializing_if = "IndexMap::is_empty",
-        deserialize_with = "deserialize_nursery_rules",
+        deserialize_with = "deserialize_regex_rules",
         flatten
     )]
     #[cfg_attr(feature = "schemars", schemars(with = "RegexSchema"))]
     pub rules: IndexMap<String, RuleConfiguration>,
 }
-<<<<<<< HEAD
-impl Nursery {
-    const CATEGORY_NAME: &'static str = "nursery";
-    pub(crate) const CATEGORY_RULES: [&'static str; 3] =
-        ["noUnreachable", "noUnusedVariables", "useCamelCase"];
-    const RECOMMENDED_RULES: [&'static str; 1] = ["noUnusedVariables"];
-=======
 #[cfg_attr(
     feature = "schemars",
     derive(JsonSchema),
@@ -503,9 +522,8 @@
     pub(crate) const CATEGORY_RULES: [&'static str; 1] =
         ["noMultipleSpacesInRegularExpressionLiterals"];
     const RECOMMENDED_RULES: [&'static str; 1] = ["noMultipleSpacesInRegularExpressionLiterals"];
->>>>>>> 40c500b2
     const RECOMMENDED_RULES_AS_FILTERS: [RuleFilter<'static>; 1] =
-        [RuleFilter::Rule("nursery", Self::CATEGORY_RULES[1])];
+        [RuleFilter::Rule("regex", Self::CATEGORY_RULES[0])];
     pub(crate) fn is_recommended(&self) -> bool { !matches!(self.recommended, Some(false)) }
     pub(crate) fn get_enabled_rules(&self) -> IndexSet<RuleFilter> {
         IndexSet::from_iter(self.rules.iter().filter_map(|(key, conf)| {
@@ -535,7 +553,7 @@
         Self::RECOMMENDED_RULES_AS_FILTERS
     }
 }
-fn deserialize_nursery_rules<'de, D>(
+fn deserialize_regex_rules<'de, D>(
     deserializer: D,
 ) -> Result<IndexMap<String, RuleConfiguration>, D::Error>
 where
@@ -543,7 +561,7 @@
 {
     let value: IndexMap<String, RuleConfiguration> = Deserialize::deserialize(deserializer)?;
     for rule_name in value.keys() {
-        if !Nursery::CATEGORY_RULES.contains(&rule_name.as_str()) {
+        if !Regex::CATEGORY_RULES.contains(&rule_name.as_str()) {
             return Err(serde::de::Error::custom(RomeError::Configuration(
                 ConfigurationError::UnknownRule(rule_name.to_string()),
             )));
@@ -554,41 +572,19 @@
 #[derive(Deserialize, Default, Serialize, Debug, Clone)]
 #[cfg_attr(feature = "schemars", derive(JsonSchema))]
 #[serde(rename_all = "camelCase", default)]
-pub struct Style {
+pub struct Ts {
     #[doc = r" It enables the recommended rules for this group"]
     #[serde(skip_serializing_if = "Option::is_none")]
     pub recommended: Option<bool>,
     #[doc = r" List of rules for the current group"]
     #[serde(
         skip_serializing_if = "IndexMap::is_empty",
-        deserialize_with = "deserialize_style_rules",
+        deserialize_with = "deserialize_ts_rules",
         flatten
     )]
     #[cfg_attr(feature = "schemars", schemars(with = "TsSchema"))]
     pub rules: IndexMap<String, RuleConfiguration>,
 }
-<<<<<<< HEAD
-impl Style {
-    const CATEGORY_NAME: &'static str = "style";
-    pub(crate) const CATEGORY_RULES: [&'static str; 4] = [
-        "noNegationElse",
-        "noShoutyConstants",
-        "useSelfClosingElements",
-        "useShorthandArrayType",
-    ];
-    const RECOMMENDED_RULES: [&'static str; 4] = [
-        "noNegationElse",
-        "noShoutyConstants",
-        "useSelfClosingElements",
-        "useShorthandArrayType",
-    ];
-    const RECOMMENDED_RULES_AS_FILTERS: [RuleFilter<'static>; 4] = [
-        RuleFilter::Rule("style", Self::CATEGORY_RULES[0]),
-        RuleFilter::Rule("style", Self::CATEGORY_RULES[1]),
-        RuleFilter::Rule("style", Self::CATEGORY_RULES[2]),
-        RuleFilter::Rule("style", Self::CATEGORY_RULES[3]),
-    ];
-=======
 #[cfg_attr(
     feature = "schemars",
     derive(JsonSchema),
@@ -605,7 +601,6 @@
     const RECOMMENDED_RULES: [&'static str; 1] = ["useShorthandArrayType"];
     const RECOMMENDED_RULES_AS_FILTERS: [RuleFilter<'static>; 1] =
         [RuleFilter::Rule("ts", Self::CATEGORY_RULES[0])];
->>>>>>> 40c500b2
     pub(crate) fn is_recommended(&self) -> bool { !matches!(self.recommended, Some(false)) }
     pub(crate) fn get_enabled_rules(&self) -> IndexSet<RuleFilter> {
         IndexSet::from_iter(self.rules.iter().filter_map(|(key, conf)| {
@@ -631,11 +626,11 @@
     pub(crate) fn is_recommended_rule(rule_name: &str) -> bool {
         Self::RECOMMENDED_RULES.contains(&rule_name)
     }
-    pub(crate) fn recommended_rules_as_filters() -> [RuleFilter<'static>; 4] {
+    pub(crate) fn recommended_rules_as_filters() -> [RuleFilter<'static>; 1] {
         Self::RECOMMENDED_RULES_AS_FILTERS
     }
 }
-fn deserialize_style_rules<'de, D>(
+fn deserialize_ts_rules<'de, D>(
     deserializer: D,
 ) -> Result<IndexMap<String, RuleConfiguration>, D::Error>
 where
@@ -643,7 +638,7 @@
 {
     let value: IndexMap<String, RuleConfiguration> = Deserialize::deserialize(deserializer)?;
     for rule_name in value.keys() {
-        if !Style::CATEGORY_RULES.contains(&rule_name.as_str()) {
+        if !Ts::CATEGORY_RULES.contains(&rule_name.as_str()) {
             return Err(serde::de::Error::custom(RomeError::Configuration(
                 ConfigurationError::UnknownRule(rule_name.to_string()),
             )));
