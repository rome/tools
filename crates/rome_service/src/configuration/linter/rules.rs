//! Generated file, do not edit by hand, see `xtask/codegen`

use crate::{ConfigurationError, RomeError, RuleConfiguration};
use indexmap::{IndexMap, IndexSet};
use rome_analyze::RuleFilter;
use rome_diagnostics::{Category, Severity};
#[cfg(feature = "schemars")]
use schemars::JsonSchema;
use serde::{Deserialize, Serialize};
#[derive(Deserialize, Serialize, Debug, Clone)]
#[cfg_attr(feature = "schemars", derive(JsonSchema))]
#[serde(rename_all = "camelCase", deny_unknown_fields)]
pub struct Rules {
    #[doc = r" It enables the lint rules recommended by Rome. `true` by default."]
    #[serde(skip_serializing_if = "Option::is_none")]
    pub recommended: Option<bool>,
    #[serde(skip_serializing_if = "Option::is_none")]
    pub a11y: Option<A11y>,
    #[serde(skip_serializing_if = "Option::is_none")]
    pub complexity: Option<Complexity>,
    #[serde(skip_serializing_if = "Option::is_none")]
    pub correctness: Option<Correctness>,
    #[serde(skip_serializing_if = "Option::is_none")]
    pub nursery: Option<Nursery>,
    #[serde(skip_serializing_if = "Option::is_none")]
    pub security: Option<Security>,
    #[serde(skip_serializing_if = "Option::is_none")]
    pub style: Option<Style>,
}
impl Default for Rules {
    fn default() -> Self {
        Self {
            recommended: Some(true),
            a11y: None,
            complexity: None,
            correctness: None,
            nursery: None,
            security: None,
            style: None,
        }
    }
}
impl Rules {
    #[doc = r" Checks if the code coming from [rome_diagnostics::Diagnostic] corresponds to a rule."]
    #[doc = r" Usually the code is built like {category}/{rule_name}"]
    pub fn matches_diagnostic_code<'a>(
        &self,
        category: Option<&'a str>,
        rule_name: Option<&'a str>,
    ) -> Option<(&'a str, &'a str)> {
        match (category, rule_name) {
            (Some(category), Some(rule_name)) => match category {
                "a11y" => A11y::has_rule(rule_name).then_some((category, rule_name)),
                "complexity" => Complexity::has_rule(rule_name).then_some((category, rule_name)),
                "correctness" => Correctness::has_rule(rule_name).then_some((category, rule_name)),
                "nursery" => Nursery::has_rule(rule_name).then_some((category, rule_name)),
                "security" => Security::has_rule(rule_name).then_some((category, rule_name)),
                "style" => Style::has_rule(rule_name).then_some((category, rule_name)),
                _ => None,
            },
            _ => None,
        }
    }
    #[doc = r" Given a category coming from [Diagnostic](rome_diagnostics::Diagnostic), this function returns"]
    #[doc = r" the [Severity](rome_diagnostics::Severity) associated to the rule, if the configuration changed it."]
    #[doc = r""]
    #[doc = r" If not, the function returns [None]."]
    pub fn get_severity_from_code(&self, category: &Category) -> Option<Severity> {
        let mut split_code = category.name().split('/');
        let _lint = split_code.next();
        debug_assert_eq!(_lint, Some("lint"));
        let group = split_code.next();
        let rule_name = split_code.next();
        if let Some((group, rule_name)) = self.matches_diagnostic_code(group, rule_name) {
            let severity = match group {
                "a11y" => self
                    .a11y
                    .as_ref()
                    .and_then(|a11y| a11y.rules.get(rule_name))
                    .map(|rule_setting| rule_setting.into())
                    .unwrap_or_else(|| {
                        if A11y::is_recommended_rule(rule_name) {
                            Severity::Error
                        } else {
                            Severity::Warning
                        }
                    }),
                "complexity" => self
                    .complexity
                    .as_ref()
                    .and_then(|complexity| complexity.rules.get(rule_name))
                    .map(|rule_setting| rule_setting.into())
                    .unwrap_or_else(|| {
                        if Complexity::is_recommended_rule(rule_name) {
                            Severity::Error
                        } else {
                            Severity::Warning
                        }
                    }),
                "correctness" => self
                    .correctness
                    .as_ref()
                    .and_then(|correctness| correctness.rules.get(rule_name))
                    .map(|rule_setting| rule_setting.into())
                    .unwrap_or_else(|| {
                        if Correctness::is_recommended_rule(rule_name) {
                            Severity::Error
                        } else {
                            Severity::Warning
                        }
                    }),
                "nursery" => self
                    .nursery
                    .as_ref()
                    .and_then(|nursery| nursery.rules.get(rule_name))
                    .map(|rule_setting| rule_setting.into())
                    .unwrap_or_else(|| {
                        if Nursery::is_recommended_rule(rule_name) {
                            Severity::Error
                        } else {
                            Severity::Warning
                        }
                    }),
                "security" => self
                    .security
                    .as_ref()
                    .and_then(|security| security.rules.get(rule_name))
                    .map(|rule_setting| rule_setting.into())
                    .unwrap_or_else(|| {
                        if Security::is_recommended_rule(rule_name) {
                            Severity::Error
                        } else {
                            Severity::Warning
                        }
                    }),
                "style" => self
                    .style
                    .as_ref()
                    .and_then(|style| style.rules.get(rule_name))
                    .map(|rule_setting| rule_setting.into())
                    .unwrap_or_else(|| {
                        if Style::is_recommended_rule(rule_name) {
                            Severity::Error
                        } else {
                            Severity::Warning
                        }
                    }),
                _ => unreachable!("this group should not exist, found {}", group),
            };
            Some(severity)
        } else {
            None
        }
    }
    pub(crate) fn is_recommended(&self) -> bool { !matches!(self.recommended, Some(false)) }
    #[doc = r" It returns a tuple of filters. The first element of the tuple are the enabled rules,"]
    #[doc = r" while the second element are the disabled rules."]
    #[doc = r""]
    #[doc = r" Only one element of the tuple is [Some] at the time."]
    #[doc = r""]
    #[doc = r" The enabled rules are calculated from the difference with the disabled rules."]
    pub fn as_enabled_rules(&self) -> IndexSet<RuleFilter> {
        let mut enabled_rules = IndexSet::new();
        let mut disabled_rules = IndexSet::new();
        if let Some(group) = self.a11y.as_ref() {
            if self.is_recommended() && group.is_recommended() {
                enabled_rules.extend(A11y::recommended_rules_as_filters());
            }
            enabled_rules.extend(&group.get_enabled_rules());
            disabled_rules.extend(&group.get_disabled_rules());
        } else if self.is_recommended() {
            enabled_rules.extend(A11y::recommended_rules_as_filters());
        }
        if let Some(group) = self.complexity.as_ref() {
            if self.is_recommended() && group.is_recommended() {
                enabled_rules.extend(Complexity::recommended_rules_as_filters());
            }
            enabled_rules.extend(&group.get_enabled_rules());
            disabled_rules.extend(&group.get_disabled_rules());
        } else if self.is_recommended() {
            enabled_rules.extend(Complexity::recommended_rules_as_filters());
        }
        if let Some(group) = self.correctness.as_ref() {
            if self.is_recommended() && group.is_recommended() {
                enabled_rules.extend(Correctness::recommended_rules_as_filters());
            }
            enabled_rules.extend(&group.get_enabled_rules());
            disabled_rules.extend(&group.get_disabled_rules());
        } else if self.is_recommended() {
            enabled_rules.extend(Correctness::recommended_rules_as_filters());
        }
        if let Some(group) = self.nursery.as_ref() {
            if self.is_recommended() && group.is_recommended() {
                enabled_rules.extend(Nursery::recommended_rules_as_filters());
            }
            enabled_rules.extend(&group.get_enabled_rules());
            disabled_rules.extend(&group.get_disabled_rules());
        } else if self.is_recommended() {
            enabled_rules.extend(Nursery::recommended_rules_as_filters());
        }
        if let Some(group) = self.security.as_ref() {
            if self.is_recommended() && group.is_recommended() {
                enabled_rules.extend(Security::recommended_rules_as_filters());
            }
            enabled_rules.extend(&group.get_enabled_rules());
            disabled_rules.extend(&group.get_disabled_rules());
        } else if self.is_recommended() {
            enabled_rules.extend(Security::recommended_rules_as_filters());
        }
        if let Some(group) = self.style.as_ref() {
            if self.is_recommended() && group.is_recommended() {
                enabled_rules.extend(Style::recommended_rules_as_filters());
            }
            enabled_rules.extend(&group.get_enabled_rules());
            disabled_rules.extend(&group.get_disabled_rules());
        } else if self.is_recommended() {
            enabled_rules.extend(Style::recommended_rules_as_filters());
        }
        if let Some(group) = self.a11y.as_ref() {
            if self.is_recommended() && group.is_recommended() {
                enabled_rules.extend(A11y::recommended_rules_as_filters());
            }
            enabled_rules.extend(&group.get_enabled_rules());
            disabled_rules.extend(&group.get_disabled_rules());
        } else if self.is_recommended() {
            enabled_rules.extend(A11y::recommended_rules_as_filters());
        }
        if let Some(group) = self.complexity.as_ref() {
            if self.is_recommended() && group.is_recommended() {
                enabled_rules.extend(Complexity::recommended_rules_as_filters());
            }
            enabled_rules.extend(&group.get_enabled_rules());
            disabled_rules.extend(&group.get_disabled_rules());
        } else if self.is_recommended() {
            enabled_rules.extend(Complexity::recommended_rules_as_filters());
        }
        if let Some(group) = self.correctness.as_ref() {
            if self.is_recommended() && group.is_recommended() {
                enabled_rules.extend(Correctness::recommended_rules_as_filters());
            }
            enabled_rules.extend(&group.get_enabled_rules());
            disabled_rules.extend(&group.get_disabled_rules());
        } else if self.is_recommended() {
            enabled_rules.extend(Correctness::recommended_rules_as_filters());
        }
        if let Some(group) = self.nursery.as_ref() {
            if self.is_recommended() && group.is_recommended() {
                enabled_rules.extend(Nursery::recommended_rules_as_filters());
            }
            enabled_rules.extend(&group.get_enabled_rules());
            disabled_rules.extend(&group.get_disabled_rules());
        } else if self.is_recommended() {
            enabled_rules.extend(Nursery::recommended_rules_as_filters());
        }
        if let Some(group) = self.security.as_ref() {
            if self.is_recommended() && group.is_recommended() {
                enabled_rules.extend(Security::recommended_rules_as_filters());
            }
            enabled_rules.extend(&group.get_enabled_rules());
            disabled_rules.extend(&group.get_disabled_rules());
        } else if self.is_recommended() {
            enabled_rules.extend(Security::recommended_rules_as_filters());
        }
        if let Some(group) = self.style.as_ref() {
            if self.is_recommended() && group.is_recommended() {
                enabled_rules.extend(Style::recommended_rules_as_filters());
            }
            enabled_rules.extend(&group.get_enabled_rules());
            disabled_rules.extend(&group.get_disabled_rules());
        } else if self.is_recommended() {
            enabled_rules.extend(Style::recommended_rules_as_filters());
        }
        enabled_rules.difference(&disabled_rules).cloned().collect()
    }
}
#[derive(Deserialize, Default, Serialize, Debug, Clone)]
#[cfg_attr(feature = "schemars", derive(JsonSchema))]
#[serde(rename_all = "camelCase", default)]
pub struct A11y {
    #[doc = r" It enables the recommended rules for this group"]
    #[serde(skip_serializing_if = "Option::is_none")]
    pub recommended: Option<bool>,
    #[doc = r" List of rules for the current group"]
    #[serde(
        skip_serializing_if = "IndexMap::is_empty",
        deserialize_with = "deserialize_a11y_rules",
        flatten
    )]
    #[cfg_attr(feature = "schemars", schemars(with = "A11ySchema"))]
    pub rules: IndexMap<String, RuleConfiguration>,
}
#[cfg_attr(
    feature = "schemars",
    derive(JsonSchema),
    serde(rename_all = "camelCase")
)]
#[allow(dead_code)]
#[doc = r" A list of rules that belong to this group"]
struct A11ySchema {
    #[doc = "Avoid the autoFocus attribute"]
    no_autofocus: Option<RuleConfiguration>,
    #[doc = "Prevent the usage of positive integers on tabIndex property"]
    no_positive_tabindex: Option<RuleConfiguration>,
    #[doc = "It asserts that alternative text to images or areas, help to rely on to screen readers to understand the purpose and the context of the image."]
    use_alt_text: Option<RuleConfiguration>,
    #[doc = "Enforce that anchor elements have content and that the content is accessible to screen readers."]
    use_anchor_content: Option<RuleConfiguration>,
    #[doc = "Disallow target=\"_blank\" attribute without rel=\"noreferrer\""]
    use_blank_target: Option<RuleConfiguration>,
    #[doc = "Enforces the usage of the attribute type for the element button"]
    use_button_type: Option<RuleConfiguration>,
    #[doc = "Enforce to have the onClick mouse event with the onKeyUp, the onKeyDown, or the onKeyPress keyboard event."]
    use_key_with_click_events: Option<RuleConfiguration>,
    #[doc = "Enforce that onMouseOver/onMouseOut are accompanied by onFocus/onBlur for keyboard-only users. It is important to take into account users with physical disabilities who cannot use a mouse, who use assistive technology or screenreader."]
    use_key_with_mouse_events: Option<RuleConfiguration>,
    #[doc = "Enforce that all anchors are valid, and they are navigable elements."]
    use_valid_anchor: Option<RuleConfiguration>,
}
impl A11y {
    const CATEGORY_NAME: &'static str = "a11y";
    pub(crate) const CATEGORY_RULES: [&'static str; 9] = [
        "noAutofocus",
        "noPositiveTabindex",
        "useAltText",
        "useAnchorContent",
        "useBlankTarget",
        "useButtonType",
        "useKeyWithClickEvents",
        "useKeyWithMouseEvents",
        "useValidAnchor",
    ];
    const RECOMMENDED_RULES: [&'static str; 9] = [
        "noAutofocus",
        "noPositiveTabindex",
        "useAltText",
        "useAnchorContent",
        "useBlankTarget",
        "useButtonType",
        "useKeyWithClickEvents",
        "useKeyWithMouseEvents",
        "useValidAnchor",
    ];
    const RECOMMENDED_RULES_AS_FILTERS: [RuleFilter<'static>; 9] = [
        RuleFilter::Rule("a11y", Self::CATEGORY_RULES[0]),
        RuleFilter::Rule("a11y", Self::CATEGORY_RULES[1]),
        RuleFilter::Rule("a11y", Self::CATEGORY_RULES[2]),
        RuleFilter::Rule("a11y", Self::CATEGORY_RULES[3]),
        RuleFilter::Rule("a11y", Self::CATEGORY_RULES[4]),
        RuleFilter::Rule("a11y", Self::CATEGORY_RULES[5]),
        RuleFilter::Rule("a11y", Self::CATEGORY_RULES[6]),
        RuleFilter::Rule("a11y", Self::CATEGORY_RULES[7]),
        RuleFilter::Rule("a11y", Self::CATEGORY_RULES[8]),
    ];
    pub(crate) fn is_recommended(&self) -> bool { !matches!(self.recommended, Some(false)) }
    pub(crate) fn get_enabled_rules(&self) -> IndexSet<RuleFilter> {
        IndexSet::from_iter(self.rules.iter().filter_map(|(key, conf)| {
            if conf.is_enabled() {
                Some(RuleFilter::Rule(Self::CATEGORY_NAME, key))
            } else {
                None
            }
        }))
    }
    pub(crate) fn get_disabled_rules(&self) -> IndexSet<RuleFilter> {
        IndexSet::from_iter(self.rules.iter().filter_map(|(key, conf)| {
            if conf.is_disabled() {
                Some(RuleFilter::Rule(Self::CATEGORY_NAME, key))
            } else {
                None
            }
        }))
    }
    #[doc = r" Checks if, given a rule name, matches one of the rules contained in this category"]
    pub(crate) fn has_rule(rule_name: &str) -> bool { Self::CATEGORY_RULES.contains(&rule_name) }
    #[doc = r" Checks if, given a rule name, it is marked as recommended"]
    pub(crate) fn is_recommended_rule(rule_name: &str) -> bool {
        Self::RECOMMENDED_RULES.contains(&rule_name)
    }
    pub(crate) fn recommended_rules_as_filters() -> [RuleFilter<'static>; 9] {
        Self::RECOMMENDED_RULES_AS_FILTERS
    }
}
fn deserialize_a11y_rules<'de, D>(
    deserializer: D,
) -> Result<IndexMap<String, RuleConfiguration>, D::Error>
where
    D: serde::de::Deserializer<'de>,
{
    let value: IndexMap<String, RuleConfiguration> = Deserialize::deserialize(deserializer)?;
    for rule_name in value.keys() {
        if !A11y::CATEGORY_RULES.contains(&rule_name.as_str()) {
            return Err(serde::de::Error::custom(RomeError::Configuration(
                ConfigurationError::UnknownRule(rule_name.to_string()),
            )));
        }
    }
    Ok(value)
}
#[derive(Deserialize, Default, Serialize, Debug, Clone)]
#[cfg_attr(feature = "schemars", derive(JsonSchema))]
#[serde(rename_all = "camelCase", default)]
pub struct Complexity {
    #[doc = r" It enables the recommended rules for this group"]
    #[serde(skip_serializing_if = "Option::is_none")]
    pub recommended: Option<bool>,
    #[doc = r" List of rules for the current group"]
    #[serde(
        skip_serializing_if = "IndexMap::is_empty",
        deserialize_with = "deserialize_complexity_rules",
        flatten
    )]
    #[cfg_attr(feature = "schemars", schemars(with = "ComplexitySchema"))]
    pub rules: IndexMap<String, RuleConfiguration>,
}
#[cfg_attr(
    feature = "schemars",
    derive(JsonSchema),
    serde(rename_all = "camelCase")
)]
#[allow(dead_code)]
#[doc = r" A list of rules that belong to this group"]
struct ComplexitySchema {
    #[doc = "Disallow unnecessary boolean casts"]
    no_extra_boolean_cast: Option<RuleConfiguration>,
    #[doc = "Discard redundant terms from logical expressions."]
    use_simplified_logic_expression: Option<RuleConfiguration>,
}
impl Complexity {
    const CATEGORY_NAME: &'static str = "complexity";
    pub(crate) const CATEGORY_RULES: [&'static str; 2] =
        ["noExtraBooleanCast", "useSimplifiedLogicExpression"];
    const RECOMMENDED_RULES: [&'static str; 2] =
        ["noExtraBooleanCast", "useSimplifiedLogicExpression"];
    const RECOMMENDED_RULES_AS_FILTERS: [RuleFilter<'static>; 2] = [
        RuleFilter::Rule("complexity", Self::CATEGORY_RULES[0]),
        RuleFilter::Rule("complexity", Self::CATEGORY_RULES[1]),
    ];
    pub(crate) fn is_recommended(&self) -> bool { !matches!(self.recommended, Some(false)) }
    pub(crate) fn get_enabled_rules(&self) -> IndexSet<RuleFilter> {
        IndexSet::from_iter(self.rules.iter().filter_map(|(key, conf)| {
            if conf.is_enabled() {
                Some(RuleFilter::Rule(Self::CATEGORY_NAME, key))
            } else {
                None
            }
        }))
    }
    pub(crate) fn get_disabled_rules(&self) -> IndexSet<RuleFilter> {
        IndexSet::from_iter(self.rules.iter().filter_map(|(key, conf)| {
            if conf.is_disabled() {
                Some(RuleFilter::Rule(Self::CATEGORY_NAME, key))
            } else {
                None
            }
        }))
    }
    #[doc = r" Checks if, given a rule name, matches one of the rules contained in this category"]
    pub(crate) fn has_rule(rule_name: &str) -> bool { Self::CATEGORY_RULES.contains(&rule_name) }
    #[doc = r" Checks if, given a rule name, it is marked as recommended"]
    pub(crate) fn is_recommended_rule(rule_name: &str) -> bool {
        Self::RECOMMENDED_RULES.contains(&rule_name)
    }
    pub(crate) fn recommended_rules_as_filters() -> [RuleFilter<'static>; 2] {
        Self::RECOMMENDED_RULES_AS_FILTERS
    }
}
fn deserialize_complexity_rules<'de, D>(
    deserializer: D,
) -> Result<IndexMap<String, RuleConfiguration>, D::Error>
where
    D: serde::de::Deserializer<'de>,
{
    let value: IndexMap<String, RuleConfiguration> = Deserialize::deserialize(deserializer)?;
    for rule_name in value.keys() {
        if !Complexity::CATEGORY_RULES.contains(&rule_name.as_str()) {
            return Err(serde::de::Error::custom(RomeError::Configuration(
                ConfigurationError::UnknownRule(rule_name.to_string()),
            )));
        }
    }
    Ok(value)
}
#[derive(Deserialize, Default, Serialize, Debug, Clone)]
#[cfg_attr(feature = "schemars", derive(JsonSchema))]
#[serde(rename_all = "camelCase", default)]
pub struct Correctness {
    #[doc = r" It enables the recommended rules for this group"]
    #[serde(skip_serializing_if = "Option::is_none")]
    pub recommended: Option<bool>,
    #[doc = r" List of rules for the current group"]
    #[serde(
        skip_serializing_if = "IndexMap::is_empty",
        deserialize_with = "deserialize_correctness_rules",
        flatten
    )]
    #[cfg_attr(feature = "schemars", schemars(with = "CorrectnessSchema"))]
    pub rules: IndexMap<String, RuleConfiguration>,
}
#[cfg_attr(
    feature = "schemars",
    derive(JsonSchema),
    serde(rename_all = "camelCase")
)]
#[allow(dead_code)]
#[doc = r" A list of rules that belong to this group"]
struct CorrectnessSchema {
    #[doc = "Disallow the use of arguments"]
    no_arguments: Option<RuleConfiguration>,
    #[doc = "Discourage the usage of Array index in keys."]
    no_array_index_key: Option<RuleConfiguration>,
    #[doc = "Disallows using an async function as a Promise executor."]
    no_async_promise_executor: Option<RuleConfiguration>,
    #[doc = "Disallow reassigning exceptions in catch clauses"]
    no_catch_assign: Option<RuleConfiguration>,
    #[doc = "Prevent passing of children as props."]
    no_children_prop: Option<RuleConfiguration>,
    #[doc = "Prevent comments from being inserted as text nodes"]
    no_comment_text: Option<RuleConfiguration>,
    #[doc = "Disallow comparing against -0"]
    no_compare_neg_zero: Option<RuleConfiguration>,
    #[doc = "Disallow the use of debugger"]
    no_debugger: Option<RuleConfiguration>,
    #[doc = "Disallow the use of the delete operator"]
    no_delete: Option<RuleConfiguration>,
    #[doc = "Require the use of === and !=="]
    no_double_equals: Option<RuleConfiguration>,
    #[doc = "Disallow duplicate function arguments name."]
    no_dupe_args: Option<RuleConfiguration>,
    #[doc = "Disallows empty destructuring patterns."]
    no_empty_pattern: Option<RuleConfiguration>,
    #[doc = "Disallow reassigning function declarations."]
    no_function_assign: Option<RuleConfiguration>,
    #[doc = "Disallow assigning to imported bindings"]
    no_import_assign: Option<RuleConfiguration>,
    #[doc = "Disallow labels that share a name with a variable"]
    no_label_var: Option<RuleConfiguration>,
    #[doc = "Disallow unclear usage of multiple space characters in regular expression literals"]
    no_multiple_spaces_in_regular_expression_literals: Option<RuleConfiguration>,
    #[doc = "Disallow new operators with the Symbol object"]
    no_new_symbol: Option<RuleConfiguration>,
    #[doc = "Prevent the usage of the return value of React.render."]
    no_render_return_value: Option<RuleConfiguration>,
    #[doc = "This rule allows you to specify global variable names that you don’t want to use in your application."]
    no_restricted_globals: Option<RuleConfiguration>,
    #[doc = "Disallow identifiers from shadowing restricted names."]
    no_shadow_restricted_names: Option<RuleConfiguration>,
    #[doc = "Disallow sparse arrays"]
    no_sparse_array: Option<RuleConfiguration>,
    #[doc = "Prevents the usage of variables that haven't been declared inside the document"]
    no_undeclared_variables: Option<RuleConfiguration>,
    #[doc = "Avoid using unnecessary continue."]
    no_unnecessary_continue: Option<RuleConfiguration>,
    #[doc = "Disallow unreachable code"]
    no_unreachable: Option<RuleConfiguration>,
    #[doc = "Disallow using unsafe negation."]
    no_unsafe_negation: Option<RuleConfiguration>,
    #[doc = "Disallow unused variables."]
    no_unused_variables: Option<RuleConfiguration>,
    #[doc = "Disallow unnecessary fragments"]
    no_useless_fragments: Option<RuleConfiguration>,
    #[doc = "This rules prevents void elements (AKA self-closing elements) from having children."]
    no_void_elements_with_children: Option<RuleConfiguration>,
    #[doc = "Enforces case clauses have a single statement, emits a quick fix wrapping the statements in a block"]
    use_single_case_statement: Option<RuleConfiguration>,
    #[doc = "This rule verifies the result of typeof $expr unary expressions is being compared to valid values, either string literals containing valid type names or other typeof expressions"]
    use_valid_typeof: Option<RuleConfiguration>,
    #[doc = "Enforce the use of while loops instead of for loops when the initializer and update expressions are not needed"]
    use_while: Option<RuleConfiguration>,
}
impl Correctness {
    const CATEGORY_NAME: &'static str = "correctness";
    pub(crate) const CATEGORY_RULES: [&'static str; 31] = [
        "noArguments",
        "noArrayIndexKey",
        "noAsyncPromiseExecutor",
        "noCatchAssign",
        "noChildrenProp",
        "noCommentText",
        "noCompareNegZero",
        "noDebugger",
        "noDelete",
        "noDoubleEquals",
        "noDupeArgs",
        "noEmptyPattern",
        "noFunctionAssign",
        "noImportAssign",
        "noLabelVar",
        "noMultipleSpacesInRegularExpressionLiterals",
        "noNewSymbol",
        "noRenderReturnValue",
        "noRestrictedGlobals",
        "noShadowRestrictedNames",
        "noSparseArray",
        "noUndeclaredVariables",
        "noUnnecessaryContinue",
        "noUnreachable",
        "noUnsafeNegation",
        "noUnusedVariables",
        "noUselessFragments",
        "noVoidElementsWithChildren",
        "useSingleCaseStatement",
        "useValidTypeof",
        "useWhile",
    ];
    const RECOMMENDED_RULES: [&'static str; 27] = [
        "noArguments",
        "noArrayIndexKey",
        "noAsyncPromiseExecutor",
        "noCatchAssign",
        "noChildrenProp",
        "noCommentText",
        "noCompareNegZero",
        "noDebugger",
        "noDelete",
        "noDoubleEquals",
        "noDupeArgs",
        "noEmptyPattern",
        "noFunctionAssign",
        "noImportAssign",
        "noLabelVar",
        "noMultipleSpacesInRegularExpressionLiterals",
        "noNewSymbol",
        "noRenderReturnValue",
        "noShadowRestrictedNames",
        "noSparseArray",
        "noUnnecessaryContinue",
        "noUnreachable",
        "noUnsafeNegation",
        "noVoidElementsWithChildren",
        "useSingleCaseStatement",
        "useValidTypeof",
        "useWhile",
    ];
    const RECOMMENDED_RULES_AS_FILTERS: [RuleFilter<'static>; 27] = [
        RuleFilter::Rule("correctness", Self::CATEGORY_RULES[0]),
        RuleFilter::Rule("correctness", Self::CATEGORY_RULES[1]),
        RuleFilter::Rule("correctness", Self::CATEGORY_RULES[2]),
        RuleFilter::Rule("correctness", Self::CATEGORY_RULES[3]),
        RuleFilter::Rule("correctness", Self::CATEGORY_RULES[4]),
        RuleFilter::Rule("correctness", Self::CATEGORY_RULES[5]),
        RuleFilter::Rule("correctness", Self::CATEGORY_RULES[6]),
        RuleFilter::Rule("correctness", Self::CATEGORY_RULES[7]),
        RuleFilter::Rule("correctness", Self::CATEGORY_RULES[8]),
        RuleFilter::Rule("correctness", Self::CATEGORY_RULES[9]),
        RuleFilter::Rule("correctness", Self::CATEGORY_RULES[10]),
        RuleFilter::Rule("correctness", Self::CATEGORY_RULES[11]),
        RuleFilter::Rule("correctness", Self::CATEGORY_RULES[12]),
        RuleFilter::Rule("correctness", Self::CATEGORY_RULES[13]),
        RuleFilter::Rule("correctness", Self::CATEGORY_RULES[14]),
        RuleFilter::Rule("correctness", Self::CATEGORY_RULES[15]),
        RuleFilter::Rule("correctness", Self::CATEGORY_RULES[16]),
        RuleFilter::Rule("correctness", Self::CATEGORY_RULES[17]),
        RuleFilter::Rule("correctness", Self::CATEGORY_RULES[19]),
        RuleFilter::Rule("correctness", Self::CATEGORY_RULES[20]),
        RuleFilter::Rule("correctness", Self::CATEGORY_RULES[22]),
        RuleFilter::Rule("correctness", Self::CATEGORY_RULES[23]),
        RuleFilter::Rule("correctness", Self::CATEGORY_RULES[24]),
        RuleFilter::Rule("correctness", Self::CATEGORY_RULES[27]),
        RuleFilter::Rule("correctness", Self::CATEGORY_RULES[28]),
        RuleFilter::Rule("correctness", Self::CATEGORY_RULES[29]),
        RuleFilter::Rule("correctness", Self::CATEGORY_RULES[30]),
    ];
    pub(crate) fn is_recommended(&self) -> bool { !matches!(self.recommended, Some(false)) }
    pub(crate) fn get_enabled_rules(&self) -> IndexSet<RuleFilter> {
        IndexSet::from_iter(self.rules.iter().filter_map(|(key, conf)| {
            if conf.is_enabled() {
                Some(RuleFilter::Rule(Self::CATEGORY_NAME, key))
            } else {
                None
            }
        }))
    }
    pub(crate) fn get_disabled_rules(&self) -> IndexSet<RuleFilter> {
        IndexSet::from_iter(self.rules.iter().filter_map(|(key, conf)| {
            if conf.is_disabled() {
                Some(RuleFilter::Rule(Self::CATEGORY_NAME, key))
            } else {
                None
            }
        }))
    }
    #[doc = r" Checks if, given a rule name, matches one of the rules contained in this category"]
    pub(crate) fn has_rule(rule_name: &str) -> bool { Self::CATEGORY_RULES.contains(&rule_name) }
    #[doc = r" Checks if, given a rule name, it is marked as recommended"]
    pub(crate) fn is_recommended_rule(rule_name: &str) -> bool {
        Self::RECOMMENDED_RULES.contains(&rule_name)
    }
    pub(crate) fn recommended_rules_as_filters() -> [RuleFilter<'static>; 27] {
        Self::RECOMMENDED_RULES_AS_FILTERS
    }
}
fn deserialize_correctness_rules<'de, D>(
    deserializer: D,
) -> Result<IndexMap<String, RuleConfiguration>, D::Error>
where
    D: serde::de::Deserializer<'de>,
{
    let value: IndexMap<String, RuleConfiguration> = Deserialize::deserialize(deserializer)?;
    for rule_name in value.keys() {
        if !Correctness::CATEGORY_RULES.contains(&rule_name.as_str()) {
            return Err(serde::de::Error::custom(RomeError::Configuration(
                ConfigurationError::UnknownRule(rule_name.to_string()),
            )));
        }
    }
    Ok(value)
}
#[derive(Deserialize, Default, Serialize, Debug, Clone)]
#[cfg_attr(feature = "schemars", derive(JsonSchema))]
#[serde(rename_all = "camelCase", default)]
pub struct Nursery {
    #[doc = r" It enables the recommended rules for this group"]
    #[serde(skip_serializing_if = "Option::is_none")]
    pub recommended: Option<bool>,
    #[doc = r" List of rules for the current group"]
    #[serde(
        skip_serializing_if = "IndexMap::is_empty",
        deserialize_with = "deserialize_nursery_rules",
        flatten
    )]
    #[cfg_attr(feature = "schemars", schemars(with = "NurserySchema"))]
    pub rules: IndexMap<String, RuleConfiguration>,
}
#[cfg_attr(
    feature = "schemars",
    derive(JsonSchema),
    serde(rename_all = "camelCase")
)]
#[allow(dead_code)]
#[doc = r" A list of rules that belong to this group"]
struct NurserySchema {
    #[doc = "Disallow certain types."]
    no_banned_types: Option<RuleConfiguration>,
    #[doc = "Disallow assignment operators in conditional expressions."]
    no_conditional_assignment: Option<RuleConfiguration>,
    #[doc = "Prevents from having const variables being re-assigned."]
    no_const_assign: Option<RuleConfiguration>,
    #[doc = "Prevents object literals having more than one property declaration for the same name. If an object property with the same name is defined multiple times (except when combining a getter with a setter), only the last definition makes it into the object and previous definitions are ignored, which is likely a mistake."]
    no_dupe_keys: Option<RuleConfiguration>,
    #[doc = "Disallow the any type usage"]
    no_explicit_any: Option<RuleConfiguration>,
    #[doc = "Prevents the incorrect use of super() inside classes. It also checks whether a call super() is missing from classes that extends other constructors."]
    no_invalid_constructor_super: Option<RuleConfiguration>,
    #[doc = "Disallow literal numbers that lose precision"]
    no_precision_loss: Option<RuleConfiguration>,
<<<<<<< HEAD
    no_string_case_mismatch: Option<RuleConfiguration>,
=======
    #[doc = "Disallow control flow statements in finally blocks."]
>>>>>>> 4a90642a
    no_unsafe_finally: Option<RuleConfiguration>,
    #[doc = "Enforce camel case naming convention."]
    use_camel_case: Option<RuleConfiguration>,
    #[doc = "Require const declarations for variables that are never reassigned after declared."]
    use_const: Option<RuleConfiguration>,
    #[doc = "Enforce all dependencies are correctly specified."]
    use_exhaustive_dependencies: Option<RuleConfiguration>,
    #[doc = "Promotes the use of .flatMap() when map().flat() are used together."]
    use_flat_map: Option<RuleConfiguration>,
    #[doc = "Disallow parseInt() and Number.parseInt() in favor of binary, octal, and hexadecimal literals"]
    use_numeric_literals: Option<RuleConfiguration>,
    #[doc = "Enforce \"for\" loop update clause moving the counter in the right direction."]
    use_valid_for_direction: Option<RuleConfiguration>,
}
impl Nursery {
    const CATEGORY_NAME: &'static str = "nursery";
    pub(crate) const CATEGORY_RULES: [&'static str; 15] = [
        "noBannedTypes",
        "noConditionalAssignment",
        "noConstAssign",
        "noDupeKeys",
        "noExplicitAny",
        "noInvalidConstructorSuper",
        "noPrecisionLoss",
        "noStringCaseMismatch",
        "noUnsafeFinally",
        "useCamelCase",
        "useConst",
        "useExhaustiveDependencies",
        "useFlatMap",
        "useNumericLiterals",
        "useValidForDirection",
    ];
    const RECOMMENDED_RULES: [&'static str; 0] = [];
    const RECOMMENDED_RULES_AS_FILTERS: [RuleFilter<'static>; 0] = [];
    pub(crate) fn is_recommended(&self) -> bool { !matches!(self.recommended, Some(false)) }
    pub(crate) fn get_enabled_rules(&self) -> IndexSet<RuleFilter> {
        IndexSet::from_iter(self.rules.iter().filter_map(|(key, conf)| {
            if conf.is_enabled() {
                Some(RuleFilter::Rule(Self::CATEGORY_NAME, key))
            } else {
                None
            }
        }))
    }
    pub(crate) fn get_disabled_rules(&self) -> IndexSet<RuleFilter> {
        IndexSet::from_iter(self.rules.iter().filter_map(|(key, conf)| {
            if conf.is_disabled() {
                Some(RuleFilter::Rule(Self::CATEGORY_NAME, key))
            } else {
                None
            }
        }))
    }
    #[doc = r" Checks if, given a rule name, matches one of the rules contained in this category"]
    pub(crate) fn has_rule(rule_name: &str) -> bool { Self::CATEGORY_RULES.contains(&rule_name) }
    #[doc = r" Checks if, given a rule name, it is marked as recommended"]
    pub(crate) fn is_recommended_rule(rule_name: &str) -> bool {
        Self::RECOMMENDED_RULES.contains(&rule_name)
    }
    pub(crate) fn recommended_rules_as_filters() -> [RuleFilter<'static>; 0] {
        Self::RECOMMENDED_RULES_AS_FILTERS
    }
}
fn deserialize_nursery_rules<'de, D>(
    deserializer: D,
) -> Result<IndexMap<String, RuleConfiguration>, D::Error>
where
    D: serde::de::Deserializer<'de>,
{
    let value: IndexMap<String, RuleConfiguration> = Deserialize::deserialize(deserializer)?;
    for rule_name in value.keys() {
        if !Nursery::CATEGORY_RULES.contains(&rule_name.as_str()) {
            return Err(serde::de::Error::custom(RomeError::Configuration(
                ConfigurationError::UnknownRule(rule_name.to_string()),
            )));
        }
    }
    Ok(value)
}
#[derive(Deserialize, Default, Serialize, Debug, Clone)]
#[cfg_attr(feature = "schemars", derive(JsonSchema))]
#[serde(rename_all = "camelCase", default)]
pub struct Security {
    #[doc = r" It enables the recommended rules for this group"]
    #[serde(skip_serializing_if = "Option::is_none")]
    pub recommended: Option<bool>,
    #[doc = r" List of rules for the current group"]
    #[serde(
        skip_serializing_if = "IndexMap::is_empty",
        deserialize_with = "deserialize_security_rules",
        flatten
    )]
    #[cfg_attr(feature = "schemars", schemars(with = "SecuritySchema"))]
    pub rules: IndexMap<String, RuleConfiguration>,
}
#[cfg_attr(
    feature = "schemars",
    derive(JsonSchema),
    serde(rename_all = "camelCase")
)]
#[allow(dead_code)]
#[doc = r" A list of rules that belong to this group"]
struct SecuritySchema {
    #[doc = "Prevent the usage of dangerous JSX props"]
    no_dangerously_set_inner_html: Option<RuleConfiguration>,
    #[doc = "Report when a DOM element or a component uses both children and dangerouslySetInnerHTML prop."]
    no_dangerously_set_inner_html_with_children: Option<RuleConfiguration>,
}
impl Security {
    const CATEGORY_NAME: &'static str = "security";
    pub(crate) const CATEGORY_RULES: [&'static str; 2] = [
        "noDangerouslySetInnerHtml",
        "noDangerouslySetInnerHtmlWithChildren",
    ];
    const RECOMMENDED_RULES: [&'static str; 2] = [
        "noDangerouslySetInnerHtml",
        "noDangerouslySetInnerHtmlWithChildren",
    ];
    const RECOMMENDED_RULES_AS_FILTERS: [RuleFilter<'static>; 2] = [
        RuleFilter::Rule("security", Self::CATEGORY_RULES[0]),
        RuleFilter::Rule("security", Self::CATEGORY_RULES[1]),
    ];
    pub(crate) fn is_recommended(&self) -> bool { !matches!(self.recommended, Some(false)) }
    pub(crate) fn get_enabled_rules(&self) -> IndexSet<RuleFilter> {
        IndexSet::from_iter(self.rules.iter().filter_map(|(key, conf)| {
            if conf.is_enabled() {
                Some(RuleFilter::Rule(Self::CATEGORY_NAME, key))
            } else {
                None
            }
        }))
    }
    pub(crate) fn get_disabled_rules(&self) -> IndexSet<RuleFilter> {
        IndexSet::from_iter(self.rules.iter().filter_map(|(key, conf)| {
            if conf.is_disabled() {
                Some(RuleFilter::Rule(Self::CATEGORY_NAME, key))
            } else {
                None
            }
        }))
    }
    #[doc = r" Checks if, given a rule name, matches one of the rules contained in this category"]
    pub(crate) fn has_rule(rule_name: &str) -> bool { Self::CATEGORY_RULES.contains(&rule_name) }
    #[doc = r" Checks if, given a rule name, it is marked as recommended"]
    pub(crate) fn is_recommended_rule(rule_name: &str) -> bool {
        Self::RECOMMENDED_RULES.contains(&rule_name)
    }
    pub(crate) fn recommended_rules_as_filters() -> [RuleFilter<'static>; 2] {
        Self::RECOMMENDED_RULES_AS_FILTERS
    }
}
fn deserialize_security_rules<'de, D>(
    deserializer: D,
) -> Result<IndexMap<String, RuleConfiguration>, D::Error>
where
    D: serde::de::Deserializer<'de>,
{
    let value: IndexMap<String, RuleConfiguration> = Deserialize::deserialize(deserializer)?;
    for rule_name in value.keys() {
        if !Security::CATEGORY_RULES.contains(&rule_name.as_str()) {
            return Err(serde::de::Error::custom(RomeError::Configuration(
                ConfigurationError::UnknownRule(rule_name.to_string()),
            )));
        }
    }
    Ok(value)
}
#[derive(Deserialize, Default, Serialize, Debug, Clone)]
#[cfg_attr(feature = "schemars", derive(JsonSchema))]
#[serde(rename_all = "camelCase", default)]
pub struct Style {
    #[doc = r" It enables the recommended rules for this group"]
    #[serde(skip_serializing_if = "Option::is_none")]
    pub recommended: Option<bool>,
    #[doc = r" List of rules for the current group"]
    #[serde(
        skip_serializing_if = "IndexMap::is_empty",
        deserialize_with = "deserialize_style_rules",
        flatten
    )]
    #[cfg_attr(feature = "schemars", schemars(with = "StyleSchema"))]
    pub rules: IndexMap<String, RuleConfiguration>,
}
#[cfg_attr(
    feature = "schemars",
    derive(JsonSchema),
    serde(rename_all = "camelCase")
)]
#[allow(dead_code)]
#[doc = r" A list of rules that belong to this group"]
struct StyleSchema {
    #[doc = "Disallow implicit true values on JSX boolean attributes"]
    no_implicit_boolean: Option<RuleConfiguration>,
    #[doc = "Disallow negation in the condition of an if statement if it has an else clause"]
    no_negation_else: Option<RuleConfiguration>,
    #[doc = "Disallow the use of constants which its value is the upper-case version of its name."]
    no_shouty_constants: Option<RuleConfiguration>,
    #[doc = "Disallow template literals if interpolation and special-character handling are not needed"]
    no_unused_template_literal: Option<RuleConfiguration>,
    #[doc = "Requires following curly brace conventions. JavaScript allows the omission of curly braces when a block contains only one statement. However, it is considered by many to be best practice to never omit curly braces around blocks, even when they are optional, because it can lead to bugs and reduces code clarity."]
    use_block_statements: Option<RuleConfiguration>,
    #[doc = "This rule enforces the use of <>...</> over <Fragment>...</Fragment>."]
    use_fragment_syntax: Option<RuleConfiguration>,
    #[doc = "Enforce using concise optional chain instead of chained logical expressions."]
    use_optional_chain: Option<RuleConfiguration>,
    #[doc = "Prevent extra closing tags for components without children"]
    use_self_closing_elements: Option<RuleConfiguration>,
    #[doc = "When expressing array types, this rule promotes the usage of T[] shorthand instead of Array<T>."]
    use_shorthand_array_type: Option<RuleConfiguration>,
    #[doc = "Disallow multiple variable declarations in the same variable statement"]
    use_single_var_declarator: Option<RuleConfiguration>,
    #[doc = "Template literals are preferred over string concatenation."]
    use_template: Option<RuleConfiguration>,
}
impl Style {
    const CATEGORY_NAME: &'static str = "style";
    pub(crate) const CATEGORY_RULES: [&'static str; 11] = [
        "noImplicitBoolean",
        "noNegationElse",
        "noShoutyConstants",
        "noUnusedTemplateLiteral",
        "useBlockStatements",
        "useFragmentSyntax",
        "useOptionalChain",
        "useSelfClosingElements",
        "useShorthandArrayType",
        "useSingleVarDeclarator",
        "useTemplate",
    ];
    const RECOMMENDED_RULES: [&'static str; 10] = [
        "noImplicitBoolean",
        "noNegationElse",
        "noShoutyConstants",
        "noUnusedTemplateLiteral",
        "useBlockStatements",
        "useOptionalChain",
        "useSelfClosingElements",
        "useShorthandArrayType",
        "useSingleVarDeclarator",
        "useTemplate",
    ];
    const RECOMMENDED_RULES_AS_FILTERS: [RuleFilter<'static>; 10] = [
        RuleFilter::Rule("style", Self::CATEGORY_RULES[0]),
        RuleFilter::Rule("style", Self::CATEGORY_RULES[1]),
        RuleFilter::Rule("style", Self::CATEGORY_RULES[2]),
        RuleFilter::Rule("style", Self::CATEGORY_RULES[3]),
        RuleFilter::Rule("style", Self::CATEGORY_RULES[4]),
        RuleFilter::Rule("style", Self::CATEGORY_RULES[6]),
        RuleFilter::Rule("style", Self::CATEGORY_RULES[7]),
        RuleFilter::Rule("style", Self::CATEGORY_RULES[8]),
        RuleFilter::Rule("style", Self::CATEGORY_RULES[9]),
        RuleFilter::Rule("style", Self::CATEGORY_RULES[10]),
    ];
    pub(crate) fn is_recommended(&self) -> bool { !matches!(self.recommended, Some(false)) }
    pub(crate) fn get_enabled_rules(&self) -> IndexSet<RuleFilter> {
        IndexSet::from_iter(self.rules.iter().filter_map(|(key, conf)| {
            if conf.is_enabled() {
                Some(RuleFilter::Rule(Self::CATEGORY_NAME, key))
            } else {
                None
            }
        }))
    }
    pub(crate) fn get_disabled_rules(&self) -> IndexSet<RuleFilter> {
        IndexSet::from_iter(self.rules.iter().filter_map(|(key, conf)| {
            if conf.is_disabled() {
                Some(RuleFilter::Rule(Self::CATEGORY_NAME, key))
            } else {
                None
            }
        }))
    }
    #[doc = r" Checks if, given a rule name, matches one of the rules contained in this category"]
    pub(crate) fn has_rule(rule_name: &str) -> bool { Self::CATEGORY_RULES.contains(&rule_name) }
    #[doc = r" Checks if, given a rule name, it is marked as recommended"]
    pub(crate) fn is_recommended_rule(rule_name: &str) -> bool {
        Self::RECOMMENDED_RULES.contains(&rule_name)
    }
    pub(crate) fn recommended_rules_as_filters() -> [RuleFilter<'static>; 10] {
        Self::RECOMMENDED_RULES_AS_FILTERS
    }
}
fn deserialize_style_rules<'de, D>(
    deserializer: D,
) -> Result<IndexMap<String, RuleConfiguration>, D::Error>
where
    D: serde::de::Deserializer<'de>,
{
    let value: IndexMap<String, RuleConfiguration> = Deserialize::deserialize(deserializer)?;
    for rule_name in value.keys() {
        if !Style::CATEGORY_RULES.contains(&rule_name.as_str()) {
            return Err(serde::de::Error::custom(RomeError::Configuration(
                ConfigurationError::UnknownRule(rule_name.to_string()),
            )));
        }
    }
    Ok(value)
}<|MERGE_RESOLUTION|>--- conflicted
+++ resolved
@@ -743,11 +743,9 @@
     no_invalid_constructor_super: Option<RuleConfiguration>,
     #[doc = "Disallow literal numbers that lose precision"]
     no_precision_loss: Option<RuleConfiguration>,
-<<<<<<< HEAD
+    #[doc = "Disallow comparison of expressions modifying the string case with non-compliant value."]
     no_string_case_mismatch: Option<RuleConfiguration>,
-=======
     #[doc = "Disallow control flow statements in finally blocks."]
->>>>>>> 4a90642a
     no_unsafe_finally: Option<RuleConfiguration>,
     #[doc = "Enforce camel case naming convention."]
     use_camel_case: Option<RuleConfiguration>,
