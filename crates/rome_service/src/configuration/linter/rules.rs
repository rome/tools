--- conflicted
+++ resolved
@@ -729,13 +729,8 @@
     no_assign_in_expressions: Option<RuleConfiguration>,
     #[doc = "Disallow certain types."]
     no_banned_types: Option<RuleConfiguration>,
-<<<<<<< HEAD
     #[doc = "Disallow comma operator."]
     no_comma_operator: Option<RuleConfiguration>,
-    #[doc = "Disallow assignment operators in conditional expressions."]
-    no_conditional_assignment: Option<RuleConfiguration>,
-=======
->>>>>>> ba48b160
     #[doc = "Disallow TypeScript const enum"]
     no_const_enum: Option<RuleConfiguration>,
     #[doc = "Disallow returning a value from a constructor."]
@@ -801,19 +796,11 @@
 }
 impl Nursery {
     const CATEGORY_NAME: &'static str = "nursery";
-<<<<<<< HEAD
-    pub(crate) const CATEGORY_RULES: [&'static str; 32] = [
-=======
-    pub(crate) const CATEGORY_RULES: [&'static str; 34] = [
->>>>>>> ba48b160
+    pub(crate) const CATEGORY_RULES: [&'static str; 35] = [
         "noAccessKey",
         "noAssignInExpressions",
         "noBannedTypes",
-<<<<<<< HEAD
         "noCommaOperator",
-        "noConditionalAssignment",
-=======
->>>>>>> ba48b160
         "noConstEnum",
         "noConstructorReturn",
         "noDistractingElements",
@@ -846,16 +833,10 @@
         "useHookAtTopLevel",
         "useNumericLiterals",
     ];
-<<<<<<< HEAD
-    const RECOMMENDED_RULES: [&'static str; 24] = [
+    const RECOMMENDED_RULES: [&'static str; 26] = [
+        "noAssignInExpressions",
         "noBannedTypes",
         "noCommaOperator",
-        "noConditionalAssignment",
-=======
-    const RECOMMENDED_RULES: [&'static str; 25] = [
-        "noAssignInExpressions",
-        "noBannedTypes",
->>>>>>> ba48b160
         "noConstEnum",
         "noConstructorReturn",
         "noDistractingElements",
@@ -880,11 +861,7 @@
         "useExhaustiveDependencies",
         "useNumericLiterals",
     ];
-<<<<<<< HEAD
-    const RECOMMENDED_RULES_AS_FILTERS: [RuleFilter<'static>; 24] = [
-=======
-    const RECOMMENDED_RULES_AS_FILTERS: [RuleFilter<'static>; 25] = [
->>>>>>> ba48b160
+    const RECOMMENDED_RULES_AS_FILTERS: [RuleFilter<'static>; 26] = [
         RuleFilter::Rule("nursery", Self::CATEGORY_RULES[1]),
         RuleFilter::Rule("nursery", Self::CATEGORY_RULES[2]),
         RuleFilter::Rule("nursery", Self::CATEGORY_RULES[3]),
@@ -902,23 +879,15 @@
         RuleFilter::Rule("nursery", Self::CATEGORY_RULES[19]),
         RuleFilter::Rule("nursery", Self::CATEGORY_RULES[20]),
         RuleFilter::Rule("nursery", Self::CATEGORY_RULES[21]),
-<<<<<<< HEAD
+        RuleFilter::Rule("nursery", Self::CATEGORY_RULES[22]),
         RuleFilter::Rule("nursery", Self::CATEGORY_RULES[23]),
         RuleFilter::Rule("nursery", Self::CATEGORY_RULES[25]),
-=======
-        RuleFilter::Rule("nursery", Self::CATEGORY_RULES[22]),
-        RuleFilter::Rule("nursery", Self::CATEGORY_RULES[24]),
->>>>>>> ba48b160
-        RuleFilter::Rule("nursery", Self::CATEGORY_RULES[26]),
         RuleFilter::Rule("nursery", Self::CATEGORY_RULES[27]),
         RuleFilter::Rule("nursery", Self::CATEGORY_RULES[28]),
         RuleFilter::Rule("nursery", Self::CATEGORY_RULES[29]),
-<<<<<<< HEAD
+        RuleFilter::Rule("nursery", Self::CATEGORY_RULES[30]),
         RuleFilter::Rule("nursery", Self::CATEGORY_RULES[31]),
-=======
-        RuleFilter::Rule("nursery", Self::CATEGORY_RULES[30]),
-        RuleFilter::Rule("nursery", Self::CATEGORY_RULES[33]),
->>>>>>> ba48b160
+        RuleFilter::Rule("nursery", Self::CATEGORY_RULES[34]),
     ];
     pub(crate) fn is_recommended(&self) -> bool { !matches!(self.recommended, Some(false)) }
     pub(crate) fn get_enabled_rules(&self) -> IndexSet<RuleFilter> {
@@ -945,11 +914,7 @@
     pub(crate) fn is_recommended_rule(rule_name: &str) -> bool {
         Self::RECOMMENDED_RULES.contains(&rule_name)
     }
-<<<<<<< HEAD
-    pub(crate) fn recommended_rules_as_filters() -> [RuleFilter<'static>; 24] {
-=======
-    pub(crate) fn recommended_rules_as_filters() -> [RuleFilter<'static>; 25] {
->>>>>>> ba48b160
+    pub(crate) fn recommended_rules_as_filters() -> [RuleFilter<'static>; 26] {
         Self::RECOMMENDED_RULES_AS_FILTERS
     }
 }
