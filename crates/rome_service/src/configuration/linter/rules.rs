//! Generated file, do not edit by hand, see `xtask/codegen`

use crate::{ConfigurationError, RomeError, RuleConfiguration};
use indexmap::{IndexMap, IndexSet};
use rome_analyze::RuleFilter;
use rome_diagnostics::{Category, Severity};
#[cfg(feature = "schemars")]
use schemars::JsonSchema;
use serde::{Deserialize, Serialize};
#[derive(Deserialize, Serialize, Debug, Clone)]
#[cfg_attr(feature = "schemars", derive(JsonSchema))]
#[serde(rename_all = "camelCase", deny_unknown_fields)]
pub struct Rules {
    #[doc = r" It enables the lint rules recommended by Rome. `true` by default."]
    #[serde(skip_serializing_if = "Option::is_none")]
    pub recommended: Option<bool>,
    #[serde(skip_serializing_if = "Option::is_none")]
    pub a11y: Option<A11y>,
    #[serde(skip_serializing_if = "Option::is_none")]
    pub complexity: Option<Complexity>,
    #[serde(skip_serializing_if = "Option::is_none")]
    pub correctness: Option<Correctness>,
    #[serde(skip_serializing_if = "Option::is_none")]
    pub nursery: Option<Nursery>,
    #[serde(skip_serializing_if = "Option::is_none")]
    pub security: Option<Security>,
    #[serde(skip_serializing_if = "Option::is_none")]
    pub style: Option<Style>,
}
impl Default for Rules {
    fn default() -> Self {
        Self {
            recommended: Some(true),
            a11y: None,
            complexity: None,
            correctness: None,
            nursery: None,
            security: None,
            style: None,
        }
    }
}
impl Rules {
    #[doc = r" Checks if the code coming from [rome_diagnostics::Diagnostic] corresponds to a rule."]
    #[doc = r" Usually the code is built like {category}/{rule_name}"]
    pub fn matches_diagnostic_code<'a>(
        &self,
        category: Option<&'a str>,
        rule_name: Option<&'a str>,
    ) -> Option<(&'a str, &'a str)> {
        match (category, rule_name) {
            (Some(category), Some(rule_name)) => match category {
                "a11y" => A11y::has_rule(rule_name).then_some((category, rule_name)),
                "complexity" => Complexity::has_rule(rule_name).then_some((category, rule_name)),
                "correctness" => Correctness::has_rule(rule_name).then_some((category, rule_name)),
                "nursery" => Nursery::has_rule(rule_name).then_some((category, rule_name)),
                "security" => Security::has_rule(rule_name).then_some((category, rule_name)),
                "style" => Style::has_rule(rule_name).then_some((category, rule_name)),
                _ => None,
            },
            _ => None,
        }
    }
    #[doc = r" Given a category coming from [Diagnostic](rome_diagnostics::Diagnostic), this function returns"]
    #[doc = r" the [Severity](rome_diagnostics::Severity) associated to the rule, if the configuration changed it."]
    #[doc = r""]
    #[doc = r" If not, the function returns [None]."]
    pub fn get_severity_from_code(&self, category: &Category) -> Option<Severity> {
        let mut split_code = category.name().split('/');
        let _lint = split_code.next();
        debug_assert_eq!(_lint, Some("lint"));
        let group = split_code.next();
        let rule_name = split_code.next();
        if let Some((group, rule_name)) = self.matches_diagnostic_code(group, rule_name) {
            let severity = match group {
                "a11y" => self
                    .a11y
                    .as_ref()
                    .and_then(|a11y| a11y.rules.get(rule_name))
                    .map(|rule_setting| rule_setting.into())
                    .unwrap_or_else(|| {
                        if A11y::is_recommended_rule(rule_name) {
                            Severity::Error
                        } else {
                            Severity::Warning
                        }
                    }),
                "complexity" => self
                    .complexity
                    .as_ref()
                    .and_then(|complexity| complexity.rules.get(rule_name))
                    .map(|rule_setting| rule_setting.into())
                    .unwrap_or_else(|| {
                        if Complexity::is_recommended_rule(rule_name) {
                            Severity::Error
                        } else {
                            Severity::Warning
                        }
                    }),
                "correctness" => self
                    .correctness
                    .as_ref()
                    .and_then(|correctness| correctness.rules.get(rule_name))
                    .map(|rule_setting| rule_setting.into())
                    .unwrap_or_else(|| {
                        if Correctness::is_recommended_rule(rule_name) {
                            Severity::Error
                        } else {
                            Severity::Warning
                        }
                    }),
                "nursery" => self
                    .nursery
                    .as_ref()
                    .and_then(|nursery| nursery.rules.get(rule_name))
                    .map(|rule_setting| rule_setting.into())
                    .unwrap_or_else(|| {
                        if Nursery::is_recommended_rule(rule_name) {
                            Severity::Error
                        } else {
                            Severity::Warning
                        }
                    }),
                "security" => self
                    .security
                    .as_ref()
                    .and_then(|security| security.rules.get(rule_name))
                    .map(|rule_setting| rule_setting.into())
                    .unwrap_or_else(|| {
                        if Security::is_recommended_rule(rule_name) {
                            Severity::Error
                        } else {
                            Severity::Warning
                        }
                    }),
                "style" => self
                    .style
                    .as_ref()
                    .and_then(|style| style.rules.get(rule_name))
                    .map(|rule_setting| rule_setting.into())
                    .unwrap_or_else(|| {
                        if Style::is_recommended_rule(rule_name) {
                            Severity::Error
                        } else {
                            Severity::Warning
                        }
                    }),
                _ => unreachable!("this group should not exist, found {}", group),
            };
            Some(severity)
        } else {
            None
        }
    }
    pub(crate) fn is_recommended(&self) -> bool { !matches!(self.recommended, Some(false)) }
    #[doc = r" It returns a tuple of filters. The first element of the tuple are the enabled rules,"]
    #[doc = r" while the second element are the disabled rules."]
    #[doc = r""]
    #[doc = r" Only one element of the tuple is [Some] at the time."]
    #[doc = r""]
    #[doc = r" The enabled rules are calculated from the difference with the disabled rules."]
    pub fn as_enabled_rules(&self) -> IndexSet<RuleFilter> {
        let mut enabled_rules = IndexSet::new();
        let mut disabled_rules = IndexSet::new();
        if let Some(group) = self.a11y.as_ref() {
            if self.is_recommended() && group.is_recommended() {
                enabled_rules.extend(A11y::recommended_rules_as_filters());
            }
            enabled_rules.extend(&group.get_enabled_rules());
            disabled_rules.extend(&group.get_disabled_rules());
        } else if self.is_recommended() {
            enabled_rules.extend(A11y::recommended_rules_as_filters());
        }
        if let Some(group) = self.complexity.as_ref() {
            if self.is_recommended() && group.is_recommended() {
                enabled_rules.extend(Complexity::recommended_rules_as_filters());
            }
            enabled_rules.extend(&group.get_enabled_rules());
            disabled_rules.extend(&group.get_disabled_rules());
        } else if self.is_recommended() {
            enabled_rules.extend(Complexity::recommended_rules_as_filters());
        }
        if let Some(group) = self.correctness.as_ref() {
            if self.is_recommended() && group.is_recommended() {
                enabled_rules.extend(Correctness::recommended_rules_as_filters());
            }
            enabled_rules.extend(&group.get_enabled_rules());
            disabled_rules.extend(&group.get_disabled_rules());
        } else if self.is_recommended() {
            enabled_rules.extend(Correctness::recommended_rules_as_filters());
        }
        if let Some(group) = self.nursery.as_ref() {
            if self.is_recommended() && group.is_recommended() {
                enabled_rules.extend(Nursery::recommended_rules_as_filters());
            }
            enabled_rules.extend(&group.get_enabled_rules());
            disabled_rules.extend(&group.get_disabled_rules());
        } else if self.is_recommended() {
            enabled_rules.extend(Nursery::recommended_rules_as_filters());
        }
        if let Some(group) = self.security.as_ref() {
            if self.is_recommended() && group.is_recommended() {
                enabled_rules.extend(Security::recommended_rules_as_filters());
            }
            enabled_rules.extend(&group.get_enabled_rules());
            disabled_rules.extend(&group.get_disabled_rules());
        } else if self.is_recommended() {
            enabled_rules.extend(Security::recommended_rules_as_filters());
        }
        if let Some(group) = self.style.as_ref() {
            if self.is_recommended() && group.is_recommended() {
                enabled_rules.extend(Style::recommended_rules_as_filters());
            }
            enabled_rules.extend(&group.get_enabled_rules());
            disabled_rules.extend(&group.get_disabled_rules());
        } else if self.is_recommended() {
            enabled_rules.extend(Style::recommended_rules_as_filters());
        }
        if let Some(group) = self.a11y.as_ref() {
            if self.is_recommended() && group.is_recommended() {
                enabled_rules.extend(A11y::recommended_rules_as_filters());
            }
            enabled_rules.extend(&group.get_enabled_rules());
            disabled_rules.extend(&group.get_disabled_rules());
        } else if self.is_recommended() {
            enabled_rules.extend(A11y::recommended_rules_as_filters());
        }
        if let Some(group) = self.complexity.as_ref() {
            if self.is_recommended() && group.is_recommended() {
                enabled_rules.extend(Complexity::recommended_rules_as_filters());
            }
            enabled_rules.extend(&group.get_enabled_rules());
            disabled_rules.extend(&group.get_disabled_rules());
        } else if self.is_recommended() {
            enabled_rules.extend(Complexity::recommended_rules_as_filters());
        }
        if let Some(group) = self.correctness.as_ref() {
            if self.is_recommended() && group.is_recommended() {
                enabled_rules.extend(Correctness::recommended_rules_as_filters());
            }
            enabled_rules.extend(&group.get_enabled_rules());
            disabled_rules.extend(&group.get_disabled_rules());
        } else if self.is_recommended() {
            enabled_rules.extend(Correctness::recommended_rules_as_filters());
        }
        if let Some(group) = self.nursery.as_ref() {
            if self.is_recommended() && group.is_recommended() {
                enabled_rules.extend(Nursery::recommended_rules_as_filters());
            }
            enabled_rules.extend(&group.get_enabled_rules());
            disabled_rules.extend(&group.get_disabled_rules());
        } else if self.is_recommended() {
            enabled_rules.extend(Nursery::recommended_rules_as_filters());
        }
        if let Some(group) = self.security.as_ref() {
            if self.is_recommended() && group.is_recommended() {
                enabled_rules.extend(Security::recommended_rules_as_filters());
            }
            enabled_rules.extend(&group.get_enabled_rules());
            disabled_rules.extend(&group.get_disabled_rules());
        } else if self.is_recommended() {
            enabled_rules.extend(Security::recommended_rules_as_filters());
        }
        if let Some(group) = self.style.as_ref() {
            if self.is_recommended() && group.is_recommended() {
                enabled_rules.extend(Style::recommended_rules_as_filters());
            }
            enabled_rules.extend(&group.get_enabled_rules());
            disabled_rules.extend(&group.get_disabled_rules());
        } else if self.is_recommended() {
            enabled_rules.extend(Style::recommended_rules_as_filters());
        }
        enabled_rules.difference(&disabled_rules).cloned().collect()
    }
}
#[derive(Deserialize, Default, Serialize, Debug, Clone)]
#[cfg_attr(feature = "schemars", derive(JsonSchema))]
#[serde(rename_all = "camelCase", default)]
pub struct A11y {
    #[doc = r" It enables the recommended rules for this group"]
    #[serde(skip_serializing_if = "Option::is_none")]
    pub recommended: Option<bool>,
    #[doc = r" List of rules for the current group"]
    #[serde(
        skip_serializing_if = "IndexMap::is_empty",
        deserialize_with = "deserialize_a11y_rules",
        flatten
    )]
    #[cfg_attr(feature = "schemars", schemars(with = "A11ySchema"))]
    pub rules: IndexMap<String, RuleConfiguration>,
}
#[cfg_attr(
    feature = "schemars",
    derive(JsonSchema),
    serde(rename_all = "camelCase")
)]
#[allow(dead_code)]
#[doc = r" A list of rules that belong to this group"]
struct A11ySchema {
    #[doc = "Avoid the autoFocus attribute"]
    no_autofocus: Option<RuleConfiguration>,
    #[doc = "Prevent the usage of positive integers on tabIndex property"]
    no_positive_tabindex: Option<RuleConfiguration>,
    #[doc = "It asserts that alternative text to images or areas, help to rely on to screen readers to understand the purpose and the context of the image."]
    use_alt_text: Option<RuleConfiguration>,
    #[doc = "Enforce that anchor elements have content and that the content is accessible to screen readers."]
    use_anchor_content: Option<RuleConfiguration>,
    #[doc = "Disallow target=\"_blank\" attribute without rel=\"noreferrer\""]
    use_blank_target: Option<RuleConfiguration>,
    #[doc = "Enforces the usage of the attribute type for the element button"]
    use_button_type: Option<RuleConfiguration>,
    #[doc = "Enforce to have the onClick mouse event with the onKeyUp, the onKeyDown, or the onKeyPress keyboard event."]
    use_key_with_click_events: Option<RuleConfiguration>,
    #[doc = "Enforce that onMouseOver/onMouseOut are accompanied by onFocus/onBlur for keyboard-only users. It is important to take into account users with physical disabilities who cannot use a mouse, who use assistive technology or screenreader."]
    use_key_with_mouse_events: Option<RuleConfiguration>,
    #[doc = "Enforce that all anchors are valid, and they are navigable elements."]
    use_valid_anchor: Option<RuleConfiguration>,
}
impl A11y {
    const CATEGORY_NAME: &'static str = "a11y";
    pub(crate) const CATEGORY_RULES: [&'static str; 9] = [
        "noAutofocus",
        "noPositiveTabindex",
        "useAltText",
        "useAnchorContent",
        "useBlankTarget",
        "useButtonType",
        "useKeyWithClickEvents",
        "useKeyWithMouseEvents",
        "useValidAnchor",
    ];
    const RECOMMENDED_RULES: [&'static str; 9] = [
        "noAutofocus",
        "noPositiveTabindex",
        "useAltText",
        "useAnchorContent",
        "useBlankTarget",
        "useButtonType",
        "useKeyWithClickEvents",
        "useKeyWithMouseEvents",
        "useValidAnchor",
    ];
    const RECOMMENDED_RULES_AS_FILTERS: [RuleFilter<'static>; 9] = [
        RuleFilter::Rule("a11y", Self::CATEGORY_RULES[0]),
        RuleFilter::Rule("a11y", Self::CATEGORY_RULES[1]),
        RuleFilter::Rule("a11y", Self::CATEGORY_RULES[2]),
        RuleFilter::Rule("a11y", Self::CATEGORY_RULES[3]),
        RuleFilter::Rule("a11y", Self::CATEGORY_RULES[4]),
        RuleFilter::Rule("a11y", Self::CATEGORY_RULES[5]),
        RuleFilter::Rule("a11y", Self::CATEGORY_RULES[6]),
        RuleFilter::Rule("a11y", Self::CATEGORY_RULES[7]),
        RuleFilter::Rule("a11y", Self::CATEGORY_RULES[8]),
    ];
    pub(crate) fn is_recommended(&self) -> bool { !matches!(self.recommended, Some(false)) }
    pub(crate) fn get_enabled_rules(&self) -> IndexSet<RuleFilter> {
        IndexSet::from_iter(self.rules.iter().filter_map(|(key, conf)| {
            if conf.is_enabled() {
                Some(RuleFilter::Rule(Self::CATEGORY_NAME, key))
            } else {
                None
            }
        }))
    }
    pub(crate) fn get_disabled_rules(&self) -> IndexSet<RuleFilter> {
        IndexSet::from_iter(self.rules.iter().filter_map(|(key, conf)| {
            if conf.is_disabled() {
                Some(RuleFilter::Rule(Self::CATEGORY_NAME, key))
            } else {
                None
            }
        }))
    }
    #[doc = r" Checks if, given a rule name, matches one of the rules contained in this category"]
    pub(crate) fn has_rule(rule_name: &str) -> bool { Self::CATEGORY_RULES.contains(&rule_name) }
    #[doc = r" Checks if, given a rule name, it is marked as recommended"]
    pub(crate) fn is_recommended_rule(rule_name: &str) -> bool {
        Self::RECOMMENDED_RULES.contains(&rule_name)
    }
    pub(crate) fn recommended_rules_as_filters() -> [RuleFilter<'static>; 9] {
        Self::RECOMMENDED_RULES_AS_FILTERS
    }
}
fn deserialize_a11y_rules<'de, D>(
    deserializer: D,
) -> Result<IndexMap<String, RuleConfiguration>, D::Error>
where
    D: serde::de::Deserializer<'de>,
{
    let value: IndexMap<String, RuleConfiguration> = Deserialize::deserialize(deserializer)?;
    for rule_name in value.keys() {
        if !A11y::CATEGORY_RULES.contains(&rule_name.as_str()) {
            return Err(serde::de::Error::custom(RomeError::Configuration(
                ConfigurationError::UnknownRule(rule_name.to_string()),
            )));
        }
    }
    Ok(value)
}
#[derive(Deserialize, Default, Serialize, Debug, Clone)]
#[cfg_attr(feature = "schemars", derive(JsonSchema))]
#[serde(rename_all = "camelCase", default)]
pub struct Complexity {
    #[doc = r" It enables the recommended rules for this group"]
    #[serde(skip_serializing_if = "Option::is_none")]
    pub recommended: Option<bool>,
    #[doc = r" List of rules for the current group"]
    #[serde(
        skip_serializing_if = "IndexMap::is_empty",
        deserialize_with = "deserialize_complexity_rules",
        flatten
    )]
    #[cfg_attr(feature = "schemars", schemars(with = "ComplexitySchema"))]
    pub rules: IndexMap<String, RuleConfiguration>,
}
#[cfg_attr(
    feature = "schemars",
    derive(JsonSchema),
    serde(rename_all = "camelCase")
)]
#[allow(dead_code)]
#[doc = r" A list of rules that belong to this group"]
struct ComplexitySchema {
    #[doc = "Disallow unnecessary boolean casts"]
    no_extra_boolean_cast: Option<RuleConfiguration>,
    #[doc = "Discard redundant terms from logical expressions."]
    use_simplified_logic_expression: Option<RuleConfiguration>,
}
impl Complexity {
    const CATEGORY_NAME: &'static str = "complexity";
    pub(crate) const CATEGORY_RULES: [&'static str; 2] =
        ["noExtraBooleanCast", "useSimplifiedLogicExpression"];
    const RECOMMENDED_RULES: [&'static str; 2] =
        ["noExtraBooleanCast", "useSimplifiedLogicExpression"];
    const RECOMMENDED_RULES_AS_FILTERS: [RuleFilter<'static>; 2] = [
        RuleFilter::Rule("complexity", Self::CATEGORY_RULES[0]),
        RuleFilter::Rule("complexity", Self::CATEGORY_RULES[1]),
    ];
    pub(crate) fn is_recommended(&self) -> bool { !matches!(self.recommended, Some(false)) }
    pub(crate) fn get_enabled_rules(&self) -> IndexSet<RuleFilter> {
        IndexSet::from_iter(self.rules.iter().filter_map(|(key, conf)| {
            if conf.is_enabled() {
                Some(RuleFilter::Rule(Self::CATEGORY_NAME, key))
            } else {
                None
            }
        }))
    }
    pub(crate) fn get_disabled_rules(&self) -> IndexSet<RuleFilter> {
        IndexSet::from_iter(self.rules.iter().filter_map(|(key, conf)| {
            if conf.is_disabled() {
                Some(RuleFilter::Rule(Self::CATEGORY_NAME, key))
            } else {
                None
            }
        }))
    }
    #[doc = r" Checks if, given a rule name, matches one of the rules contained in this category"]
    pub(crate) fn has_rule(rule_name: &str) -> bool { Self::CATEGORY_RULES.contains(&rule_name) }
    #[doc = r" Checks if, given a rule name, it is marked as recommended"]
    pub(crate) fn is_recommended_rule(rule_name: &str) -> bool {
        Self::RECOMMENDED_RULES.contains(&rule_name)
    }
    pub(crate) fn recommended_rules_as_filters() -> [RuleFilter<'static>; 2] {
        Self::RECOMMENDED_RULES_AS_FILTERS
    }
}
fn deserialize_complexity_rules<'de, D>(
    deserializer: D,
) -> Result<IndexMap<String, RuleConfiguration>, D::Error>
where
    D: serde::de::Deserializer<'de>,
{
    let value: IndexMap<String, RuleConfiguration> = Deserialize::deserialize(deserializer)?;
    for rule_name in value.keys() {
        if !Complexity::CATEGORY_RULES.contains(&rule_name.as_str()) {
            return Err(serde::de::Error::custom(RomeError::Configuration(
                ConfigurationError::UnknownRule(rule_name.to_string()),
            )));
        }
    }
    Ok(value)
}
#[derive(Deserialize, Default, Serialize, Debug, Clone)]
#[cfg_attr(feature = "schemars", derive(JsonSchema))]
#[serde(rename_all = "camelCase", default)]
pub struct Correctness {
    #[doc = r" It enables the recommended rules for this group"]
    #[serde(skip_serializing_if = "Option::is_none")]
    pub recommended: Option<bool>,
    #[doc = r" List of rules for the current group"]
    #[serde(
        skip_serializing_if = "IndexMap::is_empty",
        deserialize_with = "deserialize_correctness_rules",
        flatten
    )]
    #[cfg_attr(feature = "schemars", schemars(with = "CorrectnessSchema"))]
    pub rules: IndexMap<String, RuleConfiguration>,
}
#[cfg_attr(
    feature = "schemars",
    derive(JsonSchema),
    serde(rename_all = "camelCase")
)]
#[allow(dead_code)]
#[doc = r" A list of rules that belong to this group"]
struct CorrectnessSchema {
    #[doc = "Disallow the use of arguments"]
    no_arguments: Option<RuleConfiguration>,
    #[doc = "Discourage the usage of Array index in keys."]
    no_array_index_key: Option<RuleConfiguration>,
    #[doc = "Disallows using an async function as a Promise executor."]
    no_async_promise_executor: Option<RuleConfiguration>,
    #[doc = "Disallow reassigning exceptions in catch clauses"]
    no_catch_assign: Option<RuleConfiguration>,
    #[doc = "Prevent passing of children as props."]
    no_children_prop: Option<RuleConfiguration>,
    #[doc = "Prevent comments from being inserted as text nodes"]
    no_comment_text: Option<RuleConfiguration>,
    #[doc = "Disallow comparing against -0"]
    no_compare_neg_zero: Option<RuleConfiguration>,
    #[doc = "Disallow the use of debugger"]
    no_debugger: Option<RuleConfiguration>,
    #[doc = "Disallow the use of the delete operator"]
    no_delete: Option<RuleConfiguration>,
    #[doc = "Require the use of === and !=="]
    no_double_equals: Option<RuleConfiguration>,
    #[doc = "Disallow duplicate function arguments name."]
    no_dupe_args: Option<RuleConfiguration>,
    #[doc = "Disallows empty destructuring patterns."]
    no_empty_pattern: Option<RuleConfiguration>,
    #[doc = "Disallow reassigning function declarations."]
    no_function_assign: Option<RuleConfiguration>,
    #[doc = "Disallow assigning to imported bindings"]
    no_import_assign: Option<RuleConfiguration>,
    #[doc = "Disallow labels that share a name with a variable"]
    no_label_var: Option<RuleConfiguration>,
    #[doc = "Disallow unclear usage of multiple space characters in regular expression literals"]
    no_multiple_spaces_in_regular_expression_literals: Option<RuleConfiguration>,
    #[doc = "Disallow new operators with the Symbol object"]
    no_new_symbol: Option<RuleConfiguration>,
    #[doc = "Prevent the usage of the return value of React.render."]
    no_render_return_value: Option<RuleConfiguration>,
    #[doc = "This rule allows you to specify global variable names that you don’t want to use in your application."]
    no_restricted_globals: Option<RuleConfiguration>,
    #[doc = "Disallow identifiers from shadowing restricted names."]
    no_shadow_restricted_names: Option<RuleConfiguration>,
    #[doc = "Disallow sparse arrays"]
    no_sparse_array: Option<RuleConfiguration>,
    #[doc = "Prevents the usage of variables that haven't been declared inside the document"]
    no_undeclared_variables: Option<RuleConfiguration>,
    #[doc = "Avoid using unnecessary continue."]
    no_unnecessary_continue: Option<RuleConfiguration>,
    #[doc = "Disallow unreachable code"]
    no_unreachable: Option<RuleConfiguration>,
    #[doc = "Disallow using unsafe negation."]
    no_unsafe_negation: Option<RuleConfiguration>,
    #[doc = "Disallow unused variables."]
    no_unused_variables: Option<RuleConfiguration>,
    #[doc = "Disallow unnecessary fragments"]
    no_useless_fragments: Option<RuleConfiguration>,
    #[doc = "This rules prevents void elements (AKA self-closing elements) from having children."]
    no_void_elements_with_children: Option<RuleConfiguration>,
    #[doc = "Enforces case clauses have a single statement, emits a quick fix wrapping the statements in a block"]
    use_single_case_statement: Option<RuleConfiguration>,
    #[doc = "This rule verifies the result of typeof $expr unary expressions is being compared to valid values, either string literals containing valid type names or other typeof expressions"]
    use_valid_typeof: Option<RuleConfiguration>,
    #[doc = "Enforce the use of while loops instead of for loops when the initializer and update expressions are not needed"]
    use_while: Option<RuleConfiguration>,
}
impl Correctness {
    const CATEGORY_NAME: &'static str = "correctness";
    pub(crate) const CATEGORY_RULES: [&'static str; 31] = [
        "noArguments",
        "noArrayIndexKey",
        "noAsyncPromiseExecutor",
        "noCatchAssign",
        "noChildrenProp",
        "noCommentText",
        "noCompareNegZero",
        "noDebugger",
        "noDelete",
        "noDoubleEquals",
        "noDupeArgs",
        "noEmptyPattern",
        "noFunctionAssign",
        "noImportAssign",
        "noLabelVar",
        "noMultipleSpacesInRegularExpressionLiterals",
        "noNewSymbol",
        "noRenderReturnValue",
        "noRestrictedGlobals",
        "noShadowRestrictedNames",
        "noSparseArray",
        "noUndeclaredVariables",
        "noUnnecessaryContinue",
        "noUnreachable",
        "noUnsafeNegation",
        "noUnusedVariables",
        "noUselessFragments",
        "noVoidElementsWithChildren",
        "useSingleCaseStatement",
        "useValidTypeof",
        "useWhile",
    ];
    const RECOMMENDED_RULES: [&'static str; 27] = [
        "noArguments",
        "noArrayIndexKey",
        "noAsyncPromiseExecutor",
        "noCatchAssign",
        "noChildrenProp",
        "noCommentText",
        "noCompareNegZero",
        "noDebugger",
        "noDelete",
        "noDoubleEquals",
        "noDupeArgs",
        "noEmptyPattern",
        "noFunctionAssign",
        "noImportAssign",
        "noLabelVar",
        "noMultipleSpacesInRegularExpressionLiterals",
        "noNewSymbol",
        "noRenderReturnValue",
        "noShadowRestrictedNames",
        "noSparseArray",
        "noUnnecessaryContinue",
        "noUnreachable",
        "noUnsafeNegation",
        "noVoidElementsWithChildren",
        "useSingleCaseStatement",
        "useValidTypeof",
        "useWhile",
    ];
    const RECOMMENDED_RULES_AS_FILTERS: [RuleFilter<'static>; 27] = [
        RuleFilter::Rule("correctness", Self::CATEGORY_RULES[0]),
        RuleFilter::Rule("correctness", Self::CATEGORY_RULES[1]),
        RuleFilter::Rule("correctness", Self::CATEGORY_RULES[2]),
        RuleFilter::Rule("correctness", Self::CATEGORY_RULES[3]),
        RuleFilter::Rule("correctness", Self::CATEGORY_RULES[4]),
        RuleFilter::Rule("correctness", Self::CATEGORY_RULES[5]),
        RuleFilter::Rule("correctness", Self::CATEGORY_RULES[6]),
        RuleFilter::Rule("correctness", Self::CATEGORY_RULES[7]),
        RuleFilter::Rule("correctness", Self::CATEGORY_RULES[8]),
        RuleFilter::Rule("correctness", Self::CATEGORY_RULES[9]),
        RuleFilter::Rule("correctness", Self::CATEGORY_RULES[10]),
        RuleFilter::Rule("correctness", Self::CATEGORY_RULES[11]),
        RuleFilter::Rule("correctness", Self::CATEGORY_RULES[12]),
        RuleFilter::Rule("correctness", Self::CATEGORY_RULES[13]),
        RuleFilter::Rule("correctness", Self::CATEGORY_RULES[14]),
        RuleFilter::Rule("correctness", Self::CATEGORY_RULES[15]),
        RuleFilter::Rule("correctness", Self::CATEGORY_RULES[16]),
        RuleFilter::Rule("correctness", Self::CATEGORY_RULES[17]),
        RuleFilter::Rule("correctness", Self::CATEGORY_RULES[19]),
        RuleFilter::Rule("correctness", Self::CATEGORY_RULES[20]),
        RuleFilter::Rule("correctness", Self::CATEGORY_RULES[22]),
        RuleFilter::Rule("correctness", Self::CATEGORY_RULES[23]),
        RuleFilter::Rule("correctness", Self::CATEGORY_RULES[24]),
        RuleFilter::Rule("correctness", Self::CATEGORY_RULES[27]),
        RuleFilter::Rule("correctness", Self::CATEGORY_RULES[28]),
        RuleFilter::Rule("correctness", Self::CATEGORY_RULES[29]),
        RuleFilter::Rule("correctness", Self::CATEGORY_RULES[30]),
    ];
    pub(crate) fn is_recommended(&self) -> bool { !matches!(self.recommended, Some(false)) }
    pub(crate) fn get_enabled_rules(&self) -> IndexSet<RuleFilter> {
        IndexSet::from_iter(self.rules.iter().filter_map(|(key, conf)| {
            if conf.is_enabled() {
                Some(RuleFilter::Rule(Self::CATEGORY_NAME, key))
            } else {
                None
            }
        }))
    }
    pub(crate) fn get_disabled_rules(&self) -> IndexSet<RuleFilter> {
        IndexSet::from_iter(self.rules.iter().filter_map(|(key, conf)| {
            if conf.is_disabled() {
                Some(RuleFilter::Rule(Self::CATEGORY_NAME, key))
            } else {
                None
            }
        }))
    }
    #[doc = r" Checks if, given a rule name, matches one of the rules contained in this category"]
    pub(crate) fn has_rule(rule_name: &str) -> bool { Self::CATEGORY_RULES.contains(&rule_name) }
    #[doc = r" Checks if, given a rule name, it is marked as recommended"]
    pub(crate) fn is_recommended_rule(rule_name: &str) -> bool {
        Self::RECOMMENDED_RULES.contains(&rule_name)
    }
    pub(crate) fn recommended_rules_as_filters() -> [RuleFilter<'static>; 27] {
        Self::RECOMMENDED_RULES_AS_FILTERS
    }
}
fn deserialize_correctness_rules<'de, D>(
    deserializer: D,
) -> Result<IndexMap<String, RuleConfiguration>, D::Error>
where
    D: serde::de::Deserializer<'de>,
{
    let value: IndexMap<String, RuleConfiguration> = Deserialize::deserialize(deserializer)?;
    for rule_name in value.keys() {
        if !Correctness::CATEGORY_RULES.contains(&rule_name.as_str()) {
            return Err(serde::de::Error::custom(RomeError::Configuration(
                ConfigurationError::UnknownRule(rule_name.to_string()),
            )));
        }
    }
    Ok(value)
}
#[derive(Deserialize, Default, Serialize, Debug, Clone)]
#[cfg_attr(feature = "schemars", derive(JsonSchema))]
#[serde(rename_all = "camelCase", default)]
pub struct Nursery {
    #[doc = r" It enables the recommended rules for this group"]
    #[serde(skip_serializing_if = "Option::is_none")]
    pub recommended: Option<bool>,
    #[doc = r" List of rules for the current group"]
    #[serde(
        skip_serializing_if = "IndexMap::is_empty",
        deserialize_with = "deserialize_nursery_rules",
        flatten
    )]
    #[cfg_attr(feature = "schemars", schemars(with = "NurserySchema"))]
    pub rules: IndexMap<String, RuleConfiguration>,
}
#[cfg_attr(
    feature = "schemars",
    derive(JsonSchema),
    serde(rename_all = "camelCase")
)]
#[allow(dead_code)]
#[doc = r" A list of rules that belong to this group"]
struct NurserySchema {
<<<<<<< HEAD
    no_access_key: Option<RuleConfiguration>,
=======
    #[doc = "Disallow certain types."]
>>>>>>> c39ee57f
    no_banned_types: Option<RuleConfiguration>,
    #[doc = "Disallow assignment operators in conditional expressions."]
    no_conditional_assignment: Option<RuleConfiguration>,
    #[doc = "Prevents from having const variables being re-assigned."]
    no_const_assign: Option<RuleConfiguration>,
    #[doc = "Prevents object literals having more than one property declaration for the same name. If an object property with the same name is defined multiple times (except when combining a getter with a setter), only the last definition makes it into the object and previous definitions are ignored, which is likely a mistake."]
    no_dupe_keys: Option<RuleConfiguration>,
    #[doc = "Disallow the declaration of empty interfaces."]
    no_empty_interface: Option<RuleConfiguration>,
    #[doc = "Disallow the any type usage"]
    no_explicit_any: Option<RuleConfiguration>,
    #[doc = "Prevents the incorrect use of super() inside classes. It also checks whether a call super() is missing from classes that extends other constructors."]
    no_invalid_constructor_super: Option<RuleConfiguration>,
    #[doc = "Disallow literal numbers that lose precision"]
    no_precision_loss: Option<RuleConfiguration>,
    #[doc = "Disallow control flow statements in finally blocks."]
    no_unsafe_finally: Option<RuleConfiguration>,
    #[doc = "Enforce camel case naming convention."]
    use_camel_case: Option<RuleConfiguration>,
    #[doc = "Require const declarations for variables that are never reassigned after declared."]
    use_const: Option<RuleConfiguration>,
    #[doc = "Enforce all dependencies are correctly specified."]
    use_exhaustive_dependencies: Option<RuleConfiguration>,
    #[doc = "Promotes the use of .flatMap() when map().flat() are used together."]
    use_flat_map: Option<RuleConfiguration>,
    #[doc = "Disallow parseInt() and Number.parseInt() in favor of binary, octal, and hexadecimal literals"]
    use_numeric_literals: Option<RuleConfiguration>,
    #[doc = "Enforce \"for\" loop update clause moving the counter in the right direction."]
    use_valid_for_direction: Option<RuleConfiguration>,
}
impl Nursery {
    const CATEGORY_NAME: &'static str = "nursery";
    pub(crate) const CATEGORY_RULES: [&'static str; 15] = [
<<<<<<< HEAD
        "noAccessKey",
=======
>>>>>>> c39ee57f
        "noBannedTypes",
        "noConditionalAssignment",
        "noConstAssign",
        "noDupeKeys",
        "noEmptyInterface",
        "noExplicitAny",
        "noInvalidConstructorSuper",
        "noPrecisionLoss",
        "noUnsafeFinally",
        "useCamelCase",
        "useConst",
        "useExhaustiveDependencies",
        "useFlatMap",
        "useNumericLiterals",
        "useValidForDirection",
    ];
    const RECOMMENDED_RULES: [&'static str; 1] = ["noAccessKey"];
    const RECOMMENDED_RULES_AS_FILTERS: [RuleFilter<'static>; 1] =
        [RuleFilter::Rule("nursery", Self::CATEGORY_RULES[0])];
    pub(crate) fn is_recommended(&self) -> bool { !matches!(self.recommended, Some(false)) }
    pub(crate) fn get_enabled_rules(&self) -> IndexSet<RuleFilter> {
        IndexSet::from_iter(self.rules.iter().filter_map(|(key, conf)| {
            if conf.is_enabled() {
                Some(RuleFilter::Rule(Self::CATEGORY_NAME, key))
            } else {
                None
            }
        }))
    }
    pub(crate) fn get_disabled_rules(&self) -> IndexSet<RuleFilter> {
        IndexSet::from_iter(self.rules.iter().filter_map(|(key, conf)| {
            if conf.is_disabled() {
                Some(RuleFilter::Rule(Self::CATEGORY_NAME, key))
            } else {
                None
            }
        }))
    }
    #[doc = r" Checks if, given a rule name, matches one of the rules contained in this category"]
    pub(crate) fn has_rule(rule_name: &str) -> bool { Self::CATEGORY_RULES.contains(&rule_name) }
    #[doc = r" Checks if, given a rule name, it is marked as recommended"]
    pub(crate) fn is_recommended_rule(rule_name: &str) -> bool {
        Self::RECOMMENDED_RULES.contains(&rule_name)
    }
    pub(crate) fn recommended_rules_as_filters() -> [RuleFilter<'static>; 1] {
        Self::RECOMMENDED_RULES_AS_FILTERS
    }
}
fn deserialize_nursery_rules<'de, D>(
    deserializer: D,
) -> Result<IndexMap<String, RuleConfiguration>, D::Error>
where
    D: serde::de::Deserializer<'de>,
{
    let value: IndexMap<String, RuleConfiguration> = Deserialize::deserialize(deserializer)?;
    for rule_name in value.keys() {
        if !Nursery::CATEGORY_RULES.contains(&rule_name.as_str()) {
            return Err(serde::de::Error::custom(RomeError::Configuration(
                ConfigurationError::UnknownRule(rule_name.to_string()),
            )));
        }
    }
    Ok(value)
}
#[derive(Deserialize, Default, Serialize, Debug, Clone)]
#[cfg_attr(feature = "schemars", derive(JsonSchema))]
#[serde(rename_all = "camelCase", default)]
pub struct Security {
    #[doc = r" It enables the recommended rules for this group"]
    #[serde(skip_serializing_if = "Option::is_none")]
    pub recommended: Option<bool>,
    #[doc = r" List of rules for the current group"]
    #[serde(
        skip_serializing_if = "IndexMap::is_empty",
        deserialize_with = "deserialize_security_rules",
        flatten
    )]
    #[cfg_attr(feature = "schemars", schemars(with = "SecuritySchema"))]
    pub rules: IndexMap<String, RuleConfiguration>,
}
#[cfg_attr(
    feature = "schemars",
    derive(JsonSchema),
    serde(rename_all = "camelCase")
)]
#[allow(dead_code)]
#[doc = r" A list of rules that belong to this group"]
struct SecuritySchema {
    #[doc = "Prevent the usage of dangerous JSX props"]
    no_dangerously_set_inner_html: Option<RuleConfiguration>,
    #[doc = "Report when a DOM element or a component uses both children and dangerouslySetInnerHTML prop."]
    no_dangerously_set_inner_html_with_children: Option<RuleConfiguration>,
}
impl Security {
    const CATEGORY_NAME: &'static str = "security";
    pub(crate) const CATEGORY_RULES: [&'static str; 2] = [
        "noDangerouslySetInnerHtml",
        "noDangerouslySetInnerHtmlWithChildren",
    ];
    const RECOMMENDED_RULES: [&'static str; 2] = [
        "noDangerouslySetInnerHtml",
        "noDangerouslySetInnerHtmlWithChildren",
    ];
    const RECOMMENDED_RULES_AS_FILTERS: [RuleFilter<'static>; 2] = [
        RuleFilter::Rule("security", Self::CATEGORY_RULES[0]),
        RuleFilter::Rule("security", Self::CATEGORY_RULES[1]),
    ];
    pub(crate) fn is_recommended(&self) -> bool { !matches!(self.recommended, Some(false)) }
    pub(crate) fn get_enabled_rules(&self) -> IndexSet<RuleFilter> {
        IndexSet::from_iter(self.rules.iter().filter_map(|(key, conf)| {
            if conf.is_enabled() {
                Some(RuleFilter::Rule(Self::CATEGORY_NAME, key))
            } else {
                None
            }
        }))
    }
    pub(crate) fn get_disabled_rules(&self) -> IndexSet<RuleFilter> {
        IndexSet::from_iter(self.rules.iter().filter_map(|(key, conf)| {
            if conf.is_disabled() {
                Some(RuleFilter::Rule(Self::CATEGORY_NAME, key))
            } else {
                None
            }
        }))
    }
    #[doc = r" Checks if, given a rule name, matches one of the rules contained in this category"]
    pub(crate) fn has_rule(rule_name: &str) -> bool { Self::CATEGORY_RULES.contains(&rule_name) }
    #[doc = r" Checks if, given a rule name, it is marked as recommended"]
    pub(crate) fn is_recommended_rule(rule_name: &str) -> bool {
        Self::RECOMMENDED_RULES.contains(&rule_name)
    }
    pub(crate) fn recommended_rules_as_filters() -> [RuleFilter<'static>; 2] {
        Self::RECOMMENDED_RULES_AS_FILTERS
    }
}
fn deserialize_security_rules<'de, D>(
    deserializer: D,
) -> Result<IndexMap<String, RuleConfiguration>, D::Error>
where
    D: serde::de::Deserializer<'de>,
{
    let value: IndexMap<String, RuleConfiguration> = Deserialize::deserialize(deserializer)?;
    for rule_name in value.keys() {
        if !Security::CATEGORY_RULES.contains(&rule_name.as_str()) {
            return Err(serde::de::Error::custom(RomeError::Configuration(
                ConfigurationError::UnknownRule(rule_name.to_string()),
            )));
        }
    }
    Ok(value)
}
#[derive(Deserialize, Default, Serialize, Debug, Clone)]
#[cfg_attr(feature = "schemars", derive(JsonSchema))]
#[serde(rename_all = "camelCase", default)]
pub struct Style {
    #[doc = r" It enables the recommended rules for this group"]
    #[serde(skip_serializing_if = "Option::is_none")]
    pub recommended: Option<bool>,
    #[doc = r" List of rules for the current group"]
    #[serde(
        skip_serializing_if = "IndexMap::is_empty",
        deserialize_with = "deserialize_style_rules",
        flatten
    )]
    #[cfg_attr(feature = "schemars", schemars(with = "StyleSchema"))]
    pub rules: IndexMap<String, RuleConfiguration>,
}
#[cfg_attr(
    feature = "schemars",
    derive(JsonSchema),
    serde(rename_all = "camelCase")
)]
#[allow(dead_code)]
#[doc = r" A list of rules that belong to this group"]
struct StyleSchema {
    #[doc = "Disallow implicit true values on JSX boolean attributes"]
    no_implicit_boolean: Option<RuleConfiguration>,
    #[doc = "Disallow negation in the condition of an if statement if it has an else clause"]
    no_negation_else: Option<RuleConfiguration>,
    #[doc = "Disallow the use of constants which its value is the upper-case version of its name."]
    no_shouty_constants: Option<RuleConfiguration>,
    #[doc = "Disallow template literals if interpolation and special-character handling are not needed"]
    no_unused_template_literal: Option<RuleConfiguration>,
    #[doc = "Requires following curly brace conventions. JavaScript allows the omission of curly braces when a block contains only one statement. However, it is considered by many to be best practice to never omit curly braces around blocks, even when they are optional, because it can lead to bugs and reduces code clarity."]
    use_block_statements: Option<RuleConfiguration>,
    #[doc = "This rule enforces the use of <>...</> over <Fragment>...</Fragment>."]
    use_fragment_syntax: Option<RuleConfiguration>,
    #[doc = "Enforce using concise optional chain instead of chained logical expressions."]
    use_optional_chain: Option<RuleConfiguration>,
    #[doc = "Prevent extra closing tags for components without children"]
    use_self_closing_elements: Option<RuleConfiguration>,
    #[doc = "When expressing array types, this rule promotes the usage of T[] shorthand instead of Array<T>."]
    use_shorthand_array_type: Option<RuleConfiguration>,
    #[doc = "Disallow multiple variable declarations in the same variable statement"]
    use_single_var_declarator: Option<RuleConfiguration>,
    #[doc = "Template literals are preferred over string concatenation."]
    use_template: Option<RuleConfiguration>,
}
impl Style {
    const CATEGORY_NAME: &'static str = "style";
    pub(crate) const CATEGORY_RULES: [&'static str; 11] = [
        "noImplicitBoolean",
        "noNegationElse",
        "noShoutyConstants",
        "noUnusedTemplateLiteral",
        "useBlockStatements",
        "useFragmentSyntax",
        "useOptionalChain",
        "useSelfClosingElements",
        "useShorthandArrayType",
        "useSingleVarDeclarator",
        "useTemplate",
    ];
    const RECOMMENDED_RULES: [&'static str; 10] = [
        "noImplicitBoolean",
        "noNegationElse",
        "noShoutyConstants",
        "noUnusedTemplateLiteral",
        "useBlockStatements",
        "useOptionalChain",
        "useSelfClosingElements",
        "useShorthandArrayType",
        "useSingleVarDeclarator",
        "useTemplate",
    ];
    const RECOMMENDED_RULES_AS_FILTERS: [RuleFilter<'static>; 10] = [
        RuleFilter::Rule("style", Self::CATEGORY_RULES[0]),
        RuleFilter::Rule("style", Self::CATEGORY_RULES[1]),
        RuleFilter::Rule("style", Self::CATEGORY_RULES[2]),
        RuleFilter::Rule("style", Self::CATEGORY_RULES[3]),
        RuleFilter::Rule("style", Self::CATEGORY_RULES[4]),
        RuleFilter::Rule("style", Self::CATEGORY_RULES[6]),
        RuleFilter::Rule("style", Self::CATEGORY_RULES[7]),
        RuleFilter::Rule("style", Self::CATEGORY_RULES[8]),
        RuleFilter::Rule("style", Self::CATEGORY_RULES[9]),
        RuleFilter::Rule("style", Self::CATEGORY_RULES[10]),
    ];
    pub(crate) fn is_recommended(&self) -> bool { !matches!(self.recommended, Some(false)) }
    pub(crate) fn get_enabled_rules(&self) -> IndexSet<RuleFilter> {
        IndexSet::from_iter(self.rules.iter().filter_map(|(key, conf)| {
            if conf.is_enabled() {
                Some(RuleFilter::Rule(Self::CATEGORY_NAME, key))
            } else {
                None
            }
        }))
    }
    pub(crate) fn get_disabled_rules(&self) -> IndexSet<RuleFilter> {
        IndexSet::from_iter(self.rules.iter().filter_map(|(key, conf)| {
            if conf.is_disabled() {
                Some(RuleFilter::Rule(Self::CATEGORY_NAME, key))
            } else {
                None
            }
        }))
    }
    #[doc = r" Checks if, given a rule name, matches one of the rules contained in this category"]
    pub(crate) fn has_rule(rule_name: &str) -> bool { Self::CATEGORY_RULES.contains(&rule_name) }
    #[doc = r" Checks if, given a rule name, it is marked as recommended"]
    pub(crate) fn is_recommended_rule(rule_name: &str) -> bool {
        Self::RECOMMENDED_RULES.contains(&rule_name)
    }
    pub(crate) fn recommended_rules_as_filters() -> [RuleFilter<'static>; 10] {
        Self::RECOMMENDED_RULES_AS_FILTERS
    }
}
fn deserialize_style_rules<'de, D>(
    deserializer: D,
) -> Result<IndexMap<String, RuleConfiguration>, D::Error>
where
    D: serde::de::Deserializer<'de>,
{
    let value: IndexMap<String, RuleConfiguration> = Deserialize::deserialize(deserializer)?;
    for rule_name in value.keys() {
        if !Style::CATEGORY_RULES.contains(&rule_name.as_str()) {
            return Err(serde::de::Error::custom(RomeError::Configuration(
                ConfigurationError::UnknownRule(rule_name.to_string()),
            )));
        }
    }
    Ok(value)
}<|MERGE_RESOLUTION|>--- conflicted
+++ resolved
@@ -729,11 +729,9 @@
 #[allow(dead_code)]
 #[doc = r" A list of rules that belong to this group"]
 struct NurserySchema {
-<<<<<<< HEAD
+    #[doc = "Enforce that the accessKey attribute is not used on any HTML element."]
     no_access_key: Option<RuleConfiguration>,
-=======
     #[doc = "Disallow certain types."]
->>>>>>> c39ee57f
     no_banned_types: Option<RuleConfiguration>,
     #[doc = "Disallow assignment operators in conditional expressions."]
     no_conditional_assignment: Option<RuleConfiguration>,
@@ -766,11 +764,8 @@
 }
 impl Nursery {
     const CATEGORY_NAME: &'static str = "nursery";
-    pub(crate) const CATEGORY_RULES: [&'static str; 15] = [
-<<<<<<< HEAD
+    pub(crate) const CATEGORY_RULES: [&'static str; 16] = [
         "noAccessKey",
-=======
->>>>>>> c39ee57f
         "noBannedTypes",
         "noConditionalAssignment",
         "noConstAssign",
