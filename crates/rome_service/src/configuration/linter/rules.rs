--- conflicted
+++ resolved
@@ -152,7 +152,9 @@
             None
         }
     }
-    pub(crate) fn is_recommended(&self) -> bool { !matches!(self.recommended, Some(false)) }
+    pub(crate) fn is_recommended(&self) -> bool {
+        !matches!(self.recommended, Some(false))
+    }
     #[doc = r" It returns a tuple of filters. The first element of the tuple are the enabled rules,"]
     #[doc = r" while the second element are the disabled rules."]
     #[doc = r""]
@@ -351,7 +353,9 @@
         RuleFilter::Rule("a11y", Self::CATEGORY_RULES[7]),
         RuleFilter::Rule("a11y", Self::CATEGORY_RULES[8]),
     ];
-    pub(crate) fn is_recommended(&self) -> bool { !matches!(self.recommended, Some(false)) }
+    pub(crate) fn is_recommended(&self) -> bool {
+        !matches!(self.recommended, Some(false))
+    }
     pub(crate) fn get_enabled_rules(&self) -> IndexSet<RuleFilter> {
         IndexSet::from_iter(self.rules.iter().filter_map(|(key, conf)| {
             if conf.is_enabled() {
@@ -371,7 +375,9 @@
         }))
     }
     #[doc = r" Checks if, given a rule name, matches one of the rules contained in this category"]
-    pub(crate) fn has_rule(rule_name: &str) -> bool { Self::CATEGORY_RULES.contains(&rule_name) }
+    pub(crate) fn has_rule(rule_name: &str) -> bool {
+        Self::CATEGORY_RULES.contains(&rule_name)
+    }
     #[doc = r" Checks if, given a rule name, it is marked as recommended"]
     pub(crate) fn is_recommended_rule(rule_name: &str) -> bool {
         Self::RECOMMENDED_RULES.contains(&rule_name)
@@ -435,7 +441,9 @@
         RuleFilter::Rule("complexity", Self::CATEGORY_RULES[0]),
         RuleFilter::Rule("complexity", Self::CATEGORY_RULES[1]),
     ];
-    pub(crate) fn is_recommended(&self) -> bool { !matches!(self.recommended, Some(false)) }
+    pub(crate) fn is_recommended(&self) -> bool {
+        !matches!(self.recommended, Some(false))
+    }
     pub(crate) fn get_enabled_rules(&self) -> IndexSet<RuleFilter> {
         IndexSet::from_iter(self.rules.iter().filter_map(|(key, conf)| {
             if conf.is_enabled() {
@@ -455,7 +463,9 @@
         }))
     }
     #[doc = r" Checks if, given a rule name, matches one of the rules contained in this category"]
-    pub(crate) fn has_rule(rule_name: &str) -> bool { Self::CATEGORY_RULES.contains(&rule_name) }
+    pub(crate) fn has_rule(rule_name: &str) -> bool {
+        Self::CATEGORY_RULES.contains(&rule_name)
+    }
     #[doc = r" Checks if, given a rule name, it is marked as recommended"]
     pub(crate) fn is_recommended_rule(rule_name: &str) -> bool {
         Self::RECOMMENDED_RULES.contains(&rule_name)
@@ -660,7 +670,9 @@
         RuleFilter::Rule("correctness", Self::CATEGORY_RULES[29]),
         RuleFilter::Rule("correctness", Self::CATEGORY_RULES[30]),
     ];
-    pub(crate) fn is_recommended(&self) -> bool { !matches!(self.recommended, Some(false)) }
+    pub(crate) fn is_recommended(&self) -> bool {
+        !matches!(self.recommended, Some(false))
+    }
     pub(crate) fn get_enabled_rules(&self) -> IndexSet<RuleFilter> {
         IndexSet::from_iter(self.rules.iter().filter_map(|(key, conf)| {
             if conf.is_enabled() {
@@ -680,7 +692,9 @@
         }))
     }
     #[doc = r" Checks if, given a rule name, matches one of the rules contained in this category"]
-    pub(crate) fn has_rule(rule_name: &str) -> bool { Self::CATEGORY_RULES.contains(&rule_name) }
+    pub(crate) fn has_rule(rule_name: &str) -> bool {
+        Self::CATEGORY_RULES.contains(&rule_name)
+    }
     #[doc = r" Checks if, given a rule name, it is marked as recommended"]
     pub(crate) fn is_recommended_rule(rule_name: &str) -> bool {
         Self::RECOMMENDED_RULES.contains(&rule_name)
@@ -737,13 +751,10 @@
     no_conditional_assignment: Option<RuleConfiguration>,
     #[doc = "Prevents from having const variables being re-assigned."]
     no_const_assign: Option<RuleConfiguration>,
-<<<<<<< HEAD
     #[doc = "Enforces that no distracting elements are used."]
     no_distracting_elements: Option<RuleConfiguration>,
-=======
     #[doc = "Disallow returning a value from a constructor"]
     no_constructor_return: Option<RuleConfiguration>,
->>>>>>> 2146cf28
     #[doc = "Prevents object literals having more than one property declaration for the same name. If an object property with the same name is defined multiple times (except when combining a getter with a setter), only the last definition makes it into the object and previous definitions are ignored, which is likely a mistake."]
     no_dupe_keys: Option<RuleConfiguration>,
     #[doc = "Disallow the declaration of empty interfaces."]
@@ -779,20 +790,13 @@
 }
 impl Nursery {
     const CATEGORY_NAME: &'static str = "nursery";
-<<<<<<< HEAD
-    pub(crate) const CATEGORY_RULES: [&'static str; 20] = [
-=======
-    pub(crate) const CATEGORY_RULES: [&'static str; 21] = [
->>>>>>> 2146cf28
+    pub(crate) const CATEGORY_RULES: [&'static str; 22] = [
         "noAccessKey",
         "noBannedTypes",
         "noConditionalAssignment",
         "noConstAssign",
-<<<<<<< HEAD
+        "noConstructorReturn",
         "noDistractingElements",
-=======
-        "noConstructorReturn",
->>>>>>> 2146cf28
         "noDupeKeys",
         "noEmptyInterface",
         "noExplicitAny",
@@ -813,7 +817,9 @@
     const RECOMMENDED_RULES: [&'static str; 1] = ["noAccessKey"];
     const RECOMMENDED_RULES_AS_FILTERS: [RuleFilter<'static>; 1] =
         [RuleFilter::Rule("nursery", Self::CATEGORY_RULES[0])];
-    pub(crate) fn is_recommended(&self) -> bool { !matches!(self.recommended, Some(false)) }
+    pub(crate) fn is_recommended(&self) -> bool {
+        !matches!(self.recommended, Some(false))
+    }
     pub(crate) fn get_enabled_rules(&self) -> IndexSet<RuleFilter> {
         IndexSet::from_iter(self.rules.iter().filter_map(|(key, conf)| {
             if conf.is_enabled() {
@@ -833,7 +839,9 @@
         }))
     }
     #[doc = r" Checks if, given a rule name, matches one of the rules contained in this category"]
-    pub(crate) fn has_rule(rule_name: &str) -> bool { Self::CATEGORY_RULES.contains(&rule_name) }
+    pub(crate) fn has_rule(rule_name: &str) -> bool {
+        Self::CATEGORY_RULES.contains(&rule_name)
+    }
     #[doc = r" Checks if, given a rule name, it is marked as recommended"]
     pub(crate) fn is_recommended_rule(rule_name: &str) -> bool {
         Self::RECOMMENDED_RULES.contains(&rule_name)
@@ -901,7 +909,9 @@
         RuleFilter::Rule("security", Self::CATEGORY_RULES[0]),
         RuleFilter::Rule("security", Self::CATEGORY_RULES[1]),
     ];
-    pub(crate) fn is_recommended(&self) -> bool { !matches!(self.recommended, Some(false)) }
+    pub(crate) fn is_recommended(&self) -> bool {
+        !matches!(self.recommended, Some(false))
+    }
     pub(crate) fn get_enabled_rules(&self) -> IndexSet<RuleFilter> {
         IndexSet::from_iter(self.rules.iter().filter_map(|(key, conf)| {
             if conf.is_enabled() {
@@ -921,7 +931,9 @@
         }))
     }
     #[doc = r" Checks if, given a rule name, matches one of the rules contained in this category"]
-    pub(crate) fn has_rule(rule_name: &str) -> bool { Self::CATEGORY_RULES.contains(&rule_name) }
+    pub(crate) fn has_rule(rule_name: &str) -> bool {
+        Self::CATEGORY_RULES.contains(&rule_name)
+    }
     #[doc = r" Checks if, given a rule name, it is marked as recommended"]
     pub(crate) fn is_recommended_rule(rule_name: &str) -> bool {
         Self::RECOMMENDED_RULES.contains(&rule_name)
@@ -1032,7 +1044,9 @@
         RuleFilter::Rule("style", Self::CATEGORY_RULES[9]),
         RuleFilter::Rule("style", Self::CATEGORY_RULES[10]),
     ];
-    pub(crate) fn is_recommended(&self) -> bool { !matches!(self.recommended, Some(false)) }
+    pub(crate) fn is_recommended(&self) -> bool {
+        !matches!(self.recommended, Some(false))
+    }
     pub(crate) fn get_enabled_rules(&self) -> IndexSet<RuleFilter> {
         IndexSet::from_iter(self.rules.iter().filter_map(|(key, conf)| {
             if conf.is_enabled() {
@@ -1052,7 +1066,9 @@
         }))
     }
     #[doc = r" Checks if, given a rule name, matches one of the rules contained in this category"]
-    pub(crate) fn has_rule(rule_name: &str) -> bool { Self::CATEGORY_RULES.contains(&rule_name) }
+    pub(crate) fn has_rule(rule_name: &str) -> bool {
+        Self::CATEGORY_RULES.contains(&rule_name)
+    }
     #[doc = r" Checks if, given a rule name, it is marked as recommended"]
     pub(crate) fn is_recommended_rule(rule_name: &str) -> bool {
         Self::RECOMMENDED_RULES.contains(&rule_name)
