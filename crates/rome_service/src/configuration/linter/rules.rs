//! Generated file, do not edit by hand, see `xtask/codegen`

use crate::{ConfigurationError, RomeError, RuleConfiguration};
use indexmap::{IndexMap, IndexSet};
use rome_analyze::RuleFilter;
use rome_diagnostics::{Category, Severity};
#[cfg(feature = "schemars")]
use schemars::JsonSchema;
use serde::{Deserialize, Serialize};
#[derive(Deserialize, Serialize, Debug, Clone)]
#[cfg_attr(feature = "schemars", derive(JsonSchema))]
#[serde(rename_all = "camelCase", deny_unknown_fields)]
pub struct Rules {
    #[doc = r" It enables the lint rules recommended by Rome. `true` by default."]
    #[serde(skip_serializing_if = "Option::is_none")]
    pub recommended: Option<bool>,
    #[serde(skip_serializing_if = "Option::is_none")]
    pub a11y: Option<A11y>,
    #[serde(skip_serializing_if = "Option::is_none")]
    pub complexity: Option<Complexity>,
    #[serde(skip_serializing_if = "Option::is_none")]
    pub correctness: Option<Correctness>,
    #[serde(skip_serializing_if = "Option::is_none")]
    pub nursery: Option<Nursery>,
    #[serde(skip_serializing_if = "Option::is_none")]
    pub performance: Option<Performance>,
    #[serde(skip_serializing_if = "Option::is_none")]
    pub security: Option<Security>,
    #[serde(skip_serializing_if = "Option::is_none")]
    pub style: Option<Style>,
    #[serde(skip_serializing_if = "Option::is_none")]
    pub suspicious: Option<Suspicious>,
}
impl Default for Rules {
    fn default() -> Self {
        Self {
            recommended: Some(true),
            a11y: None,
            complexity: None,
            correctness: None,
            nursery: None,
            performance: None,
            security: None,
            style: None,
            suspicious: None,
        }
    }
}
impl Rules {
    #[doc = r" Checks if the code coming from [rome_diagnostics::Diagnostic] corresponds to a rule."]
    #[doc = r" Usually the code is built like {category}/{rule_name}"]
    pub fn matches_diagnostic_code<'a>(
        &self,
        category: Option<&'a str>,
        rule_name: Option<&'a str>,
    ) -> Option<(&'a str, &'a str)> {
        match (category, rule_name) {
            (Some(category), Some(rule_name)) => match category {
                "a11y" => A11y::has_rule(rule_name).then_some((category, rule_name)),
                "complexity" => Complexity::has_rule(rule_name).then_some((category, rule_name)),
                "correctness" => Correctness::has_rule(rule_name).then_some((category, rule_name)),
                "nursery" => Nursery::has_rule(rule_name).then_some((category, rule_name)),
                "performance" => Performance::has_rule(rule_name).then_some((category, rule_name)),
                "security" => Security::has_rule(rule_name).then_some((category, rule_name)),
                "style" => Style::has_rule(rule_name).then_some((category, rule_name)),
                "suspicious" => Suspicious::has_rule(rule_name).then_some((category, rule_name)),
                _ => None,
            },
            _ => None,
        }
    }
    #[doc = r" Given a category coming from [Diagnostic](rome_diagnostics::Diagnostic), this function returns"]
    #[doc = r" the [Severity](rome_diagnostics::Severity) associated to the rule, if the configuration changed it."]
    #[doc = r""]
    #[doc = r" If not, the function returns [None]."]
    pub fn get_severity_from_code(&self, category: &Category) -> Option<Severity> {
        let mut split_code = category.name().split('/');
        let _lint = split_code.next();
        debug_assert_eq!(_lint, Some("lint"));
        let group = split_code.next();
        let rule_name = split_code.next();
        if let Some((group, rule_name)) = self.matches_diagnostic_code(group, rule_name) {
            let severity = match group {
                "a11y" => self
                    .a11y
                    .as_ref()
                    .and_then(|a11y| a11y.rules.get(rule_name))
                    .map(|rule_setting| rule_setting.into())
                    .unwrap_or_else(|| {
                        if A11y::is_recommended_rule(rule_name) {
                            Severity::Error
                        } else {
                            Severity::Warning
                        }
                    }),
                "complexity" => self
                    .complexity
                    .as_ref()
                    .and_then(|complexity| complexity.rules.get(rule_name))
                    .map(|rule_setting| rule_setting.into())
                    .unwrap_or_else(|| {
                        if Complexity::is_recommended_rule(rule_name) {
                            Severity::Error
                        } else {
                            Severity::Warning
                        }
                    }),
                "correctness" => self
                    .correctness
                    .as_ref()
                    .and_then(|correctness| correctness.rules.get(rule_name))
                    .map(|rule_setting| rule_setting.into())
                    .unwrap_or_else(|| {
                        if Correctness::is_recommended_rule(rule_name) {
                            Severity::Error
                        } else {
                            Severity::Warning
                        }
                    }),
                "nursery" => self
                    .nursery
                    .as_ref()
                    .and_then(|nursery| nursery.rules.get(rule_name))
                    .map(|rule_setting| rule_setting.into())
                    .unwrap_or_else(|| {
                        if Nursery::is_recommended_rule(rule_name) {
                            Severity::Error
                        } else {
                            Severity::Warning
                        }
                    }),
                "performance" => self
                    .performance
                    .as_ref()
                    .and_then(|performance| performance.rules.get(rule_name))
                    .map(|rule_setting| rule_setting.into())
                    .unwrap_or_else(|| {
                        if Performance::is_recommended_rule(rule_name) {
                            Severity::Error
                        } else {
                            Severity::Warning
                        }
                    }),
                "security" => self
                    .security
                    .as_ref()
                    .and_then(|security| security.rules.get(rule_name))
                    .map(|rule_setting| rule_setting.into())
                    .unwrap_or_else(|| {
                        if Security::is_recommended_rule(rule_name) {
                            Severity::Error
                        } else {
                            Severity::Warning
                        }
                    }),
                "style" => self
                    .style
                    .as_ref()
                    .and_then(|style| style.rules.get(rule_name))
                    .map(|rule_setting| rule_setting.into())
                    .unwrap_or_else(|| {
                        if Style::is_recommended_rule(rule_name) {
                            Severity::Error
                        } else {
                            Severity::Warning
                        }
                    }),
                "suspicious" => self
                    .suspicious
                    .as_ref()
                    .and_then(|suspicious| suspicious.rules.get(rule_name))
                    .map(|rule_setting| rule_setting.into())
                    .unwrap_or_else(|| {
                        if Suspicious::is_recommended_rule(rule_name) {
                            Severity::Error
                        } else {
                            Severity::Warning
                        }
                    }),
                _ => unreachable!("this group should not exist, found {}", group),
            };
            Some(severity)
        } else {
            None
        }
    }
    pub(crate) fn is_recommended(&self) -> bool { !matches!(self.recommended, Some(false)) }
    #[doc = r" It returns a tuple of filters. The first element of the tuple are the enabled rules,"]
    #[doc = r" while the second element are the disabled rules."]
    #[doc = r""]
    #[doc = r" Only one element of the tuple is [Some] at the time."]
    #[doc = r""]
    #[doc = r" The enabled rules are calculated from the difference with the disabled rules."]
    pub fn as_enabled_rules(&self) -> IndexSet<RuleFilter> {
        let mut enabled_rules = IndexSet::new();
        let mut disabled_rules = IndexSet::new();
        if let Some(group) = self.a11y.as_ref() {
            if self.is_recommended() || group.is_recommended() {
                enabled_rules.extend(A11y::recommended_rules_as_filters());
            }
            enabled_rules.extend(&group.get_enabled_rules());
            disabled_rules.extend(&group.get_disabled_rules());
        } else if self.is_recommended() {
            enabled_rules.extend(A11y::recommended_rules_as_filters());
        }
        if let Some(group) = self.complexity.as_ref() {
            if self.is_recommended() || group.is_recommended() {
                enabled_rules.extend(Complexity::recommended_rules_as_filters());
            }
            enabled_rules.extend(&group.get_enabled_rules());
            disabled_rules.extend(&group.get_disabled_rules());
        } else if self.is_recommended() {
            enabled_rules.extend(Complexity::recommended_rules_as_filters());
        }
        if let Some(group) = self.correctness.as_ref() {
            if self.is_recommended() || group.is_recommended() {
                enabled_rules.extend(Correctness::recommended_rules_as_filters());
            }
            enabled_rules.extend(&group.get_enabled_rules());
            disabled_rules.extend(&group.get_disabled_rules());
        } else if self.is_recommended() {
            enabled_rules.extend(Correctness::recommended_rules_as_filters());
        }
        if let Some(group) = self.nursery.as_ref() {
            if self.is_recommended() && rome_flags::is_unstable() || group.is_recommended() {
                enabled_rules.extend(Nursery::recommended_rules_as_filters());
            }
            enabled_rules.extend(&group.get_enabled_rules());
            disabled_rules.extend(&group.get_disabled_rules());
        } else if self.is_recommended() && rome_flags::is_unstable() {
            enabled_rules.extend(Nursery::recommended_rules_as_filters());
        }
        if let Some(group) = self.performance.as_ref() {
            if self.is_recommended() || group.is_recommended() {
                enabled_rules.extend(Performance::recommended_rules_as_filters());
            }
            enabled_rules.extend(&group.get_enabled_rules());
            disabled_rules.extend(&group.get_disabled_rules());
        } else if self.is_recommended() {
            enabled_rules.extend(Performance::recommended_rules_as_filters());
        }
        if let Some(group) = self.security.as_ref() {
            if self.is_recommended() || group.is_recommended() {
                enabled_rules.extend(Security::recommended_rules_as_filters());
            }
            enabled_rules.extend(&group.get_enabled_rules());
            disabled_rules.extend(&group.get_disabled_rules());
        } else if self.is_recommended() {
            enabled_rules.extend(Security::recommended_rules_as_filters());
        }
        if let Some(group) = self.style.as_ref() {
            if self.is_recommended() || group.is_recommended() {
                enabled_rules.extend(Style::recommended_rules_as_filters());
            }
            enabled_rules.extend(&group.get_enabled_rules());
            disabled_rules.extend(&group.get_disabled_rules());
        } else if self.is_recommended() {
            enabled_rules.extend(Style::recommended_rules_as_filters());
        }
        if let Some(group) = self.suspicious.as_ref() {
            if self.is_recommended() || group.is_recommended() {
                enabled_rules.extend(Suspicious::recommended_rules_as_filters());
            }
            enabled_rules.extend(&group.get_enabled_rules());
            disabled_rules.extend(&group.get_disabled_rules());
        } else if self.is_recommended() {
            enabled_rules.extend(Suspicious::recommended_rules_as_filters());
        }
        if let Some(group) = self.a11y.as_ref() {
            if self.is_recommended() || group.is_recommended() {
                enabled_rules.extend(A11y::recommended_rules_as_filters());
            }
            enabled_rules.extend(&group.get_enabled_rules());
            disabled_rules.extend(&group.get_disabled_rules());
        } else if self.is_recommended() {
            enabled_rules.extend(A11y::recommended_rules_as_filters());
        }
        if let Some(group) = self.complexity.as_ref() {
            if self.is_recommended() || group.is_recommended() {
                enabled_rules.extend(Complexity::recommended_rules_as_filters());
            }
            enabled_rules.extend(&group.get_enabled_rules());
            disabled_rules.extend(&group.get_disabled_rules());
        } else if self.is_recommended() {
            enabled_rules.extend(Complexity::recommended_rules_as_filters());
        }
        if let Some(group) = self.correctness.as_ref() {
            if self.is_recommended() || group.is_recommended() {
                enabled_rules.extend(Correctness::recommended_rules_as_filters());
            }
            enabled_rules.extend(&group.get_enabled_rules());
            disabled_rules.extend(&group.get_disabled_rules());
        } else if self.is_recommended() {
            enabled_rules.extend(Correctness::recommended_rules_as_filters());
        }
        if let Some(group) = self.nursery.as_ref() {
            if self.is_recommended() && rome_flags::is_unstable() || group.is_recommended() {
                enabled_rules.extend(Nursery::recommended_rules_as_filters());
            }
            enabled_rules.extend(&group.get_enabled_rules());
            disabled_rules.extend(&group.get_disabled_rules());
        } else if self.is_recommended() && rome_flags::is_unstable() {
            enabled_rules.extend(Nursery::recommended_rules_as_filters());
        }
        if let Some(group) = self.performance.as_ref() {
            if self.is_recommended() || group.is_recommended() {
                enabled_rules.extend(Performance::recommended_rules_as_filters());
            }
            enabled_rules.extend(&group.get_enabled_rules());
            disabled_rules.extend(&group.get_disabled_rules());
        } else if self.is_recommended() {
            enabled_rules.extend(Performance::recommended_rules_as_filters());
        }
        if let Some(group) = self.security.as_ref() {
            if self.is_recommended() || group.is_recommended() {
                enabled_rules.extend(Security::recommended_rules_as_filters());
            }
            enabled_rules.extend(&group.get_enabled_rules());
            disabled_rules.extend(&group.get_disabled_rules());
        } else if self.is_recommended() {
            enabled_rules.extend(Security::recommended_rules_as_filters());
        }
        if let Some(group) = self.style.as_ref() {
            if self.is_recommended() || group.is_recommended() {
                enabled_rules.extend(Style::recommended_rules_as_filters());
            }
            enabled_rules.extend(&group.get_enabled_rules());
            disabled_rules.extend(&group.get_disabled_rules());
        } else if self.is_recommended() {
            enabled_rules.extend(Style::recommended_rules_as_filters());
        }
        if let Some(group) = self.suspicious.as_ref() {
            if self.is_recommended() || group.is_recommended() {
                enabled_rules.extend(Suspicious::recommended_rules_as_filters());
            }
            enabled_rules.extend(&group.get_enabled_rules());
            disabled_rules.extend(&group.get_disabled_rules());
        } else if self.is_recommended() {
            enabled_rules.extend(Suspicious::recommended_rules_as_filters());
        }
        enabled_rules.difference(&disabled_rules).cloned().collect()
    }
}
#[derive(Deserialize, Default, Serialize, Debug, Clone)]
#[cfg_attr(feature = "schemars", derive(JsonSchema))]
#[serde(rename_all = "camelCase", default)]
pub struct A11y {
    #[doc = r" It enables the recommended rules for this group"]
    #[serde(skip_serializing_if = "Option::is_none")]
    pub recommended: Option<bool>,
    #[doc = r" List of rules for the current group"]
    #[serde(
        skip_serializing_if = "IndexMap::is_empty",
        deserialize_with = "deserialize_a11y_rules",
        flatten
    )]
    #[cfg_attr(feature = "schemars", schemars(with = "A11ySchema"))]
    pub rules: IndexMap<String, RuleConfiguration>,
}
#[cfg_attr(
    feature = "schemars",
    derive(JsonSchema),
    serde(rename_all = "camelCase")
)]
#[allow(dead_code)]
#[doc = r" A list of rules that belong to this group"]
struct A11ySchema {
    #[doc = "Avoid the autoFocus attribute"]
    no_autofocus: Option<RuleConfiguration>,
    #[doc = "Disallow target=\"_blank\" attribute without rel=\"noreferrer\""]
    no_blank_target: Option<RuleConfiguration>,
    #[doc = "Prevent the usage of positive integers on tabIndex property"]
    no_positive_tabindex: Option<RuleConfiguration>,
    #[doc = "It asserts that alternative text to images or areas, help to rely on to screen readers to understand the purpose and the context of the image."]
    use_alt_text: Option<RuleConfiguration>,
    #[doc = "Enforce that anchor elements have content and that the content is accessible to screen readers."]
    use_anchor_content: Option<RuleConfiguration>,
    #[doc = "Enforces the usage of the attribute type for the element button"]
    use_button_type: Option<RuleConfiguration>,
    #[doc = "Enforce to have the onClick mouse event with the onKeyUp, the onKeyDown, or the onKeyPress keyboard event."]
    use_key_with_click_events: Option<RuleConfiguration>,
    #[doc = "Enforce that onMouseOver/onMouseOut are accompanied by onFocus/onBlur for keyboard-only users. It is important to take into account users with physical disabilities who cannot use a mouse, who use assistive technology or screenreader."]
    use_key_with_mouse_events: Option<RuleConfiguration>,
    #[doc = "Enforce that all anchors are valid, and they are navigable elements."]
    use_valid_anchor: Option<RuleConfiguration>,
}
impl A11y {
    const CATEGORY_NAME: &'static str = "a11y";
    pub(crate) const CATEGORY_RULES: [&'static str; 9] = [
        "noAutofocus",
        "noBlankTarget",
        "noPositiveTabindex",
        "useAltText",
        "useAnchorContent",
        "useButtonType",
        "useKeyWithClickEvents",
        "useKeyWithMouseEvents",
        "useValidAnchor",
    ];
    const RECOMMENDED_RULES: [&'static str; 9] = [
        "noAutofocus",
        "noBlankTarget",
        "noPositiveTabindex",
        "useAltText",
        "useAnchorContent",
        "useButtonType",
        "useKeyWithClickEvents",
        "useKeyWithMouseEvents",
        "useValidAnchor",
    ];
    const RECOMMENDED_RULES_AS_FILTERS: [RuleFilter<'static>; 9] = [
        RuleFilter::Rule("a11y", Self::CATEGORY_RULES[0]),
        RuleFilter::Rule("a11y", Self::CATEGORY_RULES[1]),
        RuleFilter::Rule("a11y", Self::CATEGORY_RULES[2]),
        RuleFilter::Rule("a11y", Self::CATEGORY_RULES[3]),
        RuleFilter::Rule("a11y", Self::CATEGORY_RULES[4]),
        RuleFilter::Rule("a11y", Self::CATEGORY_RULES[5]),
        RuleFilter::Rule("a11y", Self::CATEGORY_RULES[6]),
        RuleFilter::Rule("a11y", Self::CATEGORY_RULES[7]),
        RuleFilter::Rule("a11y", Self::CATEGORY_RULES[8]),
    ];
    pub(crate) fn is_recommended(&self) -> bool { !matches!(self.recommended, Some(false)) }
    pub(crate) fn get_enabled_rules(&self) -> IndexSet<RuleFilter> {
        IndexSet::from_iter(self.rules.iter().filter_map(|(key, conf)| {
            if conf.is_enabled() {
                Some(RuleFilter::Rule(Self::CATEGORY_NAME, key))
            } else {
                None
            }
        }))
    }
    pub(crate) fn get_disabled_rules(&self) -> IndexSet<RuleFilter> {
        IndexSet::from_iter(self.rules.iter().filter_map(|(key, conf)| {
            if conf.is_disabled() {
                Some(RuleFilter::Rule(Self::CATEGORY_NAME, key))
            } else {
                None
            }
        }))
    }
    #[doc = r" Checks if, given a rule name, matches one of the rules contained in this category"]
    pub(crate) fn has_rule(rule_name: &str) -> bool { Self::CATEGORY_RULES.contains(&rule_name) }
    #[doc = r" Checks if, given a rule name, it is marked as recommended"]
    pub(crate) fn is_recommended_rule(rule_name: &str) -> bool {
        Self::RECOMMENDED_RULES.contains(&rule_name)
    }
    pub(crate) fn recommended_rules_as_filters() -> [RuleFilter<'static>; 9] {
        Self::RECOMMENDED_RULES_AS_FILTERS
    }
}
fn deserialize_a11y_rules<'de, D>(
    deserializer: D,
) -> Result<IndexMap<String, RuleConfiguration>, D::Error>
where
    D: serde::de::Deserializer<'de>,
{
    let value: IndexMap<String, RuleConfiguration> = Deserialize::deserialize(deserializer)?;
    for rule_name in value.keys() {
        if !A11y::CATEGORY_RULES.contains(&rule_name.as_str()) {
            return Err(serde::de::Error::custom(RomeError::Configuration(
                ConfigurationError::UnknownRule(rule_name.to_string()),
            )));
        }
    }
    Ok(value)
}
#[derive(Deserialize, Default, Serialize, Debug, Clone)]
#[cfg_attr(feature = "schemars", derive(JsonSchema))]
#[serde(rename_all = "camelCase", default)]
pub struct Complexity {
    #[doc = r" It enables the recommended rules for this group"]
    #[serde(skip_serializing_if = "Option::is_none")]
    pub recommended: Option<bool>,
    #[doc = r" List of rules for the current group"]
    #[serde(
        skip_serializing_if = "IndexMap::is_empty",
        deserialize_with = "deserialize_complexity_rules",
        flatten
    )]
    #[cfg_attr(feature = "schemars", schemars(with = "ComplexitySchema"))]
    pub rules: IndexMap<String, RuleConfiguration>,
}
#[cfg_attr(
    feature = "schemars",
    derive(JsonSchema),
    serde(rename_all = "camelCase")
)]
#[allow(dead_code)]
#[doc = r" A list of rules that belong to this group"]
struct ComplexitySchema {
    #[doc = "Disallow unnecessary boolean casts"]
    no_extra_boolean_cast: Option<RuleConfiguration>,
    #[doc = "Disallow unclear usage of multiple space characters in regular expression literals"]
    no_multiple_spaces_in_regular_expression_literals: Option<RuleConfiguration>,
    #[doc = "Disallow unnecessary fragments"]
    no_useless_fragments: Option<RuleConfiguration>,
    #[doc = "Promotes the use of .flatMap() when map().flat() are used together."]
    use_flat_map: Option<RuleConfiguration>,
    #[doc = "Enforce using concise optional chain instead of chained logical expressions."]
    use_optional_chain: Option<RuleConfiguration>,
    #[doc = "Discard redundant terms from logical expressions."]
    use_simplified_logic_expression: Option<RuleConfiguration>,
}
impl Complexity {
    const CATEGORY_NAME: &'static str = "complexity";
    pub(crate) const CATEGORY_RULES: [&'static str; 6] = [
        "noExtraBooleanCast",
        "noMultipleSpacesInRegularExpressionLiterals",
        "noUselessFragments",
        "useFlatMap",
        "useOptionalChain",
        "useSimplifiedLogicExpression",
    ];
    const RECOMMENDED_RULES: [&'static str; 5] = [
        "noExtraBooleanCast",
        "noMultipleSpacesInRegularExpressionLiterals",
        "useFlatMap",
        "useOptionalChain",
        "useSimplifiedLogicExpression",
    ];
    const RECOMMENDED_RULES_AS_FILTERS: [RuleFilter<'static>; 5] = [
        RuleFilter::Rule("complexity", Self::CATEGORY_RULES[0]),
        RuleFilter::Rule("complexity", Self::CATEGORY_RULES[1]),
        RuleFilter::Rule("complexity", Self::CATEGORY_RULES[3]),
        RuleFilter::Rule("complexity", Self::CATEGORY_RULES[4]),
        RuleFilter::Rule("complexity", Self::CATEGORY_RULES[5]),
    ];
    pub(crate) fn is_recommended(&self) -> bool { !matches!(self.recommended, Some(false)) }
    pub(crate) fn get_enabled_rules(&self) -> IndexSet<RuleFilter> {
        IndexSet::from_iter(self.rules.iter().filter_map(|(key, conf)| {
            if conf.is_enabled() {
                Some(RuleFilter::Rule(Self::CATEGORY_NAME, key))
            } else {
                None
            }
        }))
    }
    pub(crate) fn get_disabled_rules(&self) -> IndexSet<RuleFilter> {
        IndexSet::from_iter(self.rules.iter().filter_map(|(key, conf)| {
            if conf.is_disabled() {
                Some(RuleFilter::Rule(Self::CATEGORY_NAME, key))
            } else {
                None
            }
        }))
    }
    #[doc = r" Checks if, given a rule name, matches one of the rules contained in this category"]
    pub(crate) fn has_rule(rule_name: &str) -> bool { Self::CATEGORY_RULES.contains(&rule_name) }
    #[doc = r" Checks if, given a rule name, it is marked as recommended"]
    pub(crate) fn is_recommended_rule(rule_name: &str) -> bool {
        Self::RECOMMENDED_RULES.contains(&rule_name)
    }
    pub(crate) fn recommended_rules_as_filters() -> [RuleFilter<'static>; 5] {
        Self::RECOMMENDED_RULES_AS_FILTERS
    }
}
fn deserialize_complexity_rules<'de, D>(
    deserializer: D,
) -> Result<IndexMap<String, RuleConfiguration>, D::Error>
where
    D: serde::de::Deserializer<'de>,
{
    let value: IndexMap<String, RuleConfiguration> = Deserialize::deserialize(deserializer)?;
    for rule_name in value.keys() {
        if !Complexity::CATEGORY_RULES.contains(&rule_name.as_str()) {
            return Err(serde::de::Error::custom(RomeError::Configuration(
                ConfigurationError::UnknownRule(rule_name.to_string()),
            )));
        }
    }
    Ok(value)
}
#[derive(Deserialize, Default, Serialize, Debug, Clone)]
#[cfg_attr(feature = "schemars", derive(JsonSchema))]
#[serde(rename_all = "camelCase", default)]
pub struct Correctness {
    #[doc = r" It enables the recommended rules for this group"]
    #[serde(skip_serializing_if = "Option::is_none")]
    pub recommended: Option<bool>,
    #[doc = r" List of rules for the current group"]
    #[serde(
        skip_serializing_if = "IndexMap::is_empty",
        deserialize_with = "deserialize_correctness_rules",
        flatten
    )]
    #[cfg_attr(feature = "schemars", schemars(with = "CorrectnessSchema"))]
    pub rules: IndexMap<String, RuleConfiguration>,
}
#[cfg_attr(
    feature = "schemars",
    derive(JsonSchema),
    serde(rename_all = "camelCase")
)]
#[allow(dead_code)]
#[doc = r" A list of rules that belong to this group"]
struct CorrectnessSchema {
    #[doc = "Prevent passing of children as props."]
    no_children_prop: Option<RuleConfiguration>,
    #[doc = "Prevents from having const variables being re-assigned."]
    no_const_assign: Option<RuleConfiguration>,
    #[doc = "Disallows empty destructuring patterns."]
    no_empty_pattern: Option<RuleConfiguration>,
    #[doc = "Disallow new operators with the Symbol object"]
    no_new_symbol: Option<RuleConfiguration>,
    #[doc = "Prevent the usage of the return value of React.render."]
    no_render_return_value: Option<RuleConfiguration>,
    #[doc = "Prevents the usage of variables that haven't been declared inside the document"]
    no_undeclared_variables: Option<RuleConfiguration>,
    #[doc = "Avoid using unnecessary continue."]
    no_unnecessary_continue: Option<RuleConfiguration>,
    #[doc = "Disallow unreachable code"]
    no_unreachable: Option<RuleConfiguration>,
    #[doc = "Disallow unused variables."]
    no_unused_variables: Option<RuleConfiguration>,
    #[doc = "This rules prevents void elements (AKA self-closing elements) from having children."]
    no_void_elements_with_children: Option<RuleConfiguration>,
    #[doc = "Enforce \"for\" loop update clause moving the counter in the right direction."]
    use_valid_for_direction: Option<RuleConfiguration>,
}
impl Correctness {
    const CATEGORY_NAME: &'static str = "correctness";
    pub(crate) const CATEGORY_RULES: [&'static str; 11] = [
        "noChildrenProp",
        "noConstAssign",
        "noEmptyPattern",
        "noNewSymbol",
        "noRenderReturnValue",
        "noUndeclaredVariables",
        "noUnnecessaryContinue",
        "noUnreachable",
        "noUnusedVariables",
        "noVoidElementsWithChildren",
        "useValidForDirection",
    ];
    const RECOMMENDED_RULES: [&'static str; 9] = [
        "noChildrenProp",
        "noConstAssign",
        "noEmptyPattern",
        "noNewSymbol",
        "noRenderReturnValue",
        "noUnnecessaryContinue",
        "noUnreachable",
        "noVoidElementsWithChildren",
        "useValidForDirection",
    ];
    const RECOMMENDED_RULES_AS_FILTERS: [RuleFilter<'static>; 9] = [
        RuleFilter::Rule("correctness", Self::CATEGORY_RULES[0]),
        RuleFilter::Rule("correctness", Self::CATEGORY_RULES[1]),
        RuleFilter::Rule("correctness", Self::CATEGORY_RULES[2]),
        RuleFilter::Rule("correctness", Self::CATEGORY_RULES[3]),
        RuleFilter::Rule("correctness", Self::CATEGORY_RULES[4]),
        RuleFilter::Rule("correctness", Self::CATEGORY_RULES[6]),
        RuleFilter::Rule("correctness", Self::CATEGORY_RULES[7]),
        RuleFilter::Rule("correctness", Self::CATEGORY_RULES[9]),
        RuleFilter::Rule("correctness", Self::CATEGORY_RULES[10]),
    ];
    pub(crate) fn is_recommended(&self) -> bool { !matches!(self.recommended, Some(false)) }
    pub(crate) fn get_enabled_rules(&self) -> IndexSet<RuleFilter> {
        IndexSet::from_iter(self.rules.iter().filter_map(|(key, conf)| {
            if conf.is_enabled() {
                Some(RuleFilter::Rule(Self::CATEGORY_NAME, key))
            } else {
                None
            }
        }))
    }
    pub(crate) fn get_disabled_rules(&self) -> IndexSet<RuleFilter> {
        IndexSet::from_iter(self.rules.iter().filter_map(|(key, conf)| {
            if conf.is_disabled() {
                Some(RuleFilter::Rule(Self::CATEGORY_NAME, key))
            } else {
                None
            }
        }))
    }
    #[doc = r" Checks if, given a rule name, matches one of the rules contained in this category"]
    pub(crate) fn has_rule(rule_name: &str) -> bool { Self::CATEGORY_RULES.contains(&rule_name) }
    #[doc = r" Checks if, given a rule name, it is marked as recommended"]
    pub(crate) fn is_recommended_rule(rule_name: &str) -> bool {
        Self::RECOMMENDED_RULES.contains(&rule_name)
    }
    pub(crate) fn recommended_rules_as_filters() -> [RuleFilter<'static>; 9] {
        Self::RECOMMENDED_RULES_AS_FILTERS
    }
}
fn deserialize_correctness_rules<'de, D>(
    deserializer: D,
) -> Result<IndexMap<String, RuleConfiguration>, D::Error>
where
    D: serde::de::Deserializer<'de>,
{
    let value: IndexMap<String, RuleConfiguration> = Deserialize::deserialize(deserializer)?;
    for rule_name in value.keys() {
        if !Correctness::CATEGORY_RULES.contains(&rule_name.as_str()) {
            return Err(serde::de::Error::custom(RomeError::Configuration(
                ConfigurationError::UnknownRule(rule_name.to_string()),
            )));
        }
    }
    Ok(value)
}
#[derive(Deserialize, Default, Serialize, Debug, Clone)]
#[cfg_attr(feature = "schemars", derive(JsonSchema))]
#[serde(rename_all = "camelCase", default)]
pub struct Nursery {
    #[doc = r" It enables the recommended rules for this group"]
    #[serde(skip_serializing_if = "Option::is_none")]
    pub recommended: Option<bool>,
    #[doc = r" List of rules for the current group"]
    #[serde(
        skip_serializing_if = "IndexMap::is_empty",
        deserialize_with = "deserialize_nursery_rules",
        flatten
    )]
    #[cfg_attr(feature = "schemars", schemars(with = "NurserySchema"))]
    pub rules: IndexMap<String, RuleConfiguration>,
}
#[cfg_attr(
    feature = "schemars",
    derive(JsonSchema),
    serde(rename_all = "camelCase")
)]
#[allow(dead_code)]
#[doc = r" A list of rules that belong to this group"]
struct NurserySchema {
    #[doc = "Enforce that the accessKey attribute is not used on any HTML element."]
    no_access_key: Option<RuleConfiguration>,
    #[doc = "Disallow assignments in expressions."]
    no_assign_in_expressions: Option<RuleConfiguration>,
    #[doc = "Disallow certain types."]
    no_banned_types: Option<RuleConfiguration>,
    #[doc = "Disallow reassigning class members."]
    no_class_assign: Option<RuleConfiguration>,
    #[doc = "Disallow comma operator."]
    no_comma_operator: Option<RuleConfiguration>,
    #[doc = "Disallow TypeScript const enum"]
    no_const_enum: Option<RuleConfiguration>,
    #[doc = "Disallow returning a value from a constructor."]
    no_constructor_return: Option<RuleConfiguration>,
    #[doc = "Enforces that no distracting elements are used."]
    no_distracting_elements: Option<RuleConfiguration>,
    #[doc = "Disallow duplicate case labels. If a switch statement has duplicate test expressions in case clauses, it is likely that a programmer copied a case clause but forgot to change the test expression."]
    no_duplicate_case: Option<RuleConfiguration>,
    #[doc = "Prevents object literals having more than one property declaration for the same name. If an object property with the same name is defined multiple times (except when combining a getter with a setter), only the last definition makes it into the object and previous definitions are ignored, which is likely a mistake."]
    no_duplicate_object_keys: Option<RuleConfiguration>,
    #[doc = "Disallow the declaration of empty interfaces."]
    no_empty_interface: Option<RuleConfiguration>,
    #[doc = "Prevents the wrong usage of the non-null assertion operator (!) in TypeScript files."]
    no_extra_non_null_assertion: Option<RuleConfiguration>,
    #[doc = "Typing mistakes and misunderstandings about where semicolons are required can lead to semicolons that are unnecessary. While not technically an error, extra semicolons can cause confusion when reading code."]
    no_extra_semicolons: Option<RuleConfiguration>,
    #[doc = "Check that the scope attribute is only used on th elements."]
    no_header_scope: Option<RuleConfiguration>,
    #[doc = "Prevents the incorrect use of super() inside classes. It also checks whether a call super() is missing from classes that extends other constructors."]
    no_invalid_constructor_super: Option<RuleConfiguration>,
    #[doc = "Disallow non-null assertions using the ! postfix operator."]
    no_non_null_assertion: Option<RuleConfiguration>,
    #[doc = "Disallow literal numbers that lose precision"]
    no_precision_loss: Option<RuleConfiguration>,
    #[doc = "Enforce img alt prop does not contain the word \"image\", \"picture\", or \"photo\"."]
    no_redundant_alt: Option<RuleConfiguration>,
    #[doc = "Prevents from having redundant \"use strict\"."]
    no_redundant_use_strict: Option<RuleConfiguration>,
    #[doc = "This rule allows you to specify global variable names that you don’t want to use in your application."]
    no_restricted_globals: Option<RuleConfiguration>,
    #[doc = "Disallow comparisons where both sides are exactly the same."]
    no_self_compare: Option<RuleConfiguration>,
    #[doc = "Disallow returning a value from a setter"]
    no_setter_return: Option<RuleConfiguration>,
    #[doc = "Disallow comparison of expressions modifying the string case with non-compliant value."]
    no_string_case_mismatch: Option<RuleConfiguration>,
    #[doc = "Disallow control flow statements in finally blocks."]
    no_unsafe_finally: Option<RuleConfiguration>,
    #[doc = "Disallow useless case in switch statements."]
    no_useless_switch_case: Option<RuleConfiguration>,
    #[doc = "Disallow the use of var"]
    no_var: Option<RuleConfiguration>,
    #[doc = "Disallow returning a value from a function with the return type 'void'"]
    no_void_type_return: Option<RuleConfiguration>,
    #[doc = "Disallow with statements in non-strict contexts."]
    no_with: Option<RuleConfiguration>,
    #[doc = "Enforce that ARIA state and property values are valid."]
    use_aria_prop_types: Option<RuleConfiguration>,
    #[doc = "Enforce that elements with ARIA roles must have all required ARIA attributes for that role."]
    use_aria_props_for_role: Option<RuleConfiguration>,
    #[doc = "Enforce camel case naming convention."]
    use_camel_case: Option<RuleConfiguration>,
    #[doc = "Require const declarations for variables that are never reassigned after declared."]
    use_const: Option<RuleConfiguration>,
    #[doc = "Enforce default function parameters and optional parameters to be last."]
    use_default_parameter_last: Option<RuleConfiguration>,
    #[doc = "Enforce default clauses in switch statements to be last"]
    use_default_switch_clause_last: Option<RuleConfiguration>,
    #[doc = "Require that each enum member value be explicitly initialized."]
    use_enum_initializers: Option<RuleConfiguration>,
    #[doc = "Enforce all dependencies are correctly specified."]
    use_exhaustive_dependencies: Option<RuleConfiguration>,
    #[doc = "Disallow the use of Math.pow in favor of the ** operator."]
    use_exponentiation_operator: Option<RuleConfiguration>,
    #[doc = "Enforce that all React hooks are being called from the Top Level component functions."]
    use_hook_at_top_level: Option<RuleConfiguration>,
    #[doc = "Disallow parseInt() and Number.parseInt() in favor of binary, octal, and hexadecimal literals"]
    use_numeric_literals: Option<RuleConfiguration>,
    #[doc = "Ensure that the attribute passed to the lang attribute is a correct ISO language and/or country."]
    use_valid_lang: Option<RuleConfiguration>,
}
impl Nursery {
    const CATEGORY_NAME: &'static str = "nursery";
<<<<<<< HEAD
    pub(crate) const CATEGORY_RULES: [&'static str; 38] = [
=======
    pub(crate) const CATEGORY_RULES: [&'static str; 39] = [
>>>>>>> cce872b9
        "noAccessKey",
        "noAssignInExpressions",
        "noBannedTypes",
        "noClassAssign",
        "noCommaOperator",
        "noConstEnum",
        "noConstructorReturn",
        "noDistractingElements",
        "noDuplicateCase",
        "noDuplicateObjectKeys",
        "noEmptyInterface",
        "noExtraNonNullAssertion",
        "noExtraSemicolons",
        "noHeaderScope",
        "noInvalidConstructorSuper",
        "noNonNullAssertion",
        "noPrecisionLoss",
        "noRedundantAlt",
        "noRedundantUseStrict",
        "noRestrictedGlobals",
        "noSelfCompare",
        "noSetterReturn",
        "noStringCaseMismatch",
        "noUnsafeFinally",
        "noUselessSwitchCase",
        "noVar",
        "noVoidTypeReturn",
        "noWith",
        "useAriaPropTypes",
        "useAriaPropsForRole",
        "useCamelCase",
        "useConst",
        "useDefaultParameterLast",
        "useDefaultSwitchClauseLast",
        "useEnumInitializers",
        "useExhaustiveDependencies",
        "useExponentiationOperator",
        "useHookAtTopLevel",
        "useNumericLiterals",
        "useValidLang",
    ];
<<<<<<< HEAD
    const RECOMMENDED_RULES: [&'static str; 29] = [
=======
    const RECOMMENDED_RULES: [&'static str; 30] = [
>>>>>>> cce872b9
        "noAssignInExpressions",
        "noBannedTypes",
        "noClassAssign",
        "noCommaOperator",
        "noConstEnum",
        "noConstructorReturn",
        "noDistractingElements",
        "noDuplicateCase",
        "noDuplicateObjectKeys",
        "noEmptyInterface",
        "noExtraNonNullAssertion",
        "noExtraSemicolons",
        "noHeaderScope",
        "noInvalidConstructorSuper",
        "noRedundantAlt",
        "noSelfCompare",
        "noSetterReturn",
        "noStringCaseMismatch",
        "noUnsafeFinally",
        "noUselessSwitchCase",
        "noVar",
        "noVoidTypeReturn",
        "noWith",
        "useAriaPropsForRole",
        "useConst",
        "useDefaultParameterLast",
        "useDefaultSwitchClauseLast",
        "useEnumInitializers",
        "useExhaustiveDependencies",
        "useNumericLiterals",
        "useValidLang",
    ];
<<<<<<< HEAD
    const RECOMMENDED_RULES_AS_FILTERS: [RuleFilter<'static>; 29] = [
=======
    const RECOMMENDED_RULES_AS_FILTERS: [RuleFilter<'static>; 30] = [
>>>>>>> cce872b9
        RuleFilter::Rule("nursery", Self::CATEGORY_RULES[1]),
        RuleFilter::Rule("nursery", Self::CATEGORY_RULES[2]),
        RuleFilter::Rule("nursery", Self::CATEGORY_RULES[3]),
        RuleFilter::Rule("nursery", Self::CATEGORY_RULES[4]),
        RuleFilter::Rule("nursery", Self::CATEGORY_RULES[5]),
        RuleFilter::Rule("nursery", Self::CATEGORY_RULES[6]),
        RuleFilter::Rule("nursery", Self::CATEGORY_RULES[7]),
        RuleFilter::Rule("nursery", Self::CATEGORY_RULES[8]),
        RuleFilter::Rule("nursery", Self::CATEGORY_RULES[9]),
        RuleFilter::Rule("nursery", Self::CATEGORY_RULES[10]),
        RuleFilter::Rule("nursery", Self::CATEGORY_RULES[11]),
        RuleFilter::Rule("nursery", Self::CATEGORY_RULES[12]),
        RuleFilter::Rule("nursery", Self::CATEGORY_RULES[13]),
        RuleFilter::Rule("nursery", Self::CATEGORY_RULES[16]),
        RuleFilter::Rule("nursery", Self::CATEGORY_RULES[19]),
        RuleFilter::Rule("nursery", Self::CATEGORY_RULES[20]),
        RuleFilter::Rule("nursery", Self::CATEGORY_RULES[21]),
        RuleFilter::Rule("nursery", Self::CATEGORY_RULES[22]),
        RuleFilter::Rule("nursery", Self::CATEGORY_RULES[23]),
        RuleFilter::Rule("nursery", Self::CATEGORY_RULES[24]),
        RuleFilter::Rule("nursery", Self::CATEGORY_RULES[25]),
        RuleFilter::Rule("nursery", Self::CATEGORY_RULES[26]),
        RuleFilter::Rule("nursery", Self::CATEGORY_RULES[28]),
        RuleFilter::Rule("nursery", Self::CATEGORY_RULES[30]),
        RuleFilter::Rule("nursery", Self::CATEGORY_RULES[31]),
        RuleFilter::Rule("nursery", Self::CATEGORY_RULES[32]),
        RuleFilter::Rule("nursery", Self::CATEGORY_RULES[33]),
        RuleFilter::Rule("nursery", Self::CATEGORY_RULES[34]),
        RuleFilter::Rule("nursery", Self::CATEGORY_RULES[37]),
<<<<<<< HEAD
=======
        RuleFilter::Rule("nursery", Self::CATEGORY_RULES[38]),
>>>>>>> cce872b9
    ];
    pub(crate) fn is_recommended(&self) -> bool { !matches!(self.recommended, Some(false)) }
    pub(crate) fn get_enabled_rules(&self) -> IndexSet<RuleFilter> {
        IndexSet::from_iter(self.rules.iter().filter_map(|(key, conf)| {
            if conf.is_enabled() {
                Some(RuleFilter::Rule(Self::CATEGORY_NAME, key))
            } else {
                None
            }
        }))
    }
    pub(crate) fn get_disabled_rules(&self) -> IndexSet<RuleFilter> {
        IndexSet::from_iter(self.rules.iter().filter_map(|(key, conf)| {
            if conf.is_disabled() {
                Some(RuleFilter::Rule(Self::CATEGORY_NAME, key))
            } else {
                None
            }
        }))
    }
    #[doc = r" Checks if, given a rule name, matches one of the rules contained in this category"]
    pub(crate) fn has_rule(rule_name: &str) -> bool { Self::CATEGORY_RULES.contains(&rule_name) }
    #[doc = r" Checks if, given a rule name, it is marked as recommended"]
    pub(crate) fn is_recommended_rule(rule_name: &str) -> bool {
        Self::RECOMMENDED_RULES.contains(&rule_name)
    }
<<<<<<< HEAD
    pub(crate) fn recommended_rules_as_filters() -> [RuleFilter<'static>; 29] {
=======
    pub(crate) fn recommended_rules_as_filters() -> [RuleFilter<'static>; 30] {
>>>>>>> cce872b9
        Self::RECOMMENDED_RULES_AS_FILTERS
    }
}
fn deserialize_nursery_rules<'de, D>(
    deserializer: D,
) -> Result<IndexMap<String, RuleConfiguration>, D::Error>
where
    D: serde::de::Deserializer<'de>,
{
    let value: IndexMap<String, RuleConfiguration> = Deserialize::deserialize(deserializer)?;
    for rule_name in value.keys() {
        if !Nursery::CATEGORY_RULES.contains(&rule_name.as_str()) {
            return Err(serde::de::Error::custom(RomeError::Configuration(
                ConfigurationError::UnknownRule(rule_name.to_string()),
            )));
        }
    }
    Ok(value)
}
#[derive(Deserialize, Default, Serialize, Debug, Clone)]
#[cfg_attr(feature = "schemars", derive(JsonSchema))]
#[serde(rename_all = "camelCase", default)]
pub struct Performance {
    #[doc = r" It enables the recommended rules for this group"]
    #[serde(skip_serializing_if = "Option::is_none")]
    pub recommended: Option<bool>,
    #[doc = r" List of rules for the current group"]
    #[serde(
        skip_serializing_if = "IndexMap::is_empty",
        deserialize_with = "deserialize_performance_rules",
        flatten
    )]
    #[cfg_attr(feature = "schemars", schemars(with = "PerformanceSchema"))]
    pub rules: IndexMap<String, RuleConfiguration>,
}
#[cfg_attr(
    feature = "schemars",
    derive(JsonSchema),
    serde(rename_all = "camelCase")
)]
#[allow(dead_code)]
#[doc = r" A list of rules that belong to this group"]
struct PerformanceSchema {
    #[doc = "Disallow the use of the delete operator"]
    no_delete: Option<RuleConfiguration>,
}
impl Performance {
    const CATEGORY_NAME: &'static str = "performance";
    pub(crate) const CATEGORY_RULES: [&'static str; 1] = ["noDelete"];
    const RECOMMENDED_RULES: [&'static str; 1] = ["noDelete"];
    const RECOMMENDED_RULES_AS_FILTERS: [RuleFilter<'static>; 1] =
        [RuleFilter::Rule("performance", Self::CATEGORY_RULES[0])];
    pub(crate) fn is_recommended(&self) -> bool { !matches!(self.recommended, Some(false)) }
    pub(crate) fn get_enabled_rules(&self) -> IndexSet<RuleFilter> {
        IndexSet::from_iter(self.rules.iter().filter_map(|(key, conf)| {
            if conf.is_enabled() {
                Some(RuleFilter::Rule(Self::CATEGORY_NAME, key))
            } else {
                None
            }
        }))
    }
    pub(crate) fn get_disabled_rules(&self) -> IndexSet<RuleFilter> {
        IndexSet::from_iter(self.rules.iter().filter_map(|(key, conf)| {
            if conf.is_disabled() {
                Some(RuleFilter::Rule(Self::CATEGORY_NAME, key))
            } else {
                None
            }
        }))
    }
    #[doc = r" Checks if, given a rule name, matches one of the rules contained in this category"]
    pub(crate) fn has_rule(rule_name: &str) -> bool { Self::CATEGORY_RULES.contains(&rule_name) }
    #[doc = r" Checks if, given a rule name, it is marked as recommended"]
    pub(crate) fn is_recommended_rule(rule_name: &str) -> bool {
        Self::RECOMMENDED_RULES.contains(&rule_name)
    }
    pub(crate) fn recommended_rules_as_filters() -> [RuleFilter<'static>; 1] {
        Self::RECOMMENDED_RULES_AS_FILTERS
    }
}
fn deserialize_performance_rules<'de, D>(
    deserializer: D,
) -> Result<IndexMap<String, RuleConfiguration>, D::Error>
where
    D: serde::de::Deserializer<'de>,
{
    let value: IndexMap<String, RuleConfiguration> = Deserialize::deserialize(deserializer)?;
    for rule_name in value.keys() {
        if !Performance::CATEGORY_RULES.contains(&rule_name.as_str()) {
            return Err(serde::de::Error::custom(RomeError::Configuration(
                ConfigurationError::UnknownRule(rule_name.to_string()),
            )));
        }
    }
    Ok(value)
}
#[derive(Deserialize, Default, Serialize, Debug, Clone)]
#[cfg_attr(feature = "schemars", derive(JsonSchema))]
#[serde(rename_all = "camelCase", default)]
pub struct Security {
    #[doc = r" It enables the recommended rules for this group"]
    #[serde(skip_serializing_if = "Option::is_none")]
    pub recommended: Option<bool>,
    #[doc = r" List of rules for the current group"]
    #[serde(
        skip_serializing_if = "IndexMap::is_empty",
        deserialize_with = "deserialize_security_rules",
        flatten
    )]
    #[cfg_attr(feature = "schemars", schemars(with = "SecuritySchema"))]
    pub rules: IndexMap<String, RuleConfiguration>,
}
#[cfg_attr(
    feature = "schemars",
    derive(JsonSchema),
    serde(rename_all = "camelCase")
)]
#[allow(dead_code)]
#[doc = r" A list of rules that belong to this group"]
struct SecuritySchema {
    #[doc = "Prevent the usage of dangerous JSX props"]
    no_dangerously_set_inner_html: Option<RuleConfiguration>,
    #[doc = "Report when a DOM element or a component uses both children and dangerouslySetInnerHTML prop."]
    no_dangerously_set_inner_html_with_children: Option<RuleConfiguration>,
}
impl Security {
    const CATEGORY_NAME: &'static str = "security";
    pub(crate) const CATEGORY_RULES: [&'static str; 2] = [
        "noDangerouslySetInnerHtml",
        "noDangerouslySetInnerHtmlWithChildren",
    ];
    const RECOMMENDED_RULES: [&'static str; 2] = [
        "noDangerouslySetInnerHtml",
        "noDangerouslySetInnerHtmlWithChildren",
    ];
    const RECOMMENDED_RULES_AS_FILTERS: [RuleFilter<'static>; 2] = [
        RuleFilter::Rule("security", Self::CATEGORY_RULES[0]),
        RuleFilter::Rule("security", Self::CATEGORY_RULES[1]),
    ];
    pub(crate) fn is_recommended(&self) -> bool { !matches!(self.recommended, Some(false)) }
    pub(crate) fn get_enabled_rules(&self) -> IndexSet<RuleFilter> {
        IndexSet::from_iter(self.rules.iter().filter_map(|(key, conf)| {
            if conf.is_enabled() {
                Some(RuleFilter::Rule(Self::CATEGORY_NAME, key))
            } else {
                None
            }
        }))
    }
    pub(crate) fn get_disabled_rules(&self) -> IndexSet<RuleFilter> {
        IndexSet::from_iter(self.rules.iter().filter_map(|(key, conf)| {
            if conf.is_disabled() {
                Some(RuleFilter::Rule(Self::CATEGORY_NAME, key))
            } else {
                None
            }
        }))
    }
    #[doc = r" Checks if, given a rule name, matches one of the rules contained in this category"]
    pub(crate) fn has_rule(rule_name: &str) -> bool { Self::CATEGORY_RULES.contains(&rule_name) }
    #[doc = r" Checks if, given a rule name, it is marked as recommended"]
    pub(crate) fn is_recommended_rule(rule_name: &str) -> bool {
        Self::RECOMMENDED_RULES.contains(&rule_name)
    }
    pub(crate) fn recommended_rules_as_filters() -> [RuleFilter<'static>; 2] {
        Self::RECOMMENDED_RULES_AS_FILTERS
    }
}
fn deserialize_security_rules<'de, D>(
    deserializer: D,
) -> Result<IndexMap<String, RuleConfiguration>, D::Error>
where
    D: serde::de::Deserializer<'de>,
{
    let value: IndexMap<String, RuleConfiguration> = Deserialize::deserialize(deserializer)?;
    for rule_name in value.keys() {
        if !Security::CATEGORY_RULES.contains(&rule_name.as_str()) {
            return Err(serde::de::Error::custom(RomeError::Configuration(
                ConfigurationError::UnknownRule(rule_name.to_string()),
            )));
        }
    }
    Ok(value)
}
#[derive(Deserialize, Default, Serialize, Debug, Clone)]
#[cfg_attr(feature = "schemars", derive(JsonSchema))]
#[serde(rename_all = "camelCase", default)]
pub struct Style {
    #[doc = r" It enables the recommended rules for this group"]
    #[serde(skip_serializing_if = "Option::is_none")]
    pub recommended: Option<bool>,
    #[doc = r" List of rules for the current group"]
    #[serde(
        skip_serializing_if = "IndexMap::is_empty",
        deserialize_with = "deserialize_style_rules",
        flatten
    )]
    #[cfg_attr(feature = "schemars", schemars(with = "StyleSchema"))]
    pub rules: IndexMap<String, RuleConfiguration>,
}
#[cfg_attr(
    feature = "schemars",
    derive(JsonSchema),
    serde(rename_all = "camelCase")
)]
#[allow(dead_code)]
#[doc = r" A list of rules that belong to this group"]
struct StyleSchema {
    #[doc = "Disallow the use of arguments"]
    no_arguments: Option<RuleConfiguration>,
    #[doc = "Disallow implicit true values on JSX boolean attributes"]
    no_implicit_boolean: Option<RuleConfiguration>,
    #[doc = "Disallow negation in the condition of an if statement if it has an else clause"]
    no_negation_else: Option<RuleConfiguration>,
    #[doc = "Disallow the use of constants which its value is the upper-case version of its name."]
    no_shouty_constants: Option<RuleConfiguration>,
    #[doc = "Disallow template literals if interpolation and special-character handling are not needed"]
    no_unused_template_literal: Option<RuleConfiguration>,
    #[doc = "Requires following curly brace conventions. JavaScript allows the omission of curly braces when a block contains only one statement. However, it is considered by many to be best practice to never omit curly braces around blocks, even when they are optional, because it can lead to bugs and reduces code clarity."]
    use_block_statements: Option<RuleConfiguration>,
    #[doc = "This rule enforces the use of <>...</> over <Fragment>...</Fragment>."]
    use_fragment_syntax: Option<RuleConfiguration>,
    #[doc = "Prevent extra closing tags for components without children"]
    use_self_closing_elements: Option<RuleConfiguration>,
    #[doc = "When expressing array types, this rule promotes the usage of T[] shorthand instead of Array<T>."]
    use_shorthand_array_type: Option<RuleConfiguration>,
    #[doc = "Enforces case clauses have a single statement, emits a quick fix wrapping the statements in a block"]
    use_single_case_statement: Option<RuleConfiguration>,
    #[doc = "Disallow multiple variable declarations in the same variable statement"]
    use_single_var_declarator: Option<RuleConfiguration>,
    #[doc = "Template literals are preferred over string concatenation."]
    use_template: Option<RuleConfiguration>,
    #[doc = "Enforce the use of while loops instead of for loops when the initializer and update expressions are not needed"]
    use_while: Option<RuleConfiguration>,
}
impl Style {
    const CATEGORY_NAME: &'static str = "style";
    pub(crate) const CATEGORY_RULES: [&'static str; 13] = [
        "noArguments",
        "noImplicitBoolean",
        "noNegationElse",
        "noShoutyConstants",
        "noUnusedTemplateLiteral",
        "useBlockStatements",
        "useFragmentSyntax",
        "useSelfClosingElements",
        "useShorthandArrayType",
        "useSingleCaseStatement",
        "useSingleVarDeclarator",
        "useTemplate",
        "useWhile",
    ];
    const RECOMMENDED_RULES: [&'static str; 6] = [
        "noArguments",
        "noUnusedTemplateLiteral",
        "useSelfClosingElements",
        "useSingleVarDeclarator",
        "useTemplate",
        "useWhile",
    ];
    const RECOMMENDED_RULES_AS_FILTERS: [RuleFilter<'static>; 6] = [
        RuleFilter::Rule("style", Self::CATEGORY_RULES[0]),
        RuleFilter::Rule("style", Self::CATEGORY_RULES[4]),
        RuleFilter::Rule("style", Self::CATEGORY_RULES[7]),
        RuleFilter::Rule("style", Self::CATEGORY_RULES[10]),
        RuleFilter::Rule("style", Self::CATEGORY_RULES[11]),
        RuleFilter::Rule("style", Self::CATEGORY_RULES[12]),
    ];
    pub(crate) fn is_recommended(&self) -> bool { !matches!(self.recommended, Some(false)) }
    pub(crate) fn get_enabled_rules(&self) -> IndexSet<RuleFilter> {
        IndexSet::from_iter(self.rules.iter().filter_map(|(key, conf)| {
            if conf.is_enabled() {
                Some(RuleFilter::Rule(Self::CATEGORY_NAME, key))
            } else {
                None
            }
        }))
    }
    pub(crate) fn get_disabled_rules(&self) -> IndexSet<RuleFilter> {
        IndexSet::from_iter(self.rules.iter().filter_map(|(key, conf)| {
            if conf.is_disabled() {
                Some(RuleFilter::Rule(Self::CATEGORY_NAME, key))
            } else {
                None
            }
        }))
    }
    #[doc = r" Checks if, given a rule name, matches one of the rules contained in this category"]
    pub(crate) fn has_rule(rule_name: &str) -> bool { Self::CATEGORY_RULES.contains(&rule_name) }
    #[doc = r" Checks if, given a rule name, it is marked as recommended"]
    pub(crate) fn is_recommended_rule(rule_name: &str) -> bool {
        Self::RECOMMENDED_RULES.contains(&rule_name)
    }
    pub(crate) fn recommended_rules_as_filters() -> [RuleFilter<'static>; 6] {
        Self::RECOMMENDED_RULES_AS_FILTERS
    }
}
fn deserialize_style_rules<'de, D>(
    deserializer: D,
) -> Result<IndexMap<String, RuleConfiguration>, D::Error>
where
    D: serde::de::Deserializer<'de>,
{
    let value: IndexMap<String, RuleConfiguration> = Deserialize::deserialize(deserializer)?;
    for rule_name in value.keys() {
        if !Style::CATEGORY_RULES.contains(&rule_name.as_str()) {
            return Err(serde::de::Error::custom(RomeError::Configuration(
                ConfigurationError::UnknownRule(rule_name.to_string()),
            )));
        }
    }
    Ok(value)
}
#[derive(Deserialize, Default, Serialize, Debug, Clone)]
#[cfg_attr(feature = "schemars", derive(JsonSchema))]
#[serde(rename_all = "camelCase", default)]
pub struct Suspicious {
    #[doc = r" It enables the recommended rules for this group"]
    #[serde(skip_serializing_if = "Option::is_none")]
    pub recommended: Option<bool>,
    #[doc = r" List of rules for the current group"]
    #[serde(
        skip_serializing_if = "IndexMap::is_empty",
        deserialize_with = "deserialize_suspicious_rules",
        flatten
    )]
    #[cfg_attr(feature = "schemars", schemars(with = "SuspiciousSchema"))]
    pub rules: IndexMap<String, RuleConfiguration>,
}
#[cfg_attr(
    feature = "schemars",
    derive(JsonSchema),
    serde(rename_all = "camelCase")
)]
#[allow(dead_code)]
#[doc = r" A list of rules that belong to this group"]
struct SuspiciousSchema {
    #[doc = "Discourage the usage of Array index in keys."]
    no_array_index_key: Option<RuleConfiguration>,
    #[doc = "Disallows using an async function as a Promise executor."]
    no_async_promise_executor: Option<RuleConfiguration>,
    #[doc = "Disallow reassigning exceptions in catch clauses"]
    no_catch_assign: Option<RuleConfiguration>,
    #[doc = "Prevent comments from being inserted as text nodes"]
    no_comment_text: Option<RuleConfiguration>,
    #[doc = "Disallow comparing against -0"]
    no_compare_neg_zero: Option<RuleConfiguration>,
    #[doc = "Disallow the use of debugger"]
    no_debugger: Option<RuleConfiguration>,
    #[doc = "Require the use of === and !=="]
    no_double_equals: Option<RuleConfiguration>,
    #[doc = "Disallow duplicate function arguments name."]
    no_duplicate_parameters: Option<RuleConfiguration>,
    #[doc = "Disallow the any type usage"]
    no_explicit_any: Option<RuleConfiguration>,
    #[doc = "Disallow reassigning function declarations."]
    no_function_assign: Option<RuleConfiguration>,
    #[doc = "Disallow assigning to imported bindings"]
    no_import_assign: Option<RuleConfiguration>,
    #[doc = "Disallow labels that share a name with a variable"]
    no_label_var: Option<RuleConfiguration>,
    #[doc = "Disallow identifiers from shadowing restricted names."]
    no_shadow_restricted_names: Option<RuleConfiguration>,
    #[doc = "Disallow sparse arrays"]
    no_sparse_array: Option<RuleConfiguration>,
    #[doc = "Disallow using unsafe negation."]
    no_unsafe_negation: Option<RuleConfiguration>,
    #[doc = "This rule verifies the result of typeof $expr unary expressions is being compared to valid values, either string literals containing valid type names or other typeof expressions"]
    use_valid_typeof: Option<RuleConfiguration>,
}
impl Suspicious {
    const CATEGORY_NAME: &'static str = "suspicious";
    pub(crate) const CATEGORY_RULES: [&'static str; 16] = [
        "noArrayIndexKey",
        "noAsyncPromiseExecutor",
        "noCatchAssign",
        "noCommentText",
        "noCompareNegZero",
        "noDebugger",
        "noDoubleEquals",
        "noDuplicateParameters",
        "noExplicitAny",
        "noFunctionAssign",
        "noImportAssign",
        "noLabelVar",
        "noShadowRestrictedNames",
        "noSparseArray",
        "noUnsafeNegation",
        "useValidTypeof",
    ];
    const RECOMMENDED_RULES: [&'static str; 16] = [
        "noArrayIndexKey",
        "noAsyncPromiseExecutor",
        "noCatchAssign",
        "noCommentText",
        "noCompareNegZero",
        "noDebugger",
        "noDoubleEquals",
        "noDuplicateParameters",
        "noExplicitAny",
        "noFunctionAssign",
        "noImportAssign",
        "noLabelVar",
        "noShadowRestrictedNames",
        "noSparseArray",
        "noUnsafeNegation",
        "useValidTypeof",
    ];
    const RECOMMENDED_RULES_AS_FILTERS: [RuleFilter<'static>; 16] = [
        RuleFilter::Rule("suspicious", Self::CATEGORY_RULES[0]),
        RuleFilter::Rule("suspicious", Self::CATEGORY_RULES[1]),
        RuleFilter::Rule("suspicious", Self::CATEGORY_RULES[2]),
        RuleFilter::Rule("suspicious", Self::CATEGORY_RULES[3]),
        RuleFilter::Rule("suspicious", Self::CATEGORY_RULES[4]),
        RuleFilter::Rule("suspicious", Self::CATEGORY_RULES[5]),
        RuleFilter::Rule("suspicious", Self::CATEGORY_RULES[6]),
        RuleFilter::Rule("suspicious", Self::CATEGORY_RULES[7]),
        RuleFilter::Rule("suspicious", Self::CATEGORY_RULES[8]),
        RuleFilter::Rule("suspicious", Self::CATEGORY_RULES[9]),
        RuleFilter::Rule("suspicious", Self::CATEGORY_RULES[10]),
        RuleFilter::Rule("suspicious", Self::CATEGORY_RULES[11]),
        RuleFilter::Rule("suspicious", Self::CATEGORY_RULES[12]),
        RuleFilter::Rule("suspicious", Self::CATEGORY_RULES[13]),
        RuleFilter::Rule("suspicious", Self::CATEGORY_RULES[14]),
        RuleFilter::Rule("suspicious", Self::CATEGORY_RULES[15]),
    ];
    pub(crate) fn is_recommended(&self) -> bool { !matches!(self.recommended, Some(false)) }
    pub(crate) fn get_enabled_rules(&self) -> IndexSet<RuleFilter> {
        IndexSet::from_iter(self.rules.iter().filter_map(|(key, conf)| {
            if conf.is_enabled() {
                Some(RuleFilter::Rule(Self::CATEGORY_NAME, key))
            } else {
                None
            }
        }))
    }
    pub(crate) fn get_disabled_rules(&self) -> IndexSet<RuleFilter> {
        IndexSet::from_iter(self.rules.iter().filter_map(|(key, conf)| {
            if conf.is_disabled() {
                Some(RuleFilter::Rule(Self::CATEGORY_NAME, key))
            } else {
                None
            }
        }))
    }
    #[doc = r" Checks if, given a rule name, matches one of the rules contained in this category"]
    pub(crate) fn has_rule(rule_name: &str) -> bool { Self::CATEGORY_RULES.contains(&rule_name) }
    #[doc = r" Checks if, given a rule name, it is marked as recommended"]
    pub(crate) fn is_recommended_rule(rule_name: &str) -> bool {
        Self::RECOMMENDED_RULES.contains(&rule_name)
    }
    pub(crate) fn recommended_rules_as_filters() -> [RuleFilter<'static>; 16] {
        Self::RECOMMENDED_RULES_AS_FILTERS
    }
}
fn deserialize_suspicious_rules<'de, D>(
    deserializer: D,
) -> Result<IndexMap<String, RuleConfiguration>, D::Error>
where
    D: serde::de::Deserializer<'de>,
{
    let value: IndexMap<String, RuleConfiguration> = Deserialize::deserialize(deserializer)?;
    for rule_name in value.keys() {
        if !Suspicious::CATEGORY_RULES.contains(&rule_name.as_str()) {
            return Err(serde::de::Error::custom(RomeError::Configuration(
                ConfigurationError::UnknownRule(rule_name.to_string()),
            )));
        }
    }
    Ok(value)
}<|MERGE_RESOLUTION|>--- conflicted
+++ resolved
@@ -739,8 +739,6 @@
     no_constructor_return: Option<RuleConfiguration>,
     #[doc = "Enforces that no distracting elements are used."]
     no_distracting_elements: Option<RuleConfiguration>,
-    #[doc = "Disallow duplicate case labels. If a switch statement has duplicate test expressions in case clauses, it is likely that a programmer copied a case clause but forgot to change the test expression."]
-    no_duplicate_case: Option<RuleConfiguration>,
     #[doc = "Prevents object literals having more than one property declaration for the same name. If an object property with the same name is defined multiple times (except when combining a getter with a setter), only the last definition makes it into the object and previous definitions are ignored, which is likely a mistake."]
     no_duplicate_object_keys: Option<RuleConfiguration>,
     #[doc = "Disallow the declaration of empty interfaces."]
@@ -806,11 +804,7 @@
 }
 impl Nursery {
     const CATEGORY_NAME: &'static str = "nursery";
-<<<<<<< HEAD
-    pub(crate) const CATEGORY_RULES: [&'static str; 38] = [
-=======
     pub(crate) const CATEGORY_RULES: [&'static str; 39] = [
->>>>>>> cce872b9
         "noAccessKey",
         "noAssignInExpressions",
         "noBannedTypes",
@@ -819,7 +813,6 @@
         "noConstEnum",
         "noConstructorReturn",
         "noDistractingElements",
-        "noDuplicateCase",
         "noDuplicateObjectKeys",
         "noEmptyInterface",
         "noExtraNonNullAssertion",
@@ -852,11 +845,7 @@
         "useNumericLiterals",
         "useValidLang",
     ];
-<<<<<<< HEAD
-    const RECOMMENDED_RULES: [&'static str; 29] = [
-=======
     const RECOMMENDED_RULES: [&'static str; 30] = [
->>>>>>> cce872b9
         "noAssignInExpressions",
         "noBannedTypes",
         "noClassAssign",
@@ -864,7 +853,6 @@
         "noConstEnum",
         "noConstructorReturn",
         "noDistractingElements",
-        "noDuplicateCase",
         "noDuplicateObjectKeys",
         "noEmptyInterface",
         "noExtraNonNullAssertion",
@@ -889,11 +877,7 @@
         "useNumericLiterals",
         "useValidLang",
     ];
-<<<<<<< HEAD
-    const RECOMMENDED_RULES_AS_FILTERS: [RuleFilter<'static>; 29] = [
-=======
     const RECOMMENDED_RULES_AS_FILTERS: [RuleFilter<'static>; 30] = [
->>>>>>> cce872b9
         RuleFilter::Rule("nursery", Self::CATEGORY_RULES[1]),
         RuleFilter::Rule("nursery", Self::CATEGORY_RULES[2]),
         RuleFilter::Rule("nursery", Self::CATEGORY_RULES[3]),
@@ -923,10 +907,7 @@
         RuleFilter::Rule("nursery", Self::CATEGORY_RULES[33]),
         RuleFilter::Rule("nursery", Self::CATEGORY_RULES[34]),
         RuleFilter::Rule("nursery", Self::CATEGORY_RULES[37]),
-<<<<<<< HEAD
-=======
         RuleFilter::Rule("nursery", Self::CATEGORY_RULES[38]),
->>>>>>> cce872b9
     ];
     pub(crate) fn is_recommended(&self) -> bool { !matches!(self.recommended, Some(false)) }
     pub(crate) fn get_enabled_rules(&self) -> IndexSet<RuleFilter> {
@@ -953,11 +934,7 @@
     pub(crate) fn is_recommended_rule(rule_name: &str) -> bool {
         Self::RECOMMENDED_RULES.contains(&rule_name)
     }
-<<<<<<< HEAD
-    pub(crate) fn recommended_rules_as_filters() -> [RuleFilter<'static>; 29] {
-=======
     pub(crate) fn recommended_rules_as_filters() -> [RuleFilter<'static>; 30] {
->>>>>>> cce872b9
         Self::RECOMMENDED_RULES_AS_FILTERS
     }
 }
