--- conflicted
+++ resolved
@@ -701,11 +701,7 @@
 }
 impl Nursery {
     const CATEGORY_NAME: &'static str = "nursery";
-<<<<<<< HEAD
-    pub(crate) const CATEGORY_RULES: [&'static str; 9] = [
-=======
-    pub(crate) const CATEGORY_RULES: [&'static str; 10] = [
->>>>>>> 7082c830
+    pub(crate) const CATEGORY_RULES: [&'static str; 11] = [
         "noBannedTypes",
         "noConstAssign",
         "noDupeKeys",
