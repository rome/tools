--- conflicted
+++ resolved
@@ -808,11 +808,7 @@
 }
 impl Nursery {
     const CATEGORY_NAME: &'static str = "nursery";
-<<<<<<< HEAD
-    pub(crate) const CATEGORY_RULES: [&'static str; 38] = [
-=======
-    pub(crate) const CATEGORY_RULES: [&'static str; 40] = [
->>>>>>> bae94acb
+    pub(crate) const CATEGORY_RULES: [&'static str; 41] = [
         "noAccessKey",
         "noAssignInExpressions",
         "noBannedTypes",
@@ -855,11 +851,7 @@
         "useNumericLiterals",
         "useValidLang",
     ];
-<<<<<<< HEAD
-    const RECOMMENDED_RULES: [&'static str; 29] = [
-=======
-    const RECOMMENDED_RULES: [&'static str; 31] = [
->>>>>>> bae94acb
+    const RECOMMENDED_RULES: [&'static str; 32] = [
         "noAssignInExpressions",
         "noBannedTypes",
         "noClassAssign",
@@ -893,11 +885,7 @@
         "useNumericLiterals",
         "useValidLang",
     ];
-<<<<<<< HEAD
-    const RECOMMENDED_RULES_AS_FILTERS: [RuleFilter<'static>; 29] = [
-=======
-    const RECOMMENDED_RULES_AS_FILTERS: [RuleFilter<'static>; 31] = [
->>>>>>> bae94acb
+    const RECOMMENDED_RULES_AS_FILTERS: [RuleFilter<'static>; 32] = [
         RuleFilter::Rule("nursery", Self::CATEGORY_RULES[1]),
         RuleFilter::Rule("nursery", Self::CATEGORY_RULES[2]),
         RuleFilter::Rule("nursery", Self::CATEGORY_RULES[3]),
@@ -911,38 +899,25 @@
         RuleFilter::Rule("nursery", Self::CATEGORY_RULES[11]),
         RuleFilter::Rule("nursery", Self::CATEGORY_RULES[12]),
         RuleFilter::Rule("nursery", Self::CATEGORY_RULES[13]),
-<<<<<<< HEAD
-        RuleFilter::Rule("nursery", Self::CATEGORY_RULES[16]),
-        RuleFilter::Rule("nursery", Self::CATEGORY_RULES[19]),
-=======
         RuleFilter::Rule("nursery", Self::CATEGORY_RULES[14]),
-        RuleFilter::Rule("nursery", Self::CATEGORY_RULES[17]),
->>>>>>> bae94acb
-        RuleFilter::Rule("nursery", Self::CATEGORY_RULES[20]),
+        RuleFilter::Rule("nursery", Self::CATEGORY_RULES[15]),
+        RuleFilter::Rule("nursery", Self::CATEGORY_RULES[18]),
         RuleFilter::Rule("nursery", Self::CATEGORY_RULES[21]),
         RuleFilter::Rule("nursery", Self::CATEGORY_RULES[22]),
         RuleFilter::Rule("nursery", Self::CATEGORY_RULES[23]),
         RuleFilter::Rule("nursery", Self::CATEGORY_RULES[24]),
         RuleFilter::Rule("nursery", Self::CATEGORY_RULES[25]),
         RuleFilter::Rule("nursery", Self::CATEGORY_RULES[26]),
-<<<<<<< HEAD
+        RuleFilter::Rule("nursery", Self::CATEGORY_RULES[27]),
         RuleFilter::Rule("nursery", Self::CATEGORY_RULES[28]),
         RuleFilter::Rule("nursery", Self::CATEGORY_RULES[30]),
-=======
-        RuleFilter::Rule("nursery", Self::CATEGORY_RULES[27]),
-        RuleFilter::Rule("nursery", Self::CATEGORY_RULES[29]),
->>>>>>> bae94acb
-        RuleFilter::Rule("nursery", Self::CATEGORY_RULES[31]),
         RuleFilter::Rule("nursery", Self::CATEGORY_RULES[32]),
         RuleFilter::Rule("nursery", Self::CATEGORY_RULES[33]),
         RuleFilter::Rule("nursery", Self::CATEGORY_RULES[34]),
-<<<<<<< HEAD
-        RuleFilter::Rule("nursery", Self::CATEGORY_RULES[37]),
-=======
         RuleFilter::Rule("nursery", Self::CATEGORY_RULES[35]),
-        RuleFilter::Rule("nursery", Self::CATEGORY_RULES[38]),
+        RuleFilter::Rule("nursery", Self::CATEGORY_RULES[36]),
         RuleFilter::Rule("nursery", Self::CATEGORY_RULES[39]),
->>>>>>> bae94acb
+        RuleFilter::Rule("nursery", Self::CATEGORY_RULES[40]),
     ];
     pub(crate) fn is_recommended(&self) -> bool { !matches!(self.recommended, Some(false)) }
     pub(crate) fn get_enabled_rules(&self) -> IndexSet<RuleFilter> {
@@ -969,11 +944,7 @@
     pub(crate) fn is_recommended_rule(rule_name: &str) -> bool {
         Self::RECOMMENDED_RULES.contains(&rule_name)
     }
-<<<<<<< HEAD
-    pub(crate) fn recommended_rules_as_filters() -> [RuleFilter<'static>; 29] {
-=======
-    pub(crate) fn recommended_rules_as_filters() -> [RuleFilter<'static>; 31] {
->>>>>>> bae94acb
+    pub(crate) fn recommended_rules_as_filters() -> [RuleFilter<'static>; 32] {
         Self::RECOMMENDED_RULES_AS_FILTERS
     }
 }
