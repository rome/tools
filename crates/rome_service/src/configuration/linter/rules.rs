//! Generated file, do not edit by hand, see `xtask/codegen`

use crate::RuleConfiguration;
use indexmap::IndexSet;
use rome_analyze::RuleFilter;
use rome_diagnostics::{Category, Severity};
#[cfg(feature = "schemars")]
use schemars::JsonSchema;
use serde::{Deserialize, Serialize};
#[derive(Deserialize, Serialize, Debug, Clone)]
#[cfg_attr(feature = "schemars", derive(JsonSchema))]
#[serde(rename_all = "camelCase", deny_unknown_fields)]
pub struct Rules {
    #[doc = r" It enables the lint rules recommended by Rome. `true` by default."]
    #[serde(skip_serializing_if = "Option::is_none")]
    pub recommended: Option<bool>,
    #[doc = r" It enables ALL rules. The rules that belong to `nursery` won't be enabled."]
    #[serde(skip_serializing_if = "Option::is_none")]
    pub all: Option<bool>,
    #[serde(skip_serializing_if = "Option::is_none")]
    pub a11y: Option<A11y>,
    #[serde(skip_serializing_if = "Option::is_none")]
    pub complexity: Option<Complexity>,
    #[serde(skip_serializing_if = "Option::is_none")]
    pub correctness: Option<Correctness>,
    #[serde(skip_serializing_if = "Option::is_none")]
    pub nursery: Option<Nursery>,
    #[serde(skip_serializing_if = "Option::is_none")]
    pub performance: Option<Performance>,
    #[serde(skip_serializing_if = "Option::is_none")]
    pub security: Option<Security>,
    #[serde(skip_serializing_if = "Option::is_none")]
    pub style: Option<Style>,
    #[serde(skip_serializing_if = "Option::is_none")]
    pub suspicious: Option<Suspicious>,
}
impl Default for Rules {
    fn default() -> Self {
        Self {
            recommended: Some(true),
            all: None,
            a11y: None,
            complexity: None,
            correctness: None,
            nursery: None,
            performance: None,
            security: None,
            style: None,
            suspicious: None,
        }
    }
}
impl Rules {
    #[doc = r" Checks if the code coming from [rome_diagnostics::Diagnostic] corresponds to a rule."]
    #[doc = r" Usually the code is built like {category}/{rule_name}"]
    pub fn matches_diagnostic_code<'a>(
        &self,
        category: Option<&'a str>,
        rule_name: Option<&'a str>,
    ) -> Option<(&'a str, &'a str)> {
        match (category, rule_name) {
            (Some(category), Some(rule_name)) => match category {
                "a11y" => A11y::has_rule(rule_name).then_some((category, rule_name)),
                "complexity" => Complexity::has_rule(rule_name).then_some((category, rule_name)),
                "correctness" => Correctness::has_rule(rule_name).then_some((category, rule_name)),
                "nursery" => Nursery::has_rule(rule_name).then_some((category, rule_name)),
                "performance" => Performance::has_rule(rule_name).then_some((category, rule_name)),
                "security" => Security::has_rule(rule_name).then_some((category, rule_name)),
                "style" => Style::has_rule(rule_name).then_some((category, rule_name)),
                "suspicious" => Suspicious::has_rule(rule_name).then_some((category, rule_name)),
                _ => None,
            },
            _ => None,
        }
    }
    #[doc = r" Given a category coming from [Diagnostic](rome_diagnostics::Diagnostic), this function returns"]
    #[doc = r" the [Severity](rome_diagnostics::Severity) associated to the rule, if the configuration changed it."]
    #[doc = r""]
    #[doc = r" If not, the function returns [None]."]
    pub fn get_severity_from_code(&self, category: &Category) -> Option<Severity> {
        let mut split_code = category.name().split('/');
        let _lint = split_code.next();
        debug_assert_eq!(_lint, Some("lint"));
        let group = split_code.next();
        let rule_name = split_code.next();
        if let Some((group, rule_name)) = self.matches_diagnostic_code(group, rule_name) {
            let severity = match group {
                "a11y" => self
                    .a11y
                    .as_ref()
                    .and_then(|a11y| a11y.get_rule_configuration(rule_name))
                    .map(|rule_setting| rule_setting.into())
                    .unwrap_or_else(|| {
                        if A11y::is_recommended_rule(rule_name) {
                            Severity::Error
                        } else {
                            Severity::Warning
                        }
                    }),
                "complexity" => self
                    .complexity
                    .as_ref()
                    .and_then(|complexity| complexity.get_rule_configuration(rule_name))
                    .map(|rule_setting| rule_setting.into())
                    .unwrap_or_else(|| {
                        if Complexity::is_recommended_rule(rule_name) {
                            Severity::Error
                        } else {
                            Severity::Warning
                        }
                    }),
                "correctness" => self
                    .correctness
                    .as_ref()
                    .and_then(|correctness| correctness.get_rule_configuration(rule_name))
                    .map(|rule_setting| rule_setting.into())
                    .unwrap_or_else(|| {
                        if Correctness::is_recommended_rule(rule_name) {
                            Severity::Error
                        } else {
                            Severity::Warning
                        }
                    }),
                "nursery" => self
                    .nursery
                    .as_ref()
                    .and_then(|nursery| nursery.get_rule_configuration(rule_name))
                    .map(|rule_setting| rule_setting.into())
                    .unwrap_or_else(|| {
                        if Nursery::is_recommended_rule(rule_name) {
                            Severity::Error
                        } else {
                            Severity::Warning
                        }
                    }),
                "performance" => self
                    .performance
                    .as_ref()
                    .and_then(|performance| performance.get_rule_configuration(rule_name))
                    .map(|rule_setting| rule_setting.into())
                    .unwrap_or_else(|| {
                        if Performance::is_recommended_rule(rule_name) {
                            Severity::Error
                        } else {
                            Severity::Warning
                        }
                    }),
                "security" => self
                    .security
                    .as_ref()
                    .and_then(|security| security.get_rule_configuration(rule_name))
                    .map(|rule_setting| rule_setting.into())
                    .unwrap_or_else(|| {
                        if Security::is_recommended_rule(rule_name) {
                            Severity::Error
                        } else {
                            Severity::Warning
                        }
                    }),
                "style" => self
                    .style
                    .as_ref()
                    .and_then(|style| style.get_rule_configuration(rule_name))
                    .map(|rule_setting| rule_setting.into())
                    .unwrap_or_else(|| {
                        if Style::is_recommended_rule(rule_name) {
                            Severity::Error
                        } else {
                            Severity::Warning
                        }
                    }),
                "suspicious" => self
                    .suspicious
                    .as_ref()
                    .and_then(|suspicious| suspicious.get_rule_configuration(rule_name))
                    .map(|rule_setting| rule_setting.into())
                    .unwrap_or_else(|| {
                        if Suspicious::is_recommended_rule(rule_name) {
                            Severity::Error
                        } else {
                            Severity::Warning
                        }
                    }),
                _ => unreachable!("this group should not exist, found {}", group),
            };
            Some(severity)
        } else {
            None
        }
    }
    pub(crate) const fn is_recommended(&self) -> bool { !matches!(self.recommended, Some(false)) }
    pub(crate) const fn is_all(&self) -> bool { matches!(self.all, Some(true)) }
    pub(crate) const fn is_not_all(&self) -> bool { matches!(self.all, Some(false)) }
    #[doc = r" It returns a tuple of filters. The first element of the tuple are the enabled rules,"]
    #[doc = r" while the second element are the disabled rules."]
    #[doc = r""]
    #[doc = r" Only one element of the tuple is [Some] at the time."]
    #[doc = r""]
    #[doc = r" The enabled rules are calculated from the difference with the disabled rules."]
    pub fn as_enabled_rules(&self) -> IndexSet<RuleFilter> {
        let mut enabled_rules = IndexSet::new();
        let mut disabled_rules = IndexSet::new();
        if let Some(group) = self.a11y.as_ref() {
            group.collect_preset_rules(
                self.is_recommended(),
                &mut enabled_rules,
                &mut disabled_rules,
            );
            enabled_rules.extend(&group.get_enabled_rules());
            disabled_rules.extend(&group.get_disabled_rules());
        } else if self.is_all() {
            enabled_rules.extend(A11y::all_rules_as_filters());
        } else if self.is_not_all() {
            disabled_rules.extend(A11y::all_rules_as_filters());
        } else if self.is_recommended() {
            enabled_rules.extend(A11y::recommended_rules_as_filters());
        }
        if let Some(group) = self.complexity.as_ref() {
            group.collect_preset_rules(
                self.is_recommended(),
                &mut enabled_rules,
                &mut disabled_rules,
            );
            enabled_rules.extend(&group.get_enabled_rules());
            disabled_rules.extend(&group.get_disabled_rules());
        } else if self.is_all() {
            enabled_rules.extend(Complexity::all_rules_as_filters());
        } else if self.is_not_all() {
            disabled_rules.extend(Complexity::all_rules_as_filters());
        } else if self.is_recommended() {
            enabled_rules.extend(Complexity::recommended_rules_as_filters());
        }
        if let Some(group) = self.correctness.as_ref() {
            group.collect_preset_rules(
                self.is_recommended(),
                &mut enabled_rules,
                &mut disabled_rules,
            );
            enabled_rules.extend(&group.get_enabled_rules());
            disabled_rules.extend(&group.get_disabled_rules());
        } else if self.is_all() {
            enabled_rules.extend(Correctness::all_rules_as_filters());
        } else if self.is_not_all() {
            disabled_rules.extend(Correctness::all_rules_as_filters());
        } else if self.is_recommended() {
            enabled_rules.extend(Correctness::recommended_rules_as_filters());
        }
        if let Some(group) = self.nursery.as_ref() {
            group.collect_preset_rules(
                self.is_recommended(),
                &mut enabled_rules,
                &mut disabled_rules,
            );
            enabled_rules.extend(&group.get_enabled_rules());
            disabled_rules.extend(&group.get_disabled_rules());
        } else if self.is_all() {
            enabled_rules.extend(Nursery::all_rules_as_filters());
        } else if self.is_not_all() {
            disabled_rules.extend(Nursery::all_rules_as_filters());
        } else if self.is_recommended() && rome_flags::is_unstable() {
            enabled_rules.extend(Nursery::recommended_rules_as_filters());
        }
        if let Some(group) = self.performance.as_ref() {
            group.collect_preset_rules(
                self.is_recommended(),
                &mut enabled_rules,
                &mut disabled_rules,
            );
            enabled_rules.extend(&group.get_enabled_rules());
            disabled_rules.extend(&group.get_disabled_rules());
        } else if self.is_all() {
            enabled_rules.extend(Performance::all_rules_as_filters());
        } else if self.is_not_all() {
            disabled_rules.extend(Performance::all_rules_as_filters());
        } else if self.is_recommended() {
            enabled_rules.extend(Performance::recommended_rules_as_filters());
        }
        if let Some(group) = self.security.as_ref() {
            group.collect_preset_rules(
                self.is_recommended(),
                &mut enabled_rules,
                &mut disabled_rules,
            );
            enabled_rules.extend(&group.get_enabled_rules());
            disabled_rules.extend(&group.get_disabled_rules());
        } else if self.is_all() {
            enabled_rules.extend(Security::all_rules_as_filters());
        } else if self.is_not_all() {
            disabled_rules.extend(Security::all_rules_as_filters());
        } else if self.is_recommended() {
            enabled_rules.extend(Security::recommended_rules_as_filters());
        }
        if let Some(group) = self.style.as_ref() {
            group.collect_preset_rules(
                self.is_recommended(),
                &mut enabled_rules,
                &mut disabled_rules,
            );
            enabled_rules.extend(&group.get_enabled_rules());
            disabled_rules.extend(&group.get_disabled_rules());
        } else if self.is_all() {
            enabled_rules.extend(Style::all_rules_as_filters());
        } else if self.is_not_all() {
            disabled_rules.extend(Style::all_rules_as_filters());
        } else if self.is_recommended() {
            enabled_rules.extend(Style::recommended_rules_as_filters());
        }
        if let Some(group) = self.suspicious.as_ref() {
            group.collect_preset_rules(
                self.is_recommended(),
                &mut enabled_rules,
                &mut disabled_rules,
            );
            enabled_rules.extend(&group.get_enabled_rules());
            disabled_rules.extend(&group.get_disabled_rules());
        } else if self.is_all() {
            enabled_rules.extend(Suspicious::all_rules_as_filters());
        } else if self.is_not_all() {
            disabled_rules.extend(Suspicious::all_rules_as_filters());
        } else if self.is_recommended() {
            enabled_rules.extend(Suspicious::recommended_rules_as_filters());
        }
        enabled_rules.difference(&disabled_rules).cloned().collect()
    }
}
#[derive(Deserialize, Default, Serialize, Debug, Clone)]
#[cfg_attr(feature = "schemars", derive(JsonSchema))]
#[serde(rename_all = "camelCase", default)]
#[doc = r" A list of rules that belong to this group"]
pub struct A11y {
    #[doc = r" It enables the recommended rules for this group"]
    #[serde(skip_serializing_if = "Option::is_none")]
    pub recommended: Option<bool>,
    #[doc = r" It enables ALL rules for this group."]
    #[serde(skip_serializing_if = "Option::is_none")]
    pub all: Option<bool>,
    #[doc = "Enforce that the accessKey attribute is not used on any HTML element."]
    #[serde(skip_serializing_if = "Option::is_none")]
    pub no_access_key: Option<RuleConfiguration>,
    #[doc = "Avoid the autoFocus attribute"]
    #[serde(skip_serializing_if = "Option::is_none")]
    pub no_autofocus: Option<RuleConfiguration>,
    #[doc = "Disallow target=\"_blank\" attribute without rel=\"noreferrer\""]
    #[serde(skip_serializing_if = "Option::is_none")]
    pub no_blank_target: Option<RuleConfiguration>,
    #[doc = "Enforces that no distracting elements are used."]
    #[serde(skip_serializing_if = "Option::is_none")]
    pub no_distracting_elements: Option<RuleConfiguration>,
    #[doc = "Check that the scope attribute is only used on th elements."]
    #[serde(skip_serializing_if = "Option::is_none")]
    pub no_header_scope: Option<RuleConfiguration>,
    #[doc = "Prevent the usage of positive integers on tabIndex property"]
    #[serde(skip_serializing_if = "Option::is_none")]
    pub no_positive_tabindex: Option<RuleConfiguration>,
    #[doc = "It asserts that alternative text to images or areas, help to rely on to screen readers to understand the purpose and the context of the image."]
    #[serde(skip_serializing_if = "Option::is_none")]
    pub use_alt_text: Option<RuleConfiguration>,
    #[doc = "Enforce that anchor elements have content and that the content is accessible to screen readers."]
    #[serde(skip_serializing_if = "Option::is_none")]
    pub use_anchor_content: Option<RuleConfiguration>,
    #[doc = "Enforces the usage of the attribute type for the element button"]
    #[serde(skip_serializing_if = "Option::is_none")]
    pub use_button_type: Option<RuleConfiguration>,
    #[doc = "Enforce that html element has lang attribute. This allows users to choose a language other than the default."]
    #[serde(skip_serializing_if = "Option::is_none")]
    pub use_html_lang: Option<RuleConfiguration>,
    #[doc = "Enforce to have the onClick mouse event with the onKeyUp, the onKeyDown, or the onKeyPress keyboard event."]
    #[serde(skip_serializing_if = "Option::is_none")]
    pub use_key_with_click_events: Option<RuleConfiguration>,
    #[doc = "Enforce that onMouseOver/onMouseOut are accompanied by onFocus/onBlur for keyboard-only users. It is important to take into account users with physical disabilities who cannot use a mouse, who use assistive technology or screenreader."]
    #[serde(skip_serializing_if = "Option::is_none")]
    pub use_key_with_mouse_events: Option<RuleConfiguration>,
    #[doc = "Enforce that all anchors are valid, and they are navigable elements."]
    #[serde(skip_serializing_if = "Option::is_none")]
    pub use_valid_anchor: Option<RuleConfiguration>,
}
impl A11y {
    const GROUP_NAME: &'static str = "a11y";
    pub(crate) const GROUP_RULES: [&'static str; 13] = [
        "noAccessKey",
        "noAutofocus",
        "noBlankTarget",
        "noDistractingElements",
        "noHeaderScope",
        "noPositiveTabindex",
        "useAltText",
        "useAnchorContent",
        "useButtonType",
        "useHtmlLang",
        "useKeyWithClickEvents",
        "useKeyWithMouseEvents",
        "useValidAnchor",
    ];
    const RECOMMENDED_RULES: [&'static str; 12] = [
        "noAutofocus",
        "noBlankTarget",
        "noDistractingElements",
        "noHeaderScope",
        "noPositiveTabindex",
        "useAltText",
        "useAnchorContent",
        "useButtonType",
        "useHtmlLang",
        "useKeyWithClickEvents",
        "useKeyWithMouseEvents",
        "useValidAnchor",
    ];
    const RECOMMENDED_RULES_AS_FILTERS: [RuleFilter<'static>; 12] = [
        RuleFilter::Rule(Self::GROUP_NAME, Self::GROUP_RULES[1]),
        RuleFilter::Rule(Self::GROUP_NAME, Self::GROUP_RULES[2]),
        RuleFilter::Rule(Self::GROUP_NAME, Self::GROUP_RULES[3]),
        RuleFilter::Rule(Self::GROUP_NAME, Self::GROUP_RULES[4]),
        RuleFilter::Rule(Self::GROUP_NAME, Self::GROUP_RULES[5]),
        RuleFilter::Rule(Self::GROUP_NAME, Self::GROUP_RULES[6]),
        RuleFilter::Rule(Self::GROUP_NAME, Self::GROUP_RULES[7]),
        RuleFilter::Rule(Self::GROUP_NAME, Self::GROUP_RULES[8]),
        RuleFilter::Rule(Self::GROUP_NAME, Self::GROUP_RULES[9]),
        RuleFilter::Rule(Self::GROUP_NAME, Self::GROUP_RULES[10]),
        RuleFilter::Rule(Self::GROUP_NAME, Self::GROUP_RULES[11]),
        RuleFilter::Rule(Self::GROUP_NAME, Self::GROUP_RULES[12]),
    ];
    const ALL_RULES_AS_FILTERS: [RuleFilter<'static>; 13] = [
        RuleFilter::Rule(Self::GROUP_NAME, Self::GROUP_RULES[0]),
        RuleFilter::Rule(Self::GROUP_NAME, Self::GROUP_RULES[1]),
        RuleFilter::Rule(Self::GROUP_NAME, Self::GROUP_RULES[2]),
        RuleFilter::Rule(Self::GROUP_NAME, Self::GROUP_RULES[3]),
        RuleFilter::Rule(Self::GROUP_NAME, Self::GROUP_RULES[4]),
        RuleFilter::Rule(Self::GROUP_NAME, Self::GROUP_RULES[5]),
        RuleFilter::Rule(Self::GROUP_NAME, Self::GROUP_RULES[6]),
        RuleFilter::Rule(Self::GROUP_NAME, Self::GROUP_RULES[7]),
        RuleFilter::Rule(Self::GROUP_NAME, Self::GROUP_RULES[8]),
        RuleFilter::Rule(Self::GROUP_NAME, Self::GROUP_RULES[9]),
        RuleFilter::Rule(Self::GROUP_NAME, Self::GROUP_RULES[10]),
        RuleFilter::Rule(Self::GROUP_NAME, Self::GROUP_RULES[11]),
        RuleFilter::Rule(Self::GROUP_NAME, Self::GROUP_RULES[12]),
    ];
    pub(crate) fn is_recommended(&self) -> bool { !matches!(self.recommended, Some(false)) }
    pub(crate) const fn is_not_recommended(&self) -> bool {
        matches!(self.recommended, Some(false))
    }
    pub(crate) fn is_all(&self) -> bool { matches!(self.all, Some(true)) }
    pub(crate) fn is_not_all(&self) -> bool { matches!(self.all, Some(false)) }
    pub(crate) fn get_enabled_rules(&self) -> IndexSet<RuleFilter> {
        let mut index_set = IndexSet::new();
        if let Some(rule) = self.no_access_key.as_ref() {
            if rule.is_enabled() {
                index_set.insert(RuleFilter::Rule(Self::GROUP_NAME, Self::GROUP_RULES[0]));
            }
        }
        if let Some(rule) = self.no_autofocus.as_ref() {
            if rule.is_enabled() {
                index_set.insert(RuleFilter::Rule(Self::GROUP_NAME, Self::GROUP_RULES[1]));
            }
        }
        if let Some(rule) = self.no_blank_target.as_ref() {
            if rule.is_enabled() {
                index_set.insert(RuleFilter::Rule(Self::GROUP_NAME, Self::GROUP_RULES[2]));
            }
        }
        if let Some(rule) = self.no_distracting_elements.as_ref() {
            if rule.is_enabled() {
                index_set.insert(RuleFilter::Rule(Self::GROUP_NAME, Self::GROUP_RULES[3]));
            }
        }
        if let Some(rule) = self.no_header_scope.as_ref() {
            if rule.is_enabled() {
                index_set.insert(RuleFilter::Rule(Self::GROUP_NAME, Self::GROUP_RULES[4]));
            }
        }
        if let Some(rule) = self.no_positive_tabindex.as_ref() {
            if rule.is_enabled() {
                index_set.insert(RuleFilter::Rule(Self::GROUP_NAME, Self::GROUP_RULES[5]));
            }
        }
        if let Some(rule) = self.use_alt_text.as_ref() {
            if rule.is_enabled() {
                index_set.insert(RuleFilter::Rule(Self::GROUP_NAME, Self::GROUP_RULES[6]));
            }
        }
        if let Some(rule) = self.use_anchor_content.as_ref() {
            if rule.is_enabled() {
                index_set.insert(RuleFilter::Rule(Self::GROUP_NAME, Self::GROUP_RULES[7]));
            }
        }
        if let Some(rule) = self.use_button_type.as_ref() {
            if rule.is_enabled() {
                index_set.insert(RuleFilter::Rule(Self::GROUP_NAME, Self::GROUP_RULES[8]));
            }
        }
        if let Some(rule) = self.use_html_lang.as_ref() {
            if rule.is_enabled() {
                index_set.insert(RuleFilter::Rule(Self::GROUP_NAME, Self::GROUP_RULES[9]));
            }
        }
        if let Some(rule) = self.use_key_with_click_events.as_ref() {
            if rule.is_enabled() {
                index_set.insert(RuleFilter::Rule(Self::GROUP_NAME, Self::GROUP_RULES[10]));
            }
        }
        if let Some(rule) = self.use_key_with_mouse_events.as_ref() {
            if rule.is_enabled() {
                index_set.insert(RuleFilter::Rule(Self::GROUP_NAME, Self::GROUP_RULES[11]));
            }
        }
        if let Some(rule) = self.use_valid_anchor.as_ref() {
            if rule.is_enabled() {
                index_set.insert(RuleFilter::Rule(Self::GROUP_NAME, Self::GROUP_RULES[12]));
            }
        }
        index_set
    }
    pub(crate) fn get_disabled_rules(&self) -> IndexSet<RuleFilter> {
        let mut index_set = IndexSet::new();
        if let Some(rule) = self.no_access_key.as_ref() {
            if rule.is_disabled() {
                index_set.insert(RuleFilter::Rule(Self::GROUP_NAME, Self::GROUP_RULES[0]));
            }
        }
        if let Some(rule) = self.no_autofocus.as_ref() {
            if rule.is_disabled() {
                index_set.insert(RuleFilter::Rule(Self::GROUP_NAME, Self::GROUP_RULES[1]));
            }
        }
        if let Some(rule) = self.no_blank_target.as_ref() {
            if rule.is_disabled() {
                index_set.insert(RuleFilter::Rule(Self::GROUP_NAME, Self::GROUP_RULES[2]));
            }
        }
        if let Some(rule) = self.no_distracting_elements.as_ref() {
            if rule.is_disabled() {
                index_set.insert(RuleFilter::Rule(Self::GROUP_NAME, Self::GROUP_RULES[3]));
            }
        }
        if let Some(rule) = self.no_header_scope.as_ref() {
            if rule.is_disabled() {
                index_set.insert(RuleFilter::Rule(Self::GROUP_NAME, Self::GROUP_RULES[4]));
            }
        }
        if let Some(rule) = self.no_positive_tabindex.as_ref() {
            if rule.is_disabled() {
                index_set.insert(RuleFilter::Rule(Self::GROUP_NAME, Self::GROUP_RULES[5]));
            }
        }
        if let Some(rule) = self.use_alt_text.as_ref() {
            if rule.is_disabled() {
                index_set.insert(RuleFilter::Rule(Self::GROUP_NAME, Self::GROUP_RULES[6]));
            }
        }
        if let Some(rule) = self.use_anchor_content.as_ref() {
            if rule.is_disabled() {
                index_set.insert(RuleFilter::Rule(Self::GROUP_NAME, Self::GROUP_RULES[7]));
            }
        }
        if let Some(rule) = self.use_button_type.as_ref() {
            if rule.is_disabled() {
                index_set.insert(RuleFilter::Rule(Self::GROUP_NAME, Self::GROUP_RULES[8]));
            }
        }
        if let Some(rule) = self.use_html_lang.as_ref() {
            if rule.is_disabled() {
                index_set.insert(RuleFilter::Rule(Self::GROUP_NAME, Self::GROUP_RULES[9]));
            }
        }
        if let Some(rule) = self.use_key_with_click_events.as_ref() {
            if rule.is_disabled() {
                index_set.insert(RuleFilter::Rule(Self::GROUP_NAME, Self::GROUP_RULES[10]));
            }
        }
        if let Some(rule) = self.use_key_with_mouse_events.as_ref() {
            if rule.is_disabled() {
                index_set.insert(RuleFilter::Rule(Self::GROUP_NAME, Self::GROUP_RULES[11]));
            }
        }
        if let Some(rule) = self.use_valid_anchor.as_ref() {
            if rule.is_disabled() {
                index_set.insert(RuleFilter::Rule(Self::GROUP_NAME, Self::GROUP_RULES[12]));
            }
        }
        index_set
    }
    #[doc = r" Checks if, given a rule name, matches one of the rules contained in this category"]
    pub(crate) fn has_rule(rule_name: &str) -> bool { Self::GROUP_RULES.contains(&rule_name) }
    #[doc = r" Checks if, given a rule name, it is marked as recommended"]
    pub(crate) fn is_recommended_rule(rule_name: &str) -> bool {
        Self::RECOMMENDED_RULES.contains(&rule_name)
    }
    pub(crate) fn recommended_rules_as_filters() -> [RuleFilter<'static>; 12] {
        Self::RECOMMENDED_RULES_AS_FILTERS
    }
    pub(crate) fn all_rules_as_filters() -> [RuleFilter<'static>; 13] { Self::ALL_RULES_AS_FILTERS }
    #[doc = r" Select preset rules"]
    pub(crate) fn collect_preset_rules(
        &self,
        is_recommended: bool,
        enabled_rules: &mut IndexSet<RuleFilter>,
        disabled_rules: &mut IndexSet<RuleFilter>,
    ) {
        if self.is_all() {
            enabled_rules.extend(Self::all_rules_as_filters());
        } else if self.is_not_all() {
            disabled_rules.extend(Self::all_rules_as_filters());
        } else if (is_recommended && !self.is_not_recommended()) || self.is_recommended() {
            enabled_rules.extend(Self::recommended_rules_as_filters());
        } else if self.is_not_recommended() {
            disabled_rules.extend(Self::recommended_rules_as_filters());
        }
    }
    pub(crate) fn get_rule_configuration(&self, rule_name: &str) -> Option<&RuleConfiguration> {
        match rule_name {
            "noAccessKey" => self.no_access_key.as_ref(),
            "noAutofocus" => self.no_autofocus.as_ref(),
            "noBlankTarget" => self.no_blank_target.as_ref(),
            "noDistractingElements" => self.no_distracting_elements.as_ref(),
            "noHeaderScope" => self.no_header_scope.as_ref(),
            "noPositiveTabindex" => self.no_positive_tabindex.as_ref(),
            "useAltText" => self.use_alt_text.as_ref(),
            "useAnchorContent" => self.use_anchor_content.as_ref(),
            "useButtonType" => self.use_button_type.as_ref(),
            "useHtmlLang" => self.use_html_lang.as_ref(),
            "useKeyWithClickEvents" => self.use_key_with_click_events.as_ref(),
            "useKeyWithMouseEvents" => self.use_key_with_mouse_events.as_ref(),
            "useValidAnchor" => self.use_valid_anchor.as_ref(),
            _ => None,
        }
    }
}
#[derive(Deserialize, Default, Serialize, Debug, Clone)]
#[cfg_attr(feature = "schemars", derive(JsonSchema))]
#[serde(rename_all = "camelCase", default)]
#[doc = r" A list of rules that belong to this group"]
pub struct Complexity {
    #[doc = r" It enables the recommended rules for this group"]
    #[serde(skip_serializing_if = "Option::is_none")]
    pub recommended: Option<bool>,
    #[doc = r" It enables ALL rules for this group."]
    #[serde(skip_serializing_if = "Option::is_none")]
    pub all: Option<bool>,
    #[doc = "Disallow unnecessary boolean casts"]
    #[serde(skip_serializing_if = "Option::is_none")]
    pub no_extra_boolean_cast: Option<RuleConfiguration>,
    #[doc = "Disallow unclear usage of multiple space characters in regular expression literals"]
    #[serde(skip_serializing_if = "Option::is_none")]
    pub no_multiple_spaces_in_regular_expression_literals: Option<RuleConfiguration>,
    #[doc = "Disallow unnecessary fragments"]
    #[serde(skip_serializing_if = "Option::is_none")]
    pub no_useless_fragments: Option<RuleConfiguration>,
    #[doc = "Promotes the use of .flatMap() when map().flat() are used together."]
    #[serde(skip_serializing_if = "Option::is_none")]
    pub use_flat_map: Option<RuleConfiguration>,
    #[doc = "Enforce using concise optional chain instead of chained logical expressions."]
    #[serde(skip_serializing_if = "Option::is_none")]
    pub use_optional_chain: Option<RuleConfiguration>,
    #[doc = "Discard redundant terms from logical expressions."]
    #[serde(skip_serializing_if = "Option::is_none")]
    pub use_simplified_logic_expression: Option<RuleConfiguration>,
}
impl Complexity {
    const GROUP_NAME: &'static str = "complexity";
    pub(crate) const GROUP_RULES: [&'static str; 6] = [
        "noExtraBooleanCast",
        "noMultipleSpacesInRegularExpressionLiterals",
        "noUselessFragments",
        "useFlatMap",
        "useOptionalChain",
        "useSimplifiedLogicExpression",
    ];
    const RECOMMENDED_RULES: [&'static str; 4] = [
        "noExtraBooleanCast",
        "noMultipleSpacesInRegularExpressionLiterals",
        "useFlatMap",
        "useOptionalChain",
    ];
    const RECOMMENDED_RULES_AS_FILTERS: [RuleFilter<'static>; 4] = [
        RuleFilter::Rule(Self::GROUP_NAME, Self::GROUP_RULES[0]),
        RuleFilter::Rule(Self::GROUP_NAME, Self::GROUP_RULES[1]),
        RuleFilter::Rule(Self::GROUP_NAME, Self::GROUP_RULES[3]),
        RuleFilter::Rule(Self::GROUP_NAME, Self::GROUP_RULES[4]),
    ];
    const ALL_RULES_AS_FILTERS: [RuleFilter<'static>; 6] = [
        RuleFilter::Rule(Self::GROUP_NAME, Self::GROUP_RULES[0]),
        RuleFilter::Rule(Self::GROUP_NAME, Self::GROUP_RULES[1]),
        RuleFilter::Rule(Self::GROUP_NAME, Self::GROUP_RULES[2]),
        RuleFilter::Rule(Self::GROUP_NAME, Self::GROUP_RULES[3]),
        RuleFilter::Rule(Self::GROUP_NAME, Self::GROUP_RULES[4]),
        RuleFilter::Rule(Self::GROUP_NAME, Self::GROUP_RULES[5]),
    ];
    pub(crate) fn is_recommended(&self) -> bool { !matches!(self.recommended, Some(false)) }
    pub(crate) const fn is_not_recommended(&self) -> bool {
        matches!(self.recommended, Some(false))
    }
    pub(crate) fn is_all(&self) -> bool { matches!(self.all, Some(true)) }
    pub(crate) fn is_not_all(&self) -> bool { matches!(self.all, Some(false)) }
    pub(crate) fn get_enabled_rules(&self) -> IndexSet<RuleFilter> {
        let mut index_set = IndexSet::new();
        if let Some(rule) = self.no_extra_boolean_cast.as_ref() {
            if rule.is_enabled() {
                index_set.insert(RuleFilter::Rule(Self::GROUP_NAME, Self::GROUP_RULES[0]));
            }
        }
        if let Some(rule) = self
            .no_multiple_spaces_in_regular_expression_literals
            .as_ref()
        {
            if rule.is_enabled() {
                index_set.insert(RuleFilter::Rule(Self::GROUP_NAME, Self::GROUP_RULES[1]));
            }
        }
        if let Some(rule) = self.no_useless_fragments.as_ref() {
            if rule.is_enabled() {
                index_set.insert(RuleFilter::Rule(Self::GROUP_NAME, Self::GROUP_RULES[2]));
            }
        }
        if let Some(rule) = self.use_flat_map.as_ref() {
            if rule.is_enabled() {
                index_set.insert(RuleFilter::Rule(Self::GROUP_NAME, Self::GROUP_RULES[3]));
            }
        }
        if let Some(rule) = self.use_optional_chain.as_ref() {
            if rule.is_enabled() {
                index_set.insert(RuleFilter::Rule(Self::GROUP_NAME, Self::GROUP_RULES[4]));
            }
        }
        if let Some(rule) = self.use_simplified_logic_expression.as_ref() {
            if rule.is_enabled() {
                index_set.insert(RuleFilter::Rule(Self::GROUP_NAME, Self::GROUP_RULES[5]));
            }
        }
        index_set
    }
    pub(crate) fn get_disabled_rules(&self) -> IndexSet<RuleFilter> {
        let mut index_set = IndexSet::new();
        if let Some(rule) = self.no_extra_boolean_cast.as_ref() {
            if rule.is_disabled() {
                index_set.insert(RuleFilter::Rule(Self::GROUP_NAME, Self::GROUP_RULES[0]));
            }
        }
        if let Some(rule) = self
            .no_multiple_spaces_in_regular_expression_literals
            .as_ref()
        {
            if rule.is_disabled() {
                index_set.insert(RuleFilter::Rule(Self::GROUP_NAME, Self::GROUP_RULES[1]));
            }
        }
        if let Some(rule) = self.no_useless_fragments.as_ref() {
            if rule.is_disabled() {
                index_set.insert(RuleFilter::Rule(Self::GROUP_NAME, Self::GROUP_RULES[2]));
            }
        }
        if let Some(rule) = self.use_flat_map.as_ref() {
            if rule.is_disabled() {
                index_set.insert(RuleFilter::Rule(Self::GROUP_NAME, Self::GROUP_RULES[3]));
            }
        }
        if let Some(rule) = self.use_optional_chain.as_ref() {
            if rule.is_disabled() {
                index_set.insert(RuleFilter::Rule(Self::GROUP_NAME, Self::GROUP_RULES[4]));
            }
        }
        if let Some(rule) = self.use_simplified_logic_expression.as_ref() {
            if rule.is_disabled() {
                index_set.insert(RuleFilter::Rule(Self::GROUP_NAME, Self::GROUP_RULES[5]));
            }
        }
        index_set
    }
    #[doc = r" Checks if, given a rule name, matches one of the rules contained in this category"]
    pub(crate) fn has_rule(rule_name: &str) -> bool { Self::GROUP_RULES.contains(&rule_name) }
    #[doc = r" Checks if, given a rule name, it is marked as recommended"]
    pub(crate) fn is_recommended_rule(rule_name: &str) -> bool {
        Self::RECOMMENDED_RULES.contains(&rule_name)
    }
    pub(crate) fn recommended_rules_as_filters() -> [RuleFilter<'static>; 4] {
        Self::RECOMMENDED_RULES_AS_FILTERS
    }
    pub(crate) fn all_rules_as_filters() -> [RuleFilter<'static>; 6] { Self::ALL_RULES_AS_FILTERS }
    #[doc = r" Select preset rules"]
    pub(crate) fn collect_preset_rules(
        &self,
        is_recommended: bool,
        enabled_rules: &mut IndexSet<RuleFilter>,
        disabled_rules: &mut IndexSet<RuleFilter>,
    ) {
        if self.is_all() {
            enabled_rules.extend(Self::all_rules_as_filters());
        } else if self.is_not_all() {
            disabled_rules.extend(Self::all_rules_as_filters());
        } else if (is_recommended && !self.is_not_recommended()) || self.is_recommended() {
            enabled_rules.extend(Self::recommended_rules_as_filters());
        } else if self.is_not_recommended() {
            disabled_rules.extend(Self::recommended_rules_as_filters());
        }
    }
    pub(crate) fn get_rule_configuration(&self, rule_name: &str) -> Option<&RuleConfiguration> {
        match rule_name {
            "noExtraBooleanCast" => self.no_extra_boolean_cast.as_ref(),
            "noMultipleSpacesInRegularExpressionLiterals" => self
                .no_multiple_spaces_in_regular_expression_literals
                .as_ref(),
            "noUselessFragments" => self.no_useless_fragments.as_ref(),
            "useFlatMap" => self.use_flat_map.as_ref(),
            "useOptionalChain" => self.use_optional_chain.as_ref(),
            "useSimplifiedLogicExpression" => self.use_simplified_logic_expression.as_ref(),
            _ => None,
        }
    }
}
#[derive(Deserialize, Default, Serialize, Debug, Clone)]
#[cfg_attr(feature = "schemars", derive(JsonSchema))]
#[serde(rename_all = "camelCase", default)]
#[doc = r" A list of rules that belong to this group"]
pub struct Correctness {
    #[doc = r" It enables the recommended rules for this group"]
    #[serde(skip_serializing_if = "Option::is_none")]
    pub recommended: Option<bool>,
    #[doc = r" It enables ALL rules for this group."]
    #[serde(skip_serializing_if = "Option::is_none")]
    pub all: Option<bool>,
    #[doc = "Prevent passing of children as props."]
    #[serde(skip_serializing_if = "Option::is_none")]
    pub no_children_prop: Option<RuleConfiguration>,
    #[doc = "Prevents from having const variables being re-assigned."]
    #[serde(skip_serializing_if = "Option::is_none")]
    pub no_const_assign: Option<RuleConfiguration>,
    #[doc = "Disallow returning a value from a constructor."]
    #[serde(skip_serializing_if = "Option::is_none")]
    pub no_constructor_return: Option<RuleConfiguration>,
    #[doc = "Disallows empty destructuring patterns."]
    #[serde(skip_serializing_if = "Option::is_none")]
    pub no_empty_pattern: Option<RuleConfiguration>,
    #[doc = "Disallow new operators with the Symbol object"]
    #[serde(skip_serializing_if = "Option::is_none")]
    pub no_new_symbol: Option<RuleConfiguration>,
    #[doc = "Disallow literal numbers that lose precision"]
    #[serde(skip_serializing_if = "Option::is_none")]
    pub no_precision_loss: Option<RuleConfiguration>,
    #[doc = "Prevent the usage of the return value of React.render."]
    #[serde(skip_serializing_if = "Option::is_none")]
    pub no_render_return_value: Option<RuleConfiguration>,
    #[doc = "Disallow returning a value from a setter"]
    #[serde(skip_serializing_if = "Option::is_none")]
    pub no_setter_return: Option<RuleConfiguration>,
    #[doc = "Disallow comparison of expressions modifying the string case with non-compliant value."]
    #[serde(skip_serializing_if = "Option::is_none")]
    pub no_string_case_mismatch: Option<RuleConfiguration>,
    #[doc = "Prevents the usage of variables that haven't been declared inside the document"]
    #[serde(skip_serializing_if = "Option::is_none")]
    pub no_undeclared_variables: Option<RuleConfiguration>,
    #[doc = "Avoid using unnecessary continue."]
    #[serde(skip_serializing_if = "Option::is_none")]
    pub no_unnecessary_continue: Option<RuleConfiguration>,
    #[doc = "Disallow unreachable code"]
    #[serde(skip_serializing_if = "Option::is_none")]
    pub no_unreachable: Option<RuleConfiguration>,
    #[doc = "Disallow control flow statements in finally blocks."]
    #[serde(skip_serializing_if = "Option::is_none")]
    pub no_unsafe_finally: Option<RuleConfiguration>,
    #[doc = "Disallow unused variables."]
    #[serde(skip_serializing_if = "Option::is_none")]
    pub no_unused_variables: Option<RuleConfiguration>,
    #[doc = "This rules prevents void elements (AKA self-closing elements) from having children."]
    #[serde(skip_serializing_if = "Option::is_none")]
    pub no_void_elements_with_children: Option<RuleConfiguration>,
    #[doc = "Disallow returning a value from a function with the return type 'void'"]
    #[serde(skip_serializing_if = "Option::is_none")]
    pub no_void_type_return: Option<RuleConfiguration>,
    #[doc = "Enforce \"for\" loop update clause moving the counter in the right direction."]
    #[serde(skip_serializing_if = "Option::is_none")]
    pub use_valid_for_direction: Option<RuleConfiguration>,
}
impl Correctness {
    const GROUP_NAME: &'static str = "correctness";
    pub(crate) const GROUP_RULES: [&'static str; 17] = [
        "noChildrenProp",
        "noConstAssign",
        "noConstructorReturn",
        "noEmptyPattern",
        "noNewSymbol",
        "noPrecisionLoss",
        "noRenderReturnValue",
        "noSetterReturn",
        "noStringCaseMismatch",
        "noUndeclaredVariables",
        "noUnnecessaryContinue",
        "noUnreachable",
        "noUnsafeFinally",
        "noUnusedVariables",
        "noVoidElementsWithChildren",
        "noVoidTypeReturn",
        "useValidForDirection",
    ];
    const RECOMMENDED_RULES: [&'static str; 15] = [
        "noChildrenProp",
        "noConstAssign",
        "noConstructorReturn",
        "noEmptyPattern",
        "noNewSymbol",
        "noPrecisionLoss",
        "noRenderReturnValue",
        "noSetterReturn",
        "noStringCaseMismatch",
        "noUnnecessaryContinue",
        "noUnreachable",
        "noUnsafeFinally",
        "noVoidElementsWithChildren",
        "noVoidTypeReturn",
        "useValidForDirection",
    ];
    const RECOMMENDED_RULES_AS_FILTERS: [RuleFilter<'static>; 15] = [
        RuleFilter::Rule(Self::GROUP_NAME, Self::GROUP_RULES[0]),
        RuleFilter::Rule(Self::GROUP_NAME, Self::GROUP_RULES[1]),
        RuleFilter::Rule(Self::GROUP_NAME, Self::GROUP_RULES[2]),
        RuleFilter::Rule(Self::GROUP_NAME, Self::GROUP_RULES[3]),
        RuleFilter::Rule(Self::GROUP_NAME, Self::GROUP_RULES[4]),
        RuleFilter::Rule(Self::GROUP_NAME, Self::GROUP_RULES[5]),
        RuleFilter::Rule(Self::GROUP_NAME, Self::GROUP_RULES[6]),
        RuleFilter::Rule(Self::GROUP_NAME, Self::GROUP_RULES[7]),
        RuleFilter::Rule(Self::GROUP_NAME, Self::GROUP_RULES[8]),
        RuleFilter::Rule(Self::GROUP_NAME, Self::GROUP_RULES[10]),
        RuleFilter::Rule(Self::GROUP_NAME, Self::GROUP_RULES[11]),
        RuleFilter::Rule(Self::GROUP_NAME, Self::GROUP_RULES[12]),
        RuleFilter::Rule(Self::GROUP_NAME, Self::GROUP_RULES[14]),
        RuleFilter::Rule(Self::GROUP_NAME, Self::GROUP_RULES[15]),
        RuleFilter::Rule(Self::GROUP_NAME, Self::GROUP_RULES[16]),
    ];
    const ALL_RULES_AS_FILTERS: [RuleFilter<'static>; 17] = [
        RuleFilter::Rule(Self::GROUP_NAME, Self::GROUP_RULES[0]),
        RuleFilter::Rule(Self::GROUP_NAME, Self::GROUP_RULES[1]),
        RuleFilter::Rule(Self::GROUP_NAME, Self::GROUP_RULES[2]),
        RuleFilter::Rule(Self::GROUP_NAME, Self::GROUP_RULES[3]),
        RuleFilter::Rule(Self::GROUP_NAME, Self::GROUP_RULES[4]),
        RuleFilter::Rule(Self::GROUP_NAME, Self::GROUP_RULES[5]),
        RuleFilter::Rule(Self::GROUP_NAME, Self::GROUP_RULES[6]),
        RuleFilter::Rule(Self::GROUP_NAME, Self::GROUP_RULES[7]),
        RuleFilter::Rule(Self::GROUP_NAME, Self::GROUP_RULES[8]),
        RuleFilter::Rule(Self::GROUP_NAME, Self::GROUP_RULES[9]),
        RuleFilter::Rule(Self::GROUP_NAME, Self::GROUP_RULES[10]),
        RuleFilter::Rule(Self::GROUP_NAME, Self::GROUP_RULES[11]),
        RuleFilter::Rule(Self::GROUP_NAME, Self::GROUP_RULES[12]),
        RuleFilter::Rule(Self::GROUP_NAME, Self::GROUP_RULES[13]),
        RuleFilter::Rule(Self::GROUP_NAME, Self::GROUP_RULES[14]),
        RuleFilter::Rule(Self::GROUP_NAME, Self::GROUP_RULES[15]),
        RuleFilter::Rule(Self::GROUP_NAME, Self::GROUP_RULES[16]),
    ];
    pub(crate) fn is_recommended(&self) -> bool { !matches!(self.recommended, Some(false)) }
    pub(crate) const fn is_not_recommended(&self) -> bool {
        matches!(self.recommended, Some(false))
    }
    pub(crate) fn is_all(&self) -> bool { matches!(self.all, Some(true)) }
    pub(crate) fn is_not_all(&self) -> bool { matches!(self.all, Some(false)) }
    pub(crate) fn get_enabled_rules(&self) -> IndexSet<RuleFilter> {
        let mut index_set = IndexSet::new();
        if let Some(rule) = self.no_children_prop.as_ref() {
            if rule.is_enabled() {
                index_set.insert(RuleFilter::Rule(Self::GROUP_NAME, Self::GROUP_RULES[0]));
            }
        }
        if let Some(rule) = self.no_const_assign.as_ref() {
            if rule.is_enabled() {
                index_set.insert(RuleFilter::Rule(Self::GROUP_NAME, Self::GROUP_RULES[1]));
            }
        }
        if let Some(rule) = self.no_constructor_return.as_ref() {
            if rule.is_enabled() {
                index_set.insert(RuleFilter::Rule(Self::GROUP_NAME, Self::GROUP_RULES[2]));
            }
        }
        if let Some(rule) = self.no_empty_pattern.as_ref() {
            if rule.is_enabled() {
                index_set.insert(RuleFilter::Rule(Self::GROUP_NAME, Self::GROUP_RULES[3]));
            }
        }
        if let Some(rule) = self.no_new_symbol.as_ref() {
            if rule.is_enabled() {
                index_set.insert(RuleFilter::Rule(Self::GROUP_NAME, Self::GROUP_RULES[4]));
            }
        }
        if let Some(rule) = self.no_precision_loss.as_ref() {
            if rule.is_enabled() {
                index_set.insert(RuleFilter::Rule(Self::GROUP_NAME, Self::GROUP_RULES[5]));
            }
        }
        if let Some(rule) = self.no_render_return_value.as_ref() {
            if rule.is_enabled() {
                index_set.insert(RuleFilter::Rule(Self::GROUP_NAME, Self::GROUP_RULES[6]));
            }
        }
        if let Some(rule) = self.no_setter_return.as_ref() {
            if rule.is_enabled() {
                index_set.insert(RuleFilter::Rule(Self::GROUP_NAME, Self::GROUP_RULES[7]));
            }
        }
        if let Some(rule) = self.no_string_case_mismatch.as_ref() {
            if rule.is_enabled() {
                index_set.insert(RuleFilter::Rule(Self::GROUP_NAME, Self::GROUP_RULES[8]));
            }
        }
        if let Some(rule) = self.no_undeclared_variables.as_ref() {
            if rule.is_enabled() {
                index_set.insert(RuleFilter::Rule(Self::GROUP_NAME, Self::GROUP_RULES[9]));
            }
        }
        if let Some(rule) = self.no_unnecessary_continue.as_ref() {
            if rule.is_enabled() {
                index_set.insert(RuleFilter::Rule(Self::GROUP_NAME, Self::GROUP_RULES[10]));
            }
        }
        if let Some(rule) = self.no_unreachable.as_ref() {
            if rule.is_enabled() {
                index_set.insert(RuleFilter::Rule(Self::GROUP_NAME, Self::GROUP_RULES[11]));
            }
        }
        if let Some(rule) = self.no_unsafe_finally.as_ref() {
            if rule.is_enabled() {
                index_set.insert(RuleFilter::Rule(Self::GROUP_NAME, Self::GROUP_RULES[12]));
            }
        }
        if let Some(rule) = self.no_unused_variables.as_ref() {
            if rule.is_enabled() {
                index_set.insert(RuleFilter::Rule(Self::GROUP_NAME, Self::GROUP_RULES[13]));
            }
        }
        if let Some(rule) = self.no_void_elements_with_children.as_ref() {
            if rule.is_enabled() {
                index_set.insert(RuleFilter::Rule(Self::GROUP_NAME, Self::GROUP_RULES[14]));
            }
        }
        if let Some(rule) = self.no_void_type_return.as_ref() {
            if rule.is_enabled() {
                index_set.insert(RuleFilter::Rule(Self::GROUP_NAME, Self::GROUP_RULES[15]));
            }
        }
        if let Some(rule) = self.use_valid_for_direction.as_ref() {
            if rule.is_enabled() {
                index_set.insert(RuleFilter::Rule(Self::GROUP_NAME, Self::GROUP_RULES[16]));
            }
        }
        index_set
    }
    pub(crate) fn get_disabled_rules(&self) -> IndexSet<RuleFilter> {
        let mut index_set = IndexSet::new();
        if let Some(rule) = self.no_children_prop.as_ref() {
            if rule.is_disabled() {
                index_set.insert(RuleFilter::Rule(Self::GROUP_NAME, Self::GROUP_RULES[0]));
            }
        }
        if let Some(rule) = self.no_const_assign.as_ref() {
            if rule.is_disabled() {
                index_set.insert(RuleFilter::Rule(Self::GROUP_NAME, Self::GROUP_RULES[1]));
            }
        }
        if let Some(rule) = self.no_constructor_return.as_ref() {
            if rule.is_disabled() {
                index_set.insert(RuleFilter::Rule(Self::GROUP_NAME, Self::GROUP_RULES[2]));
            }
        }
        if let Some(rule) = self.no_empty_pattern.as_ref() {
            if rule.is_disabled() {
                index_set.insert(RuleFilter::Rule(Self::GROUP_NAME, Self::GROUP_RULES[3]));
            }
        }
        if let Some(rule) = self.no_new_symbol.as_ref() {
            if rule.is_disabled() {
                index_set.insert(RuleFilter::Rule(Self::GROUP_NAME, Self::GROUP_RULES[4]));
            }
        }
        if let Some(rule) = self.no_precision_loss.as_ref() {
            if rule.is_disabled() {
                index_set.insert(RuleFilter::Rule(Self::GROUP_NAME, Self::GROUP_RULES[5]));
            }
        }
        if let Some(rule) = self.no_render_return_value.as_ref() {
            if rule.is_disabled() {
                index_set.insert(RuleFilter::Rule(Self::GROUP_NAME, Self::GROUP_RULES[6]));
            }
        }
        if let Some(rule) = self.no_setter_return.as_ref() {
            if rule.is_disabled() {
                index_set.insert(RuleFilter::Rule(Self::GROUP_NAME, Self::GROUP_RULES[7]));
            }
        }
        if let Some(rule) = self.no_string_case_mismatch.as_ref() {
            if rule.is_disabled() {
                index_set.insert(RuleFilter::Rule(Self::GROUP_NAME, Self::GROUP_RULES[8]));
            }
        }
        if let Some(rule) = self.no_undeclared_variables.as_ref() {
            if rule.is_disabled() {
                index_set.insert(RuleFilter::Rule(Self::GROUP_NAME, Self::GROUP_RULES[9]));
            }
        }
        if let Some(rule) = self.no_unnecessary_continue.as_ref() {
            if rule.is_disabled() {
                index_set.insert(RuleFilter::Rule(Self::GROUP_NAME, Self::GROUP_RULES[10]));
            }
        }
        if let Some(rule) = self.no_unreachable.as_ref() {
            if rule.is_disabled() {
                index_set.insert(RuleFilter::Rule(Self::GROUP_NAME, Self::GROUP_RULES[11]));
            }
        }
        if let Some(rule) = self.no_unsafe_finally.as_ref() {
            if rule.is_disabled() {
                index_set.insert(RuleFilter::Rule(Self::GROUP_NAME, Self::GROUP_RULES[12]));
            }
        }
        if let Some(rule) = self.no_unused_variables.as_ref() {
            if rule.is_disabled() {
                index_set.insert(RuleFilter::Rule(Self::GROUP_NAME, Self::GROUP_RULES[13]));
            }
        }
        if let Some(rule) = self.no_void_elements_with_children.as_ref() {
            if rule.is_disabled() {
                index_set.insert(RuleFilter::Rule(Self::GROUP_NAME, Self::GROUP_RULES[14]));
            }
        }
        if let Some(rule) = self.no_void_type_return.as_ref() {
            if rule.is_disabled() {
                index_set.insert(RuleFilter::Rule(Self::GROUP_NAME, Self::GROUP_RULES[15]));
            }
        }
        if let Some(rule) = self.use_valid_for_direction.as_ref() {
            if rule.is_disabled() {
                index_set.insert(RuleFilter::Rule(Self::GROUP_NAME, Self::GROUP_RULES[16]));
            }
        }
        index_set
    }
    #[doc = r" Checks if, given a rule name, matches one of the rules contained in this category"]
    pub(crate) fn has_rule(rule_name: &str) -> bool { Self::GROUP_RULES.contains(&rule_name) }
    #[doc = r" Checks if, given a rule name, it is marked as recommended"]
    pub(crate) fn is_recommended_rule(rule_name: &str) -> bool {
        Self::RECOMMENDED_RULES.contains(&rule_name)
    }
    pub(crate) fn recommended_rules_as_filters() -> [RuleFilter<'static>; 15] {
        Self::RECOMMENDED_RULES_AS_FILTERS
    }
    pub(crate) fn all_rules_as_filters() -> [RuleFilter<'static>; 17] { Self::ALL_RULES_AS_FILTERS }
    #[doc = r" Select preset rules"]
    pub(crate) fn collect_preset_rules(
        &self,
        is_recommended: bool,
        enabled_rules: &mut IndexSet<RuleFilter>,
        disabled_rules: &mut IndexSet<RuleFilter>,
    ) {
        if self.is_all() {
            enabled_rules.extend(Self::all_rules_as_filters());
        } else if self.is_not_all() {
            disabled_rules.extend(Self::all_rules_as_filters());
        } else if (is_recommended && !self.is_not_recommended()) || self.is_recommended() {
            enabled_rules.extend(Self::recommended_rules_as_filters());
        } else if self.is_not_recommended() {
            disabled_rules.extend(Self::recommended_rules_as_filters());
        }
    }
    pub(crate) fn get_rule_configuration(&self, rule_name: &str) -> Option<&RuleConfiguration> {
        match rule_name {
            "noChildrenProp" => self.no_children_prop.as_ref(),
            "noConstAssign" => self.no_const_assign.as_ref(),
            "noConstructorReturn" => self.no_constructor_return.as_ref(),
            "noEmptyPattern" => self.no_empty_pattern.as_ref(),
            "noNewSymbol" => self.no_new_symbol.as_ref(),
            "noPrecisionLoss" => self.no_precision_loss.as_ref(),
            "noRenderReturnValue" => self.no_render_return_value.as_ref(),
            "noSetterReturn" => self.no_setter_return.as_ref(),
            "noStringCaseMismatch" => self.no_string_case_mismatch.as_ref(),
            "noUndeclaredVariables" => self.no_undeclared_variables.as_ref(),
            "noUnnecessaryContinue" => self.no_unnecessary_continue.as_ref(),
            "noUnreachable" => self.no_unreachable.as_ref(),
            "noUnsafeFinally" => self.no_unsafe_finally.as_ref(),
            "noUnusedVariables" => self.no_unused_variables.as_ref(),
            "noVoidElementsWithChildren" => self.no_void_elements_with_children.as_ref(),
            "noVoidTypeReturn" => self.no_void_type_return.as_ref(),
            "useValidForDirection" => self.use_valid_for_direction.as_ref(),
            _ => None,
        }
    }
}
#[derive(Deserialize, Default, Serialize, Debug, Clone)]
#[cfg_attr(feature = "schemars", derive(JsonSchema))]
#[serde(rename_all = "camelCase", default)]
#[doc = r" A list of rules that belong to this group"]
pub struct Nursery {
    #[doc = r" It enables the recommended rules for this group"]
    #[serde(skip_serializing_if = "Option::is_none")]
    pub recommended: Option<bool>,
    #[doc = r" It enables ALL rules for this group."]
    #[serde(skip_serializing_if = "Option::is_none")]
    pub all: Option<bool>,
    #[doc = "Disallow assignments in expressions."]
    #[serde(skip_serializing_if = "Option::is_none")]
    pub no_assign_in_expressions: Option<RuleConfiguration>,
    #[doc = "Disallow certain types."]
    #[serde(skip_serializing_if = "Option::is_none")]
    pub no_banned_types: Option<RuleConfiguration>,
    #[doc = "Disallow reassigning class members."]
    #[serde(skip_serializing_if = "Option::is_none")]
    pub no_class_assign: Option<RuleConfiguration>,
    #[doc = "Disallow comma operator."]
    #[serde(skip_serializing_if = "Option::is_none")]
    pub no_comma_operator: Option<RuleConfiguration>,
    #[doc = "Disallow labeled statements that are not loops."]
    #[serde(skip_serializing_if = "Option::is_none")]
    pub no_confusing_labels: Option<RuleConfiguration>,
    #[doc = "Disallow duplicate case labels. If a switch statement has duplicate test expressions in case clauses, it is likely that a programmer copied a case clause but forgot to change the test expression."]
    #[serde(skip_serializing_if = "Option::is_none")]
    pub no_duplicate_case: Option<RuleConfiguration>,
    #[doc = "Disallow duplicate class members."]
    #[serde(skip_serializing_if = "Option::is_none")]
    pub no_duplicate_class_members: Option<RuleConfiguration>,
    #[doc = "Prevents JSX properties to be assigned multiple times."]
    #[serde(skip_serializing_if = "Option::is_none")]
    pub no_duplicate_jsx_props: Option<RuleConfiguration>,
    #[doc = "Disallow unnecessary labels."]
    #[serde(skip_serializing_if = "Option::is_none")]
    pub no_extra_labels: Option<RuleConfiguration>,
    #[doc = "Typing mistakes and misunderstandings about where semicolons are required can lead to semicolons that are unnecessary. While not technically an error, extra semicolons can cause confusion when reading code."]
    #[serde(skip_serializing_if = "Option::is_none")]
    pub no_extra_semicolons: Option<RuleConfiguration>,
    #[doc = "Disallow calling global object properties as functions"]
    #[serde(skip_serializing_if = "Option::is_none")]
    pub no_global_object_calls: Option<RuleConfiguration>,
    #[doc = "Disallow type annotations for variables, parameters, and class properties initialized with a literal expression."]
    #[serde(skip_serializing_if = "Option::is_none")]
    pub no_inferrable_types: Option<RuleConfiguration>,
    #[doc = "Disallow function and var declarations in nested blocks."]
    #[serde(skip_serializing_if = "Option::is_none")]
    pub no_inner_declarations: Option<RuleConfiguration>,
    #[doc = "Prevents the incorrect use of super() inside classes. It also checks whether a call super() is missing from classes that extends other constructors."]
    #[serde(skip_serializing_if = "Option::is_none")]
    pub no_invalid_constructor_super: Option<RuleConfiguration>,
    #[doc = "Disallow the use of TypeScript's namespaces."]
    #[serde(skip_serializing_if = "Option::is_none")]
    pub no_namespace: Option<RuleConfiguration>,
    #[doc = "Enforce that interactive ARIA roles are not assigned to non-interactive HTML elements."]
    #[serde(skip_serializing_if = "Option::is_none")]
    pub no_noninteractive_element_to_interactive_role: Option<RuleConfiguration>,
    #[doc = "Disallow reassigning function parameters."]
    #[serde(skip_serializing_if = "Option::is_none")]
    pub no_parameter_assign: Option<RuleConfiguration>,
    #[doc = "Disallow the use of parameter properties in class constructors."]
    #[serde(skip_serializing_if = "Option::is_none")]
    pub no_parameter_properties: Option<RuleConfiguration>,
    #[doc = "Disallow direct use of Object.prototype builtins."]
    #[serde(skip_serializing_if = "Option::is_none")]
    pub no_prototype_builtins: Option<RuleConfiguration>,
    #[doc = "Eliminate variables that have multiple declarations in the same scope."]
    #[serde(skip_serializing_if = "Option::is_none")]
    pub no_redeclaration: Option<RuleConfiguration>,
    #[doc = "Enforce img alt prop does not contain the word \"image\", \"picture\", or \"photo\"."]
    #[serde(skip_serializing_if = "Option::is_none")]
    pub no_redundant_alt: Option<RuleConfiguration>,
    #[doc = "This rule allows you to specify global variable names that you don’t want to use in your application."]
    #[serde(skip_serializing_if = "Option::is_none")]
    pub no_restricted_globals: Option<RuleConfiguration>,
    #[doc = "Disallow assignments where both sides are exactly the same."]
    #[serde(skip_serializing_if = "Option::is_none")]
    pub no_self_assign: Option<RuleConfiguration>,
    #[doc = "Disallow comparisons where both sides are exactly the same."]
    #[serde(skip_serializing_if = "Option::is_none")]
    pub no_self_compare: Option<RuleConfiguration>,
    #[doc = "Enforces the usage of the title element for the svg element."]
    #[serde(skip_serializing_if = "Option::is_none")]
    pub no_svg_without_title: Option<RuleConfiguration>,
    #[doc = "Disallow lexical declarations in switch clauses."]
    #[serde(skip_serializing_if = "Option::is_none")]
    pub no_switch_declarations: Option<RuleConfiguration>,
    #[doc = "Ensures the super() constructor is called exactly once on every code path in a class constructor before this is accessed if the class has a superclass"]
    #[serde(skip_serializing_if = "Option::is_none")]
    pub no_unreachable_super: Option<RuleConfiguration>,
    #[doc = "Disallow the use of optional chaining in contexts where the undefined value is not allowed."]
    #[serde(skip_serializing_if = "Option::is_none")]
    pub no_unsafe_optional_chaining: Option<RuleConfiguration>,
    #[doc = "Disallow unused labels."]
    #[serde(skip_serializing_if = "Option::is_none")]
    pub no_unused_labels: Option<RuleConfiguration>,
    #[doc = "Disallow unnecessary catch clauses."]
    #[serde(skip_serializing_if = "Option::is_none")]
    pub no_useless_catch: Option<RuleConfiguration>,
    #[doc = "Disallow renaming import, export, and destructured assignments to the same name."]
    #[serde(skip_serializing_if = "Option::is_none")]
    pub no_useless_rename: Option<RuleConfiguration>,
    #[doc = "Disallow useless case in switch statements."]
    #[serde(skip_serializing_if = "Option::is_none")]
    pub no_useless_switch_case: Option<RuleConfiguration>,
    #[doc = "Disallow with statements in non-strict contexts."]
    #[serde(skip_serializing_if = "Option::is_none")]
    pub no_with: Option<RuleConfiguration>,
    #[doc = "Enforce that ARIA state and property values are valid."]
    #[serde(skip_serializing_if = "Option::is_none")]
    pub use_aria_prop_types: Option<RuleConfiguration>,
    #[doc = "Enforce that elements with ARIA roles must have all required ARIA attributes for that role."]
    #[serde(skip_serializing_if = "Option::is_none")]
    pub use_aria_props_for_role: Option<RuleConfiguration>,
    #[doc = "Enforce camel case naming convention."]
    #[serde(skip_serializing_if = "Option::is_none")]
    pub use_camel_case: Option<RuleConfiguration>,
    #[doc = "Enforce all dependencies are correctly specified."]
    #[serde(skip_serializing_if = "Option::is_none")]
    pub use_exhaustive_dependencies: Option<RuleConfiguration>,
    #[doc = "Enforce that all React hooks are being called from the Top Level component functions."]
    #[serde(skip_serializing_if = "Option::is_none")]
    pub use_hook_at_top_level: Option<RuleConfiguration>,
    #[doc = "Enforces the usage of the attribute title for the element iframe"]
    #[serde(skip_serializing_if = "Option::is_none")]
    pub use_iframe_title: Option<RuleConfiguration>,
    #[doc = "Require calls to isNaN() when checking for NaN."]
    #[serde(skip_serializing_if = "Option::is_none")]
    pub use_is_nan: Option<RuleConfiguration>,
    #[doc = "Enforces that audio and video elements must have a track for captions."]
    #[serde(skip_serializing_if = "Option::is_none")]
    pub use_media_caption: Option<RuleConfiguration>,
    #[doc = "Require using the namespace keyword over the module keyword to declare TypeScript namespaces."]
    #[serde(skip_serializing_if = "Option::is_none")]
    pub use_namespace_keyword: Option<RuleConfiguration>,
    #[doc = "Ensures that ARIA properties aria-* are all valid."]
    #[serde(skip_serializing_if = "Option::is_none")]
    pub use_valid_aria_props: Option<RuleConfiguration>,
    #[doc = "Ensure that the attribute passed to the lang attribute is a correct ISO language and/or country."]
    #[serde(skip_serializing_if = "Option::is_none")]
    pub use_valid_lang: Option<RuleConfiguration>,
    #[doc = "Require generator functions to contain yield."]
    #[serde(skip_serializing_if = "Option::is_none")]
    pub use_yield: Option<RuleConfiguration>,
}
impl Nursery {
    const GROUP_NAME: &'static str = "nursery";
<<<<<<< HEAD
    pub(crate) const GROUP_RULES: [&'static str; 44] = [
=======
    pub(crate) const GROUP_RULES: [&'static str; 45] = [
>>>>>>> a5d1251d
        "noAssignInExpressions",
        "noBannedTypes",
        "noClassAssign",
        "noCommaOperator",
        "noConfusingLabels",
        "noDuplicateCase",
        "noDuplicateClassMembers",
        "noDuplicateJsxProps",
        "noExtraLabels",
        "noExtraSemicolons",
        "noGlobalObjectCalls",
        "noInferrableTypes",
        "noInnerDeclarations",
        "noInvalidConstructorSuper",
        "noNamespace",
        "noNoninteractiveElementToInteractiveRole",
        "noParameterAssign",
        "noParameterProperties",
        "noPrototypeBuiltins",
        "noRedeclaration",
        "noRedundantAlt",
        "noRestrictedGlobals",
        "noSelfAssign",
        "noSelfCompare",
        "noSvgWithoutTitle",
        "noSwitchDeclarations",
        "noUnreachableSuper",
        "noUnsafeOptionalChaining",
        "noUnusedLabels",
        "noUselessCatch",
        "noUselessRename",
        "noUselessSwitchCase",
        "noWith",
        "useAriaPropTypes",
        "useAriaPropsForRole",
        "useCamelCase",
        "useExhaustiveDependencies",
        "useHookAtTopLevel",
        "useIframeTitle",
        "useIsNan",
        "useMediaCaption",
        "useNamespaceKeyword",
        "useValidAriaProps",
        "useValidLang",
        "useYield",
    ];
<<<<<<< HEAD
    const RECOMMENDED_RULES: [&'static str; 37] = [
=======
    const RECOMMENDED_RULES: [&'static str; 38] = [
>>>>>>> a5d1251d
        "noAssignInExpressions",
        "noBannedTypes",
        "noClassAssign",
        "noCommaOperator",
        "noConfusingLabels",
        "noDuplicateCase",
        "noDuplicateClassMembers",
        "noDuplicateJsxProps",
        "noExtraLabels",
        "noExtraSemicolons",
        "noGlobalObjectCalls",
        "noInferrableTypes",
        "noInnerDeclarations",
        "noInvalidConstructorSuper",
        "noNamespace",
        "noNoninteractiveElementToInteractiveRole",
        "noParameterAssign",
        "noRedeclaration",
        "noRedundantAlt",
        "noSelfAssign",
        "noSelfCompare",
        "noSvgWithoutTitle",
        "noSwitchDeclarations",
        "noUnreachableSuper",
        "noUnsafeOptionalChaining",
        "noUnusedLabels",
        "noUselessCatch",
        "noUselessRename",
        "noUselessSwitchCase",
        "noWith",
        "useAriaPropsForRole",
        "useExhaustiveDependencies",
        "useIframeTitle",
        "useIsNan",
        "useMediaCaption",
        "useValidAriaProps",
        "useValidLang",
        "useYield",
    ];
<<<<<<< HEAD
    const RECOMMENDED_RULES_AS_FILTERS: [RuleFilter<'static>; 37] = [
=======
    const RECOMMENDED_RULES_AS_FILTERS: [RuleFilter<'static>; 38] = [
        RuleFilter::Rule(Self::GROUP_NAME, Self::GROUP_RULES[0]),
        RuleFilter::Rule(Self::GROUP_NAME, Self::GROUP_RULES[1]),
        RuleFilter::Rule(Self::GROUP_NAME, Self::GROUP_RULES[2]),
        RuleFilter::Rule(Self::GROUP_NAME, Self::GROUP_RULES[3]),
        RuleFilter::Rule(Self::GROUP_NAME, Self::GROUP_RULES[4]),
        RuleFilter::Rule(Self::GROUP_NAME, Self::GROUP_RULES[5]),
        RuleFilter::Rule(Self::GROUP_NAME, Self::GROUP_RULES[6]),
        RuleFilter::Rule(Self::GROUP_NAME, Self::GROUP_RULES[7]),
        RuleFilter::Rule(Self::GROUP_NAME, Self::GROUP_RULES[8]),
        RuleFilter::Rule(Self::GROUP_NAME, Self::GROUP_RULES[9]),
        RuleFilter::Rule(Self::GROUP_NAME, Self::GROUP_RULES[10]),
        RuleFilter::Rule(Self::GROUP_NAME, Self::GROUP_RULES[11]),
        RuleFilter::Rule(Self::GROUP_NAME, Self::GROUP_RULES[12]),
        RuleFilter::Rule(Self::GROUP_NAME, Self::GROUP_RULES[13]),
        RuleFilter::Rule(Self::GROUP_NAME, Self::GROUP_RULES[14]),
        RuleFilter::Rule(Self::GROUP_NAME, Self::GROUP_RULES[15]),
        RuleFilter::Rule(Self::GROUP_NAME, Self::GROUP_RULES[16]),
        RuleFilter::Rule(Self::GROUP_NAME, Self::GROUP_RULES[19]),
        RuleFilter::Rule(Self::GROUP_NAME, Self::GROUP_RULES[20]),
        RuleFilter::Rule(Self::GROUP_NAME, Self::GROUP_RULES[22]),
        RuleFilter::Rule(Self::GROUP_NAME, Self::GROUP_RULES[23]),
        RuleFilter::Rule(Self::GROUP_NAME, Self::GROUP_RULES[24]),
        RuleFilter::Rule(Self::GROUP_NAME, Self::GROUP_RULES[25]),
        RuleFilter::Rule(Self::GROUP_NAME, Self::GROUP_RULES[26]),
        RuleFilter::Rule(Self::GROUP_NAME, Self::GROUP_RULES[27]),
        RuleFilter::Rule(Self::GROUP_NAME, Self::GROUP_RULES[28]),
        RuleFilter::Rule(Self::GROUP_NAME, Self::GROUP_RULES[29]),
        RuleFilter::Rule(Self::GROUP_NAME, Self::GROUP_RULES[30]),
        RuleFilter::Rule(Self::GROUP_NAME, Self::GROUP_RULES[31]),
        RuleFilter::Rule(Self::GROUP_NAME, Self::GROUP_RULES[32]),
        RuleFilter::Rule(Self::GROUP_NAME, Self::GROUP_RULES[34]),
        RuleFilter::Rule(Self::GROUP_NAME, Self::GROUP_RULES[36]),
        RuleFilter::Rule(Self::GROUP_NAME, Self::GROUP_RULES[38]),
        RuleFilter::Rule(Self::GROUP_NAME, Self::GROUP_RULES[39]),
        RuleFilter::Rule(Self::GROUP_NAME, Self::GROUP_RULES[40]),
        RuleFilter::Rule(Self::GROUP_NAME, Self::GROUP_RULES[42]),
        RuleFilter::Rule(Self::GROUP_NAME, Self::GROUP_RULES[43]),
        RuleFilter::Rule(Self::GROUP_NAME, Self::GROUP_RULES[44]),
    ];
    const ALL_RULES_AS_FILTERS: [RuleFilter<'static>; 45] = [
>>>>>>> a5d1251d
        RuleFilter::Rule(Self::GROUP_NAME, Self::GROUP_RULES[0]),
        RuleFilter::Rule(Self::GROUP_NAME, Self::GROUP_RULES[1]),
        RuleFilter::Rule(Self::GROUP_NAME, Self::GROUP_RULES[2]),
        RuleFilter::Rule(Self::GROUP_NAME, Self::GROUP_RULES[3]),
        RuleFilter::Rule(Self::GROUP_NAME, Self::GROUP_RULES[4]),
        RuleFilter::Rule(Self::GROUP_NAME, Self::GROUP_RULES[5]),
        RuleFilter::Rule(Self::GROUP_NAME, Self::GROUP_RULES[6]),
        RuleFilter::Rule(Self::GROUP_NAME, Self::GROUP_RULES[7]),
        RuleFilter::Rule(Self::GROUP_NAME, Self::GROUP_RULES[8]),
        RuleFilter::Rule(Self::GROUP_NAME, Self::GROUP_RULES[9]),
        RuleFilter::Rule(Self::GROUP_NAME, Self::GROUP_RULES[10]),
        RuleFilter::Rule(Self::GROUP_NAME, Self::GROUP_RULES[11]),
        RuleFilter::Rule(Self::GROUP_NAME, Self::GROUP_RULES[12]),
        RuleFilter::Rule(Self::GROUP_NAME, Self::GROUP_RULES[13]),
        RuleFilter::Rule(Self::GROUP_NAME, Self::GROUP_RULES[14]),
        RuleFilter::Rule(Self::GROUP_NAME, Self::GROUP_RULES[15]),
<<<<<<< HEAD
        RuleFilter::Rule(Self::GROUP_NAME, Self::GROUP_RULES[18]),
        RuleFilter::Rule(Self::GROUP_NAME, Self::GROUP_RULES[19]),
        RuleFilter::Rule(Self::GROUP_NAME, Self::GROUP_RULES[21]),
        RuleFilter::Rule(Self::GROUP_NAME, Self::GROUP_RULES[22]),
        RuleFilter::Rule(Self::GROUP_NAME, Self::GROUP_RULES[23]),
        RuleFilter::Rule(Self::GROUP_NAME, Self::GROUP_RULES[24]),
        RuleFilter::Rule(Self::GROUP_NAME, Self::GROUP_RULES[25]),
        RuleFilter::Rule(Self::GROUP_NAME, Self::GROUP_RULES[26]),
        RuleFilter::Rule(Self::GROUP_NAME, Self::GROUP_RULES[27]),
        RuleFilter::Rule(Self::GROUP_NAME, Self::GROUP_RULES[28]),
        RuleFilter::Rule(Self::GROUP_NAME, Self::GROUP_RULES[29]),
        RuleFilter::Rule(Self::GROUP_NAME, Self::GROUP_RULES[30]),
        RuleFilter::Rule(Self::GROUP_NAME, Self::GROUP_RULES[31]),
        RuleFilter::Rule(Self::GROUP_NAME, Self::GROUP_RULES[33]),
        RuleFilter::Rule(Self::GROUP_NAME, Self::GROUP_RULES[35]),
        RuleFilter::Rule(Self::GROUP_NAME, Self::GROUP_RULES[37]),
        RuleFilter::Rule(Self::GROUP_NAME, Self::GROUP_RULES[38]),
        RuleFilter::Rule(Self::GROUP_NAME, Self::GROUP_RULES[39]),
        RuleFilter::Rule(Self::GROUP_NAME, Self::GROUP_RULES[41]),
        RuleFilter::Rule(Self::GROUP_NAME, Self::GROUP_RULES[42]),
        RuleFilter::Rule(Self::GROUP_NAME, Self::GROUP_RULES[43]),
    ];
    const ALL_RULES_AS_FILTERS: [RuleFilter<'static>; 44] = [
        RuleFilter::Rule(Self::GROUP_NAME, Self::GROUP_RULES[0]),
        RuleFilter::Rule(Self::GROUP_NAME, Self::GROUP_RULES[1]),
        RuleFilter::Rule(Self::GROUP_NAME, Self::GROUP_RULES[2]),
        RuleFilter::Rule(Self::GROUP_NAME, Self::GROUP_RULES[3]),
        RuleFilter::Rule(Self::GROUP_NAME, Self::GROUP_RULES[4]),
        RuleFilter::Rule(Self::GROUP_NAME, Self::GROUP_RULES[5]),
        RuleFilter::Rule(Self::GROUP_NAME, Self::GROUP_RULES[6]),
        RuleFilter::Rule(Self::GROUP_NAME, Self::GROUP_RULES[7]),
        RuleFilter::Rule(Self::GROUP_NAME, Self::GROUP_RULES[8]),
        RuleFilter::Rule(Self::GROUP_NAME, Self::GROUP_RULES[9]),
        RuleFilter::Rule(Self::GROUP_NAME, Self::GROUP_RULES[10]),
        RuleFilter::Rule(Self::GROUP_NAME, Self::GROUP_RULES[11]),
        RuleFilter::Rule(Self::GROUP_NAME, Self::GROUP_RULES[12]),
        RuleFilter::Rule(Self::GROUP_NAME, Self::GROUP_RULES[13]),
        RuleFilter::Rule(Self::GROUP_NAME, Self::GROUP_RULES[14]),
        RuleFilter::Rule(Self::GROUP_NAME, Self::GROUP_RULES[15]),
=======
>>>>>>> a5d1251d
        RuleFilter::Rule(Self::GROUP_NAME, Self::GROUP_RULES[16]),
        RuleFilter::Rule(Self::GROUP_NAME, Self::GROUP_RULES[17]),
        RuleFilter::Rule(Self::GROUP_NAME, Self::GROUP_RULES[18]),
        RuleFilter::Rule(Self::GROUP_NAME, Self::GROUP_RULES[19]),
        RuleFilter::Rule(Self::GROUP_NAME, Self::GROUP_RULES[20]),
        RuleFilter::Rule(Self::GROUP_NAME, Self::GROUP_RULES[21]),
        RuleFilter::Rule(Self::GROUP_NAME, Self::GROUP_RULES[22]),
        RuleFilter::Rule(Self::GROUP_NAME, Self::GROUP_RULES[23]),
        RuleFilter::Rule(Self::GROUP_NAME, Self::GROUP_RULES[24]),
        RuleFilter::Rule(Self::GROUP_NAME, Self::GROUP_RULES[25]),
        RuleFilter::Rule(Self::GROUP_NAME, Self::GROUP_RULES[26]),
        RuleFilter::Rule(Self::GROUP_NAME, Self::GROUP_RULES[27]),
        RuleFilter::Rule(Self::GROUP_NAME, Self::GROUP_RULES[28]),
        RuleFilter::Rule(Self::GROUP_NAME, Self::GROUP_RULES[29]),
        RuleFilter::Rule(Self::GROUP_NAME, Self::GROUP_RULES[30]),
        RuleFilter::Rule(Self::GROUP_NAME, Self::GROUP_RULES[31]),
        RuleFilter::Rule(Self::GROUP_NAME, Self::GROUP_RULES[32]),
        RuleFilter::Rule(Self::GROUP_NAME, Self::GROUP_RULES[33]),
        RuleFilter::Rule(Self::GROUP_NAME, Self::GROUP_RULES[34]),
        RuleFilter::Rule(Self::GROUP_NAME, Self::GROUP_RULES[35]),
        RuleFilter::Rule(Self::GROUP_NAME, Self::GROUP_RULES[36]),
        RuleFilter::Rule(Self::GROUP_NAME, Self::GROUP_RULES[37]),
        RuleFilter::Rule(Self::GROUP_NAME, Self::GROUP_RULES[38]),
        RuleFilter::Rule(Self::GROUP_NAME, Self::GROUP_RULES[39]),
        RuleFilter::Rule(Self::GROUP_NAME, Self::GROUP_RULES[40]),
        RuleFilter::Rule(Self::GROUP_NAME, Self::GROUP_RULES[41]),
        RuleFilter::Rule(Self::GROUP_NAME, Self::GROUP_RULES[42]),
        RuleFilter::Rule(Self::GROUP_NAME, Self::GROUP_RULES[43]),
<<<<<<< HEAD
=======
        RuleFilter::Rule(Self::GROUP_NAME, Self::GROUP_RULES[44]),
>>>>>>> a5d1251d
    ];
    pub(crate) fn is_recommended(&self) -> bool { !matches!(self.recommended, Some(false)) }
    pub(crate) const fn is_not_recommended(&self) -> bool {
        matches!(self.recommended, Some(false))
    }
    pub(crate) fn is_all(&self) -> bool { matches!(self.all, Some(true)) }
    pub(crate) fn is_not_all(&self) -> bool { matches!(self.all, Some(false)) }
    pub(crate) fn get_enabled_rules(&self) -> IndexSet<RuleFilter> {
        let mut index_set = IndexSet::new();
        if let Some(rule) = self.no_assign_in_expressions.as_ref() {
            if rule.is_enabled() {
                index_set.insert(RuleFilter::Rule(Self::GROUP_NAME, Self::GROUP_RULES[0]));
            }
        }
        if let Some(rule) = self.no_banned_types.as_ref() {
            if rule.is_enabled() {
                index_set.insert(RuleFilter::Rule(Self::GROUP_NAME, Self::GROUP_RULES[1]));
            }
        }
        if let Some(rule) = self.no_class_assign.as_ref() {
            if rule.is_enabled() {
                index_set.insert(RuleFilter::Rule(Self::GROUP_NAME, Self::GROUP_RULES[2]));
            }
        }
        if let Some(rule) = self.no_comma_operator.as_ref() {
            if rule.is_enabled() {
                index_set.insert(RuleFilter::Rule(Self::GROUP_NAME, Self::GROUP_RULES[3]));
            }
        }
        if let Some(rule) = self.no_confusing_labels.as_ref() {
            if rule.is_enabled() {
                index_set.insert(RuleFilter::Rule(Self::GROUP_NAME, Self::GROUP_RULES[4]));
            }
        }
        if let Some(rule) = self.no_duplicate_case.as_ref() {
            if rule.is_enabled() {
                index_set.insert(RuleFilter::Rule(Self::GROUP_NAME, Self::GROUP_RULES[5]));
            }
        }
        if let Some(rule) = self.no_duplicate_class_members.as_ref() {
            if rule.is_enabled() {
                index_set.insert(RuleFilter::Rule(Self::GROUP_NAME, Self::GROUP_RULES[6]));
            }
        }
        if let Some(rule) = self.no_duplicate_jsx_props.as_ref() {
            if rule.is_enabled() {
                index_set.insert(RuleFilter::Rule(Self::GROUP_NAME, Self::GROUP_RULES[7]));
            }
        }
        if let Some(rule) = self.no_extra_labels.as_ref() {
            if rule.is_enabled() {
                index_set.insert(RuleFilter::Rule(Self::GROUP_NAME, Self::GROUP_RULES[8]));
            }
        }
        if let Some(rule) = self.no_extra_semicolons.as_ref() {
            if rule.is_enabled() {
                index_set.insert(RuleFilter::Rule(Self::GROUP_NAME, Self::GROUP_RULES[9]));
            }
        }
        if let Some(rule) = self.no_global_object_calls.as_ref() {
            if rule.is_enabled() {
                index_set.insert(RuleFilter::Rule(Self::GROUP_NAME, Self::GROUP_RULES[10]));
            }
        }
        if let Some(rule) = self.no_inferrable_types.as_ref() {
            if rule.is_enabled() {
                index_set.insert(RuleFilter::Rule(Self::GROUP_NAME, Self::GROUP_RULES[11]));
            }
        }
        if let Some(rule) = self.no_inner_declarations.as_ref() {
            if rule.is_enabled() {
                index_set.insert(RuleFilter::Rule(Self::GROUP_NAME, Self::GROUP_RULES[12]));
            }
        }
        if let Some(rule) = self.no_invalid_constructor_super.as_ref() {
            if rule.is_enabled() {
                index_set.insert(RuleFilter::Rule(Self::GROUP_NAME, Self::GROUP_RULES[13]));
            }
        }
        if let Some(rule) = self.no_namespace.as_ref() {
            if rule.is_enabled() {
                index_set.insert(RuleFilter::Rule(Self::GROUP_NAME, Self::GROUP_RULES[14]));
            }
        }
<<<<<<< HEAD
        if let Some(rule) = self.no_parameter_assign.as_ref() {
=======
        if let Some(rule) = self.no_noninteractive_element_to_interactive_role.as_ref() {
>>>>>>> a5d1251d
            if rule.is_enabled() {
                index_set.insert(RuleFilter::Rule(Self::GROUP_NAME, Self::GROUP_RULES[15]));
            }
        }
<<<<<<< HEAD
        if let Some(rule) = self.no_parameter_properties.as_ref() {
=======
        if let Some(rule) = self.no_parameter_assign.as_ref() {
>>>>>>> a5d1251d
            if rule.is_enabled() {
                index_set.insert(RuleFilter::Rule(Self::GROUP_NAME, Self::GROUP_RULES[16]));
            }
        }
<<<<<<< HEAD
        if let Some(rule) = self.no_prototype_builtins.as_ref() {
=======
        if let Some(rule) = self.no_parameter_properties.as_ref() {
>>>>>>> a5d1251d
            if rule.is_enabled() {
                index_set.insert(RuleFilter::Rule(Self::GROUP_NAME, Self::GROUP_RULES[17]));
            }
        }
<<<<<<< HEAD
        if let Some(rule) = self.no_redeclaration.as_ref() {
=======
        if let Some(rule) = self.no_prototype_builtins.as_ref() {
>>>>>>> a5d1251d
            if rule.is_enabled() {
                index_set.insert(RuleFilter::Rule(Self::GROUP_NAME, Self::GROUP_RULES[18]));
            }
        }
<<<<<<< HEAD
        if let Some(rule) = self.no_redundant_alt.as_ref() {
=======
        if let Some(rule) = self.no_redeclaration.as_ref() {
>>>>>>> a5d1251d
            if rule.is_enabled() {
                index_set.insert(RuleFilter::Rule(Self::GROUP_NAME, Self::GROUP_RULES[19]));
            }
        }
<<<<<<< HEAD
        if let Some(rule) = self.no_restricted_globals.as_ref() {
=======
        if let Some(rule) = self.no_redundant_alt.as_ref() {
>>>>>>> a5d1251d
            if rule.is_enabled() {
                index_set.insert(RuleFilter::Rule(Self::GROUP_NAME, Self::GROUP_RULES[20]));
            }
        }
<<<<<<< HEAD
        if let Some(rule) = self.no_self_assign.as_ref() {
=======
        if let Some(rule) = self.no_restricted_globals.as_ref() {
>>>>>>> a5d1251d
            if rule.is_enabled() {
                index_set.insert(RuleFilter::Rule(Self::GROUP_NAME, Self::GROUP_RULES[21]));
            }
        }
<<<<<<< HEAD
        if let Some(rule) = self.no_self_compare.as_ref() {
=======
        if let Some(rule) = self.no_self_assign.as_ref() {
>>>>>>> a5d1251d
            if rule.is_enabled() {
                index_set.insert(RuleFilter::Rule(Self::GROUP_NAME, Self::GROUP_RULES[22]));
            }
        }
<<<<<<< HEAD
        if let Some(rule) = self.no_svg_without_title.as_ref() {
=======
        if let Some(rule) = self.no_self_compare.as_ref() {
>>>>>>> a5d1251d
            if rule.is_enabled() {
                index_set.insert(RuleFilter::Rule(Self::GROUP_NAME, Self::GROUP_RULES[23]));
            }
        }
<<<<<<< HEAD
        if let Some(rule) = self.no_switch_declarations.as_ref() {
=======
        if let Some(rule) = self.no_svg_without_title.as_ref() {
>>>>>>> a5d1251d
            if rule.is_enabled() {
                index_set.insert(RuleFilter::Rule(Self::GROUP_NAME, Self::GROUP_RULES[24]));
            }
        }
<<<<<<< HEAD
        if let Some(rule) = self.no_unreachable_super.as_ref() {
=======
        if let Some(rule) = self.no_switch_declarations.as_ref() {
>>>>>>> a5d1251d
            if rule.is_enabled() {
                index_set.insert(RuleFilter::Rule(Self::GROUP_NAME, Self::GROUP_RULES[25]));
            }
        }
<<<<<<< HEAD
        if let Some(rule) = self.no_unsafe_optional_chaining.as_ref() {
=======
        if let Some(rule) = self.no_unreachable_super.as_ref() {
>>>>>>> a5d1251d
            if rule.is_enabled() {
                index_set.insert(RuleFilter::Rule(Self::GROUP_NAME, Self::GROUP_RULES[26]));
            }
        }
<<<<<<< HEAD
        if let Some(rule) = self.no_unused_labels.as_ref() {
=======
        if let Some(rule) = self.no_unsafe_optional_chaining.as_ref() {
>>>>>>> a5d1251d
            if rule.is_enabled() {
                index_set.insert(RuleFilter::Rule(Self::GROUP_NAME, Self::GROUP_RULES[27]));
            }
        }
<<<<<<< HEAD
        if let Some(rule) = self.no_useless_catch.as_ref() {
=======
        if let Some(rule) = self.no_unused_labels.as_ref() {
>>>>>>> a5d1251d
            if rule.is_enabled() {
                index_set.insert(RuleFilter::Rule(Self::GROUP_NAME, Self::GROUP_RULES[28]));
            }
        }
<<<<<<< HEAD
        if let Some(rule) = self.no_useless_rename.as_ref() {
=======
        if let Some(rule) = self.no_useless_catch.as_ref() {
>>>>>>> a5d1251d
            if rule.is_enabled() {
                index_set.insert(RuleFilter::Rule(Self::GROUP_NAME, Self::GROUP_RULES[29]));
            }
        }
<<<<<<< HEAD
        if let Some(rule) = self.no_useless_switch_case.as_ref() {
=======
        if let Some(rule) = self.no_useless_rename.as_ref() {
>>>>>>> a5d1251d
            if rule.is_enabled() {
                index_set.insert(RuleFilter::Rule(Self::GROUP_NAME, Self::GROUP_RULES[30]));
            }
        }
<<<<<<< HEAD
        if let Some(rule) = self.no_with.as_ref() {
=======
        if let Some(rule) = self.no_useless_switch_case.as_ref() {
>>>>>>> a5d1251d
            if rule.is_enabled() {
                index_set.insert(RuleFilter::Rule(Self::GROUP_NAME, Self::GROUP_RULES[31]));
            }
        }
<<<<<<< HEAD
        if let Some(rule) = self.use_aria_prop_types.as_ref() {
=======
        if let Some(rule) = self.no_with.as_ref() {
>>>>>>> a5d1251d
            if rule.is_enabled() {
                index_set.insert(RuleFilter::Rule(Self::GROUP_NAME, Self::GROUP_RULES[32]));
            }
        }
<<<<<<< HEAD
        if let Some(rule) = self.use_aria_props_for_role.as_ref() {
=======
        if let Some(rule) = self.use_aria_prop_types.as_ref() {
>>>>>>> a5d1251d
            if rule.is_enabled() {
                index_set.insert(RuleFilter::Rule(Self::GROUP_NAME, Self::GROUP_RULES[33]));
            }
        }
<<<<<<< HEAD
        if let Some(rule) = self.use_camel_case.as_ref() {
=======
        if let Some(rule) = self.use_aria_props_for_role.as_ref() {
>>>>>>> a5d1251d
            if rule.is_enabled() {
                index_set.insert(RuleFilter::Rule(Self::GROUP_NAME, Self::GROUP_RULES[34]));
            }
        }
<<<<<<< HEAD
        if let Some(rule) = self.use_exhaustive_dependencies.as_ref() {
=======
        if let Some(rule) = self.use_camel_case.as_ref() {
>>>>>>> a5d1251d
            if rule.is_enabled() {
                index_set.insert(RuleFilter::Rule(Self::GROUP_NAME, Self::GROUP_RULES[35]));
            }
        }
<<<<<<< HEAD
        if let Some(rule) = self.use_hook_at_top_level.as_ref() {
=======
        if let Some(rule) = self.use_exhaustive_dependencies.as_ref() {
>>>>>>> a5d1251d
            if rule.is_enabled() {
                index_set.insert(RuleFilter::Rule(Self::GROUP_NAME, Self::GROUP_RULES[36]));
            }
        }
<<<<<<< HEAD
        if let Some(rule) = self.use_iframe_title.as_ref() {
=======
        if let Some(rule) = self.use_hook_at_top_level.as_ref() {
>>>>>>> a5d1251d
            if rule.is_enabled() {
                index_set.insert(RuleFilter::Rule(Self::GROUP_NAME, Self::GROUP_RULES[37]));
            }
        }
<<<<<<< HEAD
        if let Some(rule) = self.use_is_nan.as_ref() {
=======
        if let Some(rule) = self.use_iframe_title.as_ref() {
>>>>>>> a5d1251d
            if rule.is_enabled() {
                index_set.insert(RuleFilter::Rule(Self::GROUP_NAME, Self::GROUP_RULES[38]));
            }
        }
<<<<<<< HEAD
        if let Some(rule) = self.use_media_caption.as_ref() {
=======
        if let Some(rule) = self.use_is_nan.as_ref() {
>>>>>>> a5d1251d
            if rule.is_enabled() {
                index_set.insert(RuleFilter::Rule(Self::GROUP_NAME, Self::GROUP_RULES[39]));
            }
        }
<<<<<<< HEAD
        if let Some(rule) = self.use_namespace_keyword.as_ref() {
=======
        if let Some(rule) = self.use_media_caption.as_ref() {
>>>>>>> a5d1251d
            if rule.is_enabled() {
                index_set.insert(RuleFilter::Rule(Self::GROUP_NAME, Self::GROUP_RULES[40]));
            }
        }
<<<<<<< HEAD
        if let Some(rule) = self.use_valid_aria_props.as_ref() {
=======
        if let Some(rule) = self.use_namespace_keyword.as_ref() {
>>>>>>> a5d1251d
            if rule.is_enabled() {
                index_set.insert(RuleFilter::Rule(Self::GROUP_NAME, Self::GROUP_RULES[41]));
            }
        }
<<<<<<< HEAD
        if let Some(rule) = self.use_valid_lang.as_ref() {
=======
        if let Some(rule) = self.use_valid_aria_props.as_ref() {
>>>>>>> a5d1251d
            if rule.is_enabled() {
                index_set.insert(RuleFilter::Rule(Self::GROUP_NAME, Self::GROUP_RULES[42]));
            }
        }
<<<<<<< HEAD
        if let Some(rule) = self.use_yield.as_ref() {
=======
        if let Some(rule) = self.use_valid_lang.as_ref() {
>>>>>>> a5d1251d
            if rule.is_enabled() {
                index_set.insert(RuleFilter::Rule(Self::GROUP_NAME, Self::GROUP_RULES[43]));
            }
        }
<<<<<<< HEAD
=======
        if let Some(rule) = self.use_yield.as_ref() {
            if rule.is_enabled() {
                index_set.insert(RuleFilter::Rule(Self::GROUP_NAME, Self::GROUP_RULES[44]));
            }
        }
>>>>>>> a5d1251d
        index_set
    }
    pub(crate) fn get_disabled_rules(&self) -> IndexSet<RuleFilter> {
        let mut index_set = IndexSet::new();
        if let Some(rule) = self.no_assign_in_expressions.as_ref() {
            if rule.is_disabled() {
                index_set.insert(RuleFilter::Rule(Self::GROUP_NAME, Self::GROUP_RULES[0]));
            }
        }
        if let Some(rule) = self.no_banned_types.as_ref() {
            if rule.is_disabled() {
                index_set.insert(RuleFilter::Rule(Self::GROUP_NAME, Self::GROUP_RULES[1]));
            }
        }
        if let Some(rule) = self.no_class_assign.as_ref() {
            if rule.is_disabled() {
                index_set.insert(RuleFilter::Rule(Self::GROUP_NAME, Self::GROUP_RULES[2]));
            }
        }
        if let Some(rule) = self.no_comma_operator.as_ref() {
            if rule.is_disabled() {
                index_set.insert(RuleFilter::Rule(Self::GROUP_NAME, Self::GROUP_RULES[3]));
            }
        }
        if let Some(rule) = self.no_confusing_labels.as_ref() {
            if rule.is_disabled() {
                index_set.insert(RuleFilter::Rule(Self::GROUP_NAME, Self::GROUP_RULES[4]));
            }
        }
        if let Some(rule) = self.no_duplicate_case.as_ref() {
            if rule.is_disabled() {
                index_set.insert(RuleFilter::Rule(Self::GROUP_NAME, Self::GROUP_RULES[5]));
            }
        }
        if let Some(rule) = self.no_duplicate_class_members.as_ref() {
            if rule.is_disabled() {
                index_set.insert(RuleFilter::Rule(Self::GROUP_NAME, Self::GROUP_RULES[6]));
            }
        }
        if let Some(rule) = self.no_duplicate_jsx_props.as_ref() {
            if rule.is_disabled() {
                index_set.insert(RuleFilter::Rule(Self::GROUP_NAME, Self::GROUP_RULES[7]));
            }
        }
        if let Some(rule) = self.no_extra_labels.as_ref() {
            if rule.is_disabled() {
                index_set.insert(RuleFilter::Rule(Self::GROUP_NAME, Self::GROUP_RULES[8]));
            }
        }
        if let Some(rule) = self.no_extra_semicolons.as_ref() {
            if rule.is_disabled() {
                index_set.insert(RuleFilter::Rule(Self::GROUP_NAME, Self::GROUP_RULES[9]));
            }
        }
        if let Some(rule) = self.no_global_object_calls.as_ref() {
            if rule.is_disabled() {
                index_set.insert(RuleFilter::Rule(Self::GROUP_NAME, Self::GROUP_RULES[10]));
            }
        }
        if let Some(rule) = self.no_inferrable_types.as_ref() {
            if rule.is_disabled() {
                index_set.insert(RuleFilter::Rule(Self::GROUP_NAME, Self::GROUP_RULES[11]));
            }
        }
        if let Some(rule) = self.no_inner_declarations.as_ref() {
            if rule.is_disabled() {
                index_set.insert(RuleFilter::Rule(Self::GROUP_NAME, Self::GROUP_RULES[12]));
            }
        }
        if let Some(rule) = self.no_invalid_constructor_super.as_ref() {
            if rule.is_disabled() {
                index_set.insert(RuleFilter::Rule(Self::GROUP_NAME, Self::GROUP_RULES[13]));
            }
        }
        if let Some(rule) = self.no_namespace.as_ref() {
            if rule.is_disabled() {
                index_set.insert(RuleFilter::Rule(Self::GROUP_NAME, Self::GROUP_RULES[14]));
            }
        }
<<<<<<< HEAD
        if let Some(rule) = self.no_parameter_assign.as_ref() {
=======
        if let Some(rule) = self.no_noninteractive_element_to_interactive_role.as_ref() {
>>>>>>> a5d1251d
            if rule.is_disabled() {
                index_set.insert(RuleFilter::Rule(Self::GROUP_NAME, Self::GROUP_RULES[15]));
            }
        }
<<<<<<< HEAD
        if let Some(rule) = self.no_parameter_properties.as_ref() {
=======
        if let Some(rule) = self.no_parameter_assign.as_ref() {
>>>>>>> a5d1251d
            if rule.is_disabled() {
                index_set.insert(RuleFilter::Rule(Self::GROUP_NAME, Self::GROUP_RULES[16]));
            }
        }
<<<<<<< HEAD
        if let Some(rule) = self.no_prototype_builtins.as_ref() {
=======
        if let Some(rule) = self.no_parameter_properties.as_ref() {
>>>>>>> a5d1251d
            if rule.is_disabled() {
                index_set.insert(RuleFilter::Rule(Self::GROUP_NAME, Self::GROUP_RULES[17]));
            }
        }
<<<<<<< HEAD
        if let Some(rule) = self.no_redeclaration.as_ref() {
=======
        if let Some(rule) = self.no_prototype_builtins.as_ref() {
>>>>>>> a5d1251d
            if rule.is_disabled() {
                index_set.insert(RuleFilter::Rule(Self::GROUP_NAME, Self::GROUP_RULES[18]));
            }
        }
<<<<<<< HEAD
        if let Some(rule) = self.no_redundant_alt.as_ref() {
=======
        if let Some(rule) = self.no_redeclaration.as_ref() {
>>>>>>> a5d1251d
            if rule.is_disabled() {
                index_set.insert(RuleFilter::Rule(Self::GROUP_NAME, Self::GROUP_RULES[19]));
            }
        }
<<<<<<< HEAD
        if let Some(rule) = self.no_restricted_globals.as_ref() {
=======
        if let Some(rule) = self.no_redundant_alt.as_ref() {
>>>>>>> a5d1251d
            if rule.is_disabled() {
                index_set.insert(RuleFilter::Rule(Self::GROUP_NAME, Self::GROUP_RULES[20]));
            }
        }
<<<<<<< HEAD
        if let Some(rule) = self.no_self_assign.as_ref() {
=======
        if let Some(rule) = self.no_restricted_globals.as_ref() {
>>>>>>> a5d1251d
            if rule.is_disabled() {
                index_set.insert(RuleFilter::Rule(Self::GROUP_NAME, Self::GROUP_RULES[21]));
            }
        }
<<<<<<< HEAD
        if let Some(rule) = self.no_self_compare.as_ref() {
=======
        if let Some(rule) = self.no_self_assign.as_ref() {
>>>>>>> a5d1251d
            if rule.is_disabled() {
                index_set.insert(RuleFilter::Rule(Self::GROUP_NAME, Self::GROUP_RULES[22]));
            }
        }
<<<<<<< HEAD
        if let Some(rule) = self.no_svg_without_title.as_ref() {
=======
        if let Some(rule) = self.no_self_compare.as_ref() {
>>>>>>> a5d1251d
            if rule.is_disabled() {
                index_set.insert(RuleFilter::Rule(Self::GROUP_NAME, Self::GROUP_RULES[23]));
            }
        }
<<<<<<< HEAD
        if let Some(rule) = self.no_switch_declarations.as_ref() {
=======
        if let Some(rule) = self.no_svg_without_title.as_ref() {
>>>>>>> a5d1251d
            if rule.is_disabled() {
                index_set.insert(RuleFilter::Rule(Self::GROUP_NAME, Self::GROUP_RULES[24]));
            }
        }
<<<<<<< HEAD
        if let Some(rule) = self.no_unreachable_super.as_ref() {
=======
        if let Some(rule) = self.no_switch_declarations.as_ref() {
>>>>>>> a5d1251d
            if rule.is_disabled() {
                index_set.insert(RuleFilter::Rule(Self::GROUP_NAME, Self::GROUP_RULES[25]));
            }
        }
<<<<<<< HEAD
        if let Some(rule) = self.no_unsafe_optional_chaining.as_ref() {
=======
        if let Some(rule) = self.no_unreachable_super.as_ref() {
>>>>>>> a5d1251d
            if rule.is_disabled() {
                index_set.insert(RuleFilter::Rule(Self::GROUP_NAME, Self::GROUP_RULES[26]));
            }
        }
<<<<<<< HEAD
        if let Some(rule) = self.no_unused_labels.as_ref() {
=======
        if let Some(rule) = self.no_unsafe_optional_chaining.as_ref() {
>>>>>>> a5d1251d
            if rule.is_disabled() {
                index_set.insert(RuleFilter::Rule(Self::GROUP_NAME, Self::GROUP_RULES[27]));
            }
        }
<<<<<<< HEAD
        if let Some(rule) = self.no_useless_catch.as_ref() {
=======
        if let Some(rule) = self.no_unused_labels.as_ref() {
>>>>>>> a5d1251d
            if rule.is_disabled() {
                index_set.insert(RuleFilter::Rule(Self::GROUP_NAME, Self::GROUP_RULES[28]));
            }
        }
<<<<<<< HEAD
        if let Some(rule) = self.no_useless_rename.as_ref() {
=======
        if let Some(rule) = self.no_useless_catch.as_ref() {
>>>>>>> a5d1251d
            if rule.is_disabled() {
                index_set.insert(RuleFilter::Rule(Self::GROUP_NAME, Self::GROUP_RULES[29]));
            }
        }
<<<<<<< HEAD
        if let Some(rule) = self.no_useless_switch_case.as_ref() {
=======
        if let Some(rule) = self.no_useless_rename.as_ref() {
>>>>>>> a5d1251d
            if rule.is_disabled() {
                index_set.insert(RuleFilter::Rule(Self::GROUP_NAME, Self::GROUP_RULES[30]));
            }
        }
<<<<<<< HEAD
        if let Some(rule) = self.no_with.as_ref() {
=======
        if let Some(rule) = self.no_useless_switch_case.as_ref() {
>>>>>>> a5d1251d
            if rule.is_disabled() {
                index_set.insert(RuleFilter::Rule(Self::GROUP_NAME, Self::GROUP_RULES[31]));
            }
        }
<<<<<<< HEAD
        if let Some(rule) = self.use_aria_prop_types.as_ref() {
=======
        if let Some(rule) = self.no_with.as_ref() {
>>>>>>> a5d1251d
            if rule.is_disabled() {
                index_set.insert(RuleFilter::Rule(Self::GROUP_NAME, Self::GROUP_RULES[32]));
            }
        }
<<<<<<< HEAD
        if let Some(rule) = self.use_aria_props_for_role.as_ref() {
=======
        if let Some(rule) = self.use_aria_prop_types.as_ref() {
>>>>>>> a5d1251d
            if rule.is_disabled() {
                index_set.insert(RuleFilter::Rule(Self::GROUP_NAME, Self::GROUP_RULES[33]));
            }
        }
<<<<<<< HEAD
        if let Some(rule) = self.use_camel_case.as_ref() {
=======
        if let Some(rule) = self.use_aria_props_for_role.as_ref() {
>>>>>>> a5d1251d
            if rule.is_disabled() {
                index_set.insert(RuleFilter::Rule(Self::GROUP_NAME, Self::GROUP_RULES[34]));
            }
        }
<<<<<<< HEAD
        if let Some(rule) = self.use_exhaustive_dependencies.as_ref() {
=======
        if let Some(rule) = self.use_camel_case.as_ref() {
>>>>>>> a5d1251d
            if rule.is_disabled() {
                index_set.insert(RuleFilter::Rule(Self::GROUP_NAME, Self::GROUP_RULES[35]));
            }
        }
<<<<<<< HEAD
        if let Some(rule) = self.use_hook_at_top_level.as_ref() {
=======
        if let Some(rule) = self.use_exhaustive_dependencies.as_ref() {
>>>>>>> a5d1251d
            if rule.is_disabled() {
                index_set.insert(RuleFilter::Rule(Self::GROUP_NAME, Self::GROUP_RULES[36]));
            }
        }
<<<<<<< HEAD
        if let Some(rule) = self.use_iframe_title.as_ref() {
=======
        if let Some(rule) = self.use_hook_at_top_level.as_ref() {
>>>>>>> a5d1251d
            if rule.is_disabled() {
                index_set.insert(RuleFilter::Rule(Self::GROUP_NAME, Self::GROUP_RULES[37]));
            }
        }
<<<<<<< HEAD
        if let Some(rule) = self.use_is_nan.as_ref() {
=======
        if let Some(rule) = self.use_iframe_title.as_ref() {
>>>>>>> a5d1251d
            if rule.is_disabled() {
                index_set.insert(RuleFilter::Rule(Self::GROUP_NAME, Self::GROUP_RULES[38]));
            }
        }
<<<<<<< HEAD
        if let Some(rule) = self.use_media_caption.as_ref() {
=======
        if let Some(rule) = self.use_is_nan.as_ref() {
>>>>>>> a5d1251d
            if rule.is_disabled() {
                index_set.insert(RuleFilter::Rule(Self::GROUP_NAME, Self::GROUP_RULES[39]));
            }
        }
<<<<<<< HEAD
        if let Some(rule) = self.use_namespace_keyword.as_ref() {
=======
        if let Some(rule) = self.use_media_caption.as_ref() {
>>>>>>> a5d1251d
            if rule.is_disabled() {
                index_set.insert(RuleFilter::Rule(Self::GROUP_NAME, Self::GROUP_RULES[40]));
            }
        }
<<<<<<< HEAD
        if let Some(rule) = self.use_valid_aria_props.as_ref() {
=======
        if let Some(rule) = self.use_namespace_keyword.as_ref() {
>>>>>>> a5d1251d
            if rule.is_disabled() {
                index_set.insert(RuleFilter::Rule(Self::GROUP_NAME, Self::GROUP_RULES[41]));
            }
        }
<<<<<<< HEAD
        if let Some(rule) = self.use_valid_lang.as_ref() {
=======
        if let Some(rule) = self.use_valid_aria_props.as_ref() {
>>>>>>> a5d1251d
            if rule.is_disabled() {
                index_set.insert(RuleFilter::Rule(Self::GROUP_NAME, Self::GROUP_RULES[42]));
            }
        }
<<<<<<< HEAD
        if let Some(rule) = self.use_yield.as_ref() {
=======
        if let Some(rule) = self.use_valid_lang.as_ref() {
>>>>>>> a5d1251d
            if rule.is_disabled() {
                index_set.insert(RuleFilter::Rule(Self::GROUP_NAME, Self::GROUP_RULES[43]));
            }
        }
<<<<<<< HEAD
=======
        if let Some(rule) = self.use_yield.as_ref() {
            if rule.is_disabled() {
                index_set.insert(RuleFilter::Rule(Self::GROUP_NAME, Self::GROUP_RULES[44]));
            }
        }
>>>>>>> a5d1251d
        index_set
    }
    #[doc = r" Checks if, given a rule name, matches one of the rules contained in this category"]
    pub(crate) fn has_rule(rule_name: &str) -> bool { Self::GROUP_RULES.contains(&rule_name) }
    #[doc = r" Checks if, given a rule name, it is marked as recommended"]
    pub(crate) fn is_recommended_rule(rule_name: &str) -> bool {
        Self::RECOMMENDED_RULES.contains(&rule_name)
    }
<<<<<<< HEAD
    pub(crate) fn recommended_rules_as_filters() -> [RuleFilter<'static>; 37] {
        Self::RECOMMENDED_RULES_AS_FILTERS
    }
    pub(crate) fn all_rules_as_filters() -> [RuleFilter<'static>; 44] { Self::ALL_RULES_AS_FILTERS }
=======
    pub(crate) fn recommended_rules_as_filters() -> [RuleFilter<'static>; 38] {
        Self::RECOMMENDED_RULES_AS_FILTERS
    }
    pub(crate) fn all_rules_as_filters() -> [RuleFilter<'static>; 45] { Self::ALL_RULES_AS_FILTERS }
>>>>>>> a5d1251d
    #[doc = r" Select preset rules"]
    pub(crate) fn collect_preset_rules(
        &self,
        is_recommended: bool,
        enabled_rules: &mut IndexSet<RuleFilter>,
        disabled_rules: &mut IndexSet<RuleFilter>,
    ) {
        if self.is_all() {
            enabled_rules.extend(Self::all_rules_as_filters());
        } else if self.is_not_all() {
            disabled_rules.extend(Self::all_rules_as_filters());
        } else if (is_recommended && !self.is_not_recommended()) || self.is_recommended() {
            enabled_rules.extend(Self::recommended_rules_as_filters());
        } else if self.is_not_recommended() {
            disabled_rules.extend(Self::recommended_rules_as_filters());
        }
    }
    pub(crate) fn get_rule_configuration(&self, rule_name: &str) -> Option<&RuleConfiguration> {
        match rule_name {
            "noAssignInExpressions" => self.no_assign_in_expressions.as_ref(),
            "noBannedTypes" => self.no_banned_types.as_ref(),
            "noClassAssign" => self.no_class_assign.as_ref(),
            "noCommaOperator" => self.no_comma_operator.as_ref(),
            "noConfusingLabels" => self.no_confusing_labels.as_ref(),
            "noDuplicateCase" => self.no_duplicate_case.as_ref(),
            "noDuplicateClassMembers" => self.no_duplicate_class_members.as_ref(),
            "noDuplicateJsxProps" => self.no_duplicate_jsx_props.as_ref(),
            "noExtraLabels" => self.no_extra_labels.as_ref(),
            "noExtraSemicolons" => self.no_extra_semicolons.as_ref(),
            "noGlobalObjectCalls" => self.no_global_object_calls.as_ref(),
            "noInferrableTypes" => self.no_inferrable_types.as_ref(),
            "noInnerDeclarations" => self.no_inner_declarations.as_ref(),
            "noInvalidConstructorSuper" => self.no_invalid_constructor_super.as_ref(),
            "noNamespace" => self.no_namespace.as_ref(),
            "noNoninteractiveElementToInteractiveRole" => {
                self.no_noninteractive_element_to_interactive_role.as_ref()
            }
            "noParameterAssign" => self.no_parameter_assign.as_ref(),
            "noParameterProperties" => self.no_parameter_properties.as_ref(),
            "noPrototypeBuiltins" => self.no_prototype_builtins.as_ref(),
            "noRedeclaration" => self.no_redeclaration.as_ref(),
            "noRedundantAlt" => self.no_redundant_alt.as_ref(),
            "noRestrictedGlobals" => self.no_restricted_globals.as_ref(),
            "noSelfAssign" => self.no_self_assign.as_ref(),
            "noSelfCompare" => self.no_self_compare.as_ref(),
            "noSvgWithoutTitle" => self.no_svg_without_title.as_ref(),
            "noSwitchDeclarations" => self.no_switch_declarations.as_ref(),
            "noUnreachableSuper" => self.no_unreachable_super.as_ref(),
            "noUnsafeOptionalChaining" => self.no_unsafe_optional_chaining.as_ref(),
            "noUnusedLabels" => self.no_unused_labels.as_ref(),
            "noUselessCatch" => self.no_useless_catch.as_ref(),
            "noUselessRename" => self.no_useless_rename.as_ref(),
            "noUselessSwitchCase" => self.no_useless_switch_case.as_ref(),
            "noWith" => self.no_with.as_ref(),
            "useAriaPropTypes" => self.use_aria_prop_types.as_ref(),
            "useAriaPropsForRole" => self.use_aria_props_for_role.as_ref(),
            "useCamelCase" => self.use_camel_case.as_ref(),
            "useExhaustiveDependencies" => self.use_exhaustive_dependencies.as_ref(),
            "useHookAtTopLevel" => self.use_hook_at_top_level.as_ref(),
            "useIframeTitle" => self.use_iframe_title.as_ref(),
            "useIsNan" => self.use_is_nan.as_ref(),
            "useMediaCaption" => self.use_media_caption.as_ref(),
            "useNamespaceKeyword" => self.use_namespace_keyword.as_ref(),
            "useValidAriaProps" => self.use_valid_aria_props.as_ref(),
            "useValidLang" => self.use_valid_lang.as_ref(),
            "useYield" => self.use_yield.as_ref(),
            _ => None,
        }
    }
}
#[derive(Deserialize, Default, Serialize, Debug, Clone)]
#[cfg_attr(feature = "schemars", derive(JsonSchema))]
#[serde(rename_all = "camelCase", default)]
#[doc = r" A list of rules that belong to this group"]
pub struct Performance {
    #[doc = r" It enables the recommended rules for this group"]
    #[serde(skip_serializing_if = "Option::is_none")]
    pub recommended: Option<bool>,
    #[doc = r" It enables ALL rules for this group."]
    #[serde(skip_serializing_if = "Option::is_none")]
    pub all: Option<bool>,
    #[doc = "Disallow the use of the delete operator."]
    #[serde(skip_serializing_if = "Option::is_none")]
    pub no_delete: Option<RuleConfiguration>,
}
impl Performance {
    const GROUP_NAME: &'static str = "performance";
    pub(crate) const GROUP_RULES: [&'static str; 1] = ["noDelete"];
    const RECOMMENDED_RULES: [&'static str; 1] = ["noDelete"];
    const RECOMMENDED_RULES_AS_FILTERS: [RuleFilter<'static>; 1] =
        [RuleFilter::Rule(Self::GROUP_NAME, Self::GROUP_RULES[0])];
    const ALL_RULES_AS_FILTERS: [RuleFilter<'static>; 1] =
        [RuleFilter::Rule(Self::GROUP_NAME, Self::GROUP_RULES[0])];
    pub(crate) fn is_recommended(&self) -> bool { !matches!(self.recommended, Some(false)) }
    pub(crate) const fn is_not_recommended(&self) -> bool {
        matches!(self.recommended, Some(false))
    }
    pub(crate) fn is_all(&self) -> bool { matches!(self.all, Some(true)) }
    pub(crate) fn is_not_all(&self) -> bool { matches!(self.all, Some(false)) }
    pub(crate) fn get_enabled_rules(&self) -> IndexSet<RuleFilter> {
        let mut index_set = IndexSet::new();
        if let Some(rule) = self.no_delete.as_ref() {
            if rule.is_enabled() {
                index_set.insert(RuleFilter::Rule(Self::GROUP_NAME, Self::GROUP_RULES[0]));
            }
        }
        index_set
    }
    pub(crate) fn get_disabled_rules(&self) -> IndexSet<RuleFilter> {
        let mut index_set = IndexSet::new();
        if let Some(rule) = self.no_delete.as_ref() {
            if rule.is_disabled() {
                index_set.insert(RuleFilter::Rule(Self::GROUP_NAME, Self::GROUP_RULES[0]));
            }
        }
        index_set
    }
    #[doc = r" Checks if, given a rule name, matches one of the rules contained in this category"]
    pub(crate) fn has_rule(rule_name: &str) -> bool { Self::GROUP_RULES.contains(&rule_name) }
    #[doc = r" Checks if, given a rule name, it is marked as recommended"]
    pub(crate) fn is_recommended_rule(rule_name: &str) -> bool {
        Self::RECOMMENDED_RULES.contains(&rule_name)
    }
    pub(crate) fn recommended_rules_as_filters() -> [RuleFilter<'static>; 1] {
        Self::RECOMMENDED_RULES_AS_FILTERS
    }
    pub(crate) fn all_rules_as_filters() -> [RuleFilter<'static>; 1] { Self::ALL_RULES_AS_FILTERS }
    #[doc = r" Select preset rules"]
    pub(crate) fn collect_preset_rules(
        &self,
        is_recommended: bool,
        enabled_rules: &mut IndexSet<RuleFilter>,
        disabled_rules: &mut IndexSet<RuleFilter>,
    ) {
        if self.is_all() {
            enabled_rules.extend(Self::all_rules_as_filters());
        } else if self.is_not_all() {
            disabled_rules.extend(Self::all_rules_as_filters());
        } else if (is_recommended && !self.is_not_recommended()) || self.is_recommended() {
            enabled_rules.extend(Self::recommended_rules_as_filters());
        } else if self.is_not_recommended() {
            disabled_rules.extend(Self::recommended_rules_as_filters());
        }
    }
    pub(crate) fn get_rule_configuration(&self, rule_name: &str) -> Option<&RuleConfiguration> {
        match rule_name {
            "noDelete" => self.no_delete.as_ref(),
            _ => None,
        }
    }
}
#[derive(Deserialize, Default, Serialize, Debug, Clone)]
#[cfg_attr(feature = "schemars", derive(JsonSchema))]
#[serde(rename_all = "camelCase", default)]
#[doc = r" A list of rules that belong to this group"]
pub struct Security {
    #[doc = r" It enables the recommended rules for this group"]
    #[serde(skip_serializing_if = "Option::is_none")]
    pub recommended: Option<bool>,
    #[doc = r" It enables ALL rules for this group."]
    #[serde(skip_serializing_if = "Option::is_none")]
    pub all: Option<bool>,
    #[doc = "Prevent the usage of dangerous JSX props"]
    #[serde(skip_serializing_if = "Option::is_none")]
    pub no_dangerously_set_inner_html: Option<RuleConfiguration>,
    #[doc = "Report when a DOM element or a component uses both children and dangerouslySetInnerHTML prop."]
    #[serde(skip_serializing_if = "Option::is_none")]
    pub no_dangerously_set_inner_html_with_children: Option<RuleConfiguration>,
}
impl Security {
    const GROUP_NAME: &'static str = "security";
    pub(crate) const GROUP_RULES: [&'static str; 2] = [
        "noDangerouslySetInnerHtml",
        "noDangerouslySetInnerHtmlWithChildren",
    ];
    const RECOMMENDED_RULES: [&'static str; 2] = [
        "noDangerouslySetInnerHtml",
        "noDangerouslySetInnerHtmlWithChildren",
    ];
    const RECOMMENDED_RULES_AS_FILTERS: [RuleFilter<'static>; 2] = [
        RuleFilter::Rule(Self::GROUP_NAME, Self::GROUP_RULES[0]),
        RuleFilter::Rule(Self::GROUP_NAME, Self::GROUP_RULES[1]),
    ];
    const ALL_RULES_AS_FILTERS: [RuleFilter<'static>; 2] = [
        RuleFilter::Rule(Self::GROUP_NAME, Self::GROUP_RULES[0]),
        RuleFilter::Rule(Self::GROUP_NAME, Self::GROUP_RULES[1]),
    ];
    pub(crate) fn is_recommended(&self) -> bool { !matches!(self.recommended, Some(false)) }
    pub(crate) const fn is_not_recommended(&self) -> bool {
        matches!(self.recommended, Some(false))
    }
    pub(crate) fn is_all(&self) -> bool { matches!(self.all, Some(true)) }
    pub(crate) fn is_not_all(&self) -> bool { matches!(self.all, Some(false)) }
    pub(crate) fn get_enabled_rules(&self) -> IndexSet<RuleFilter> {
        let mut index_set = IndexSet::new();
        if let Some(rule) = self.no_dangerously_set_inner_html.as_ref() {
            if rule.is_enabled() {
                index_set.insert(RuleFilter::Rule(Self::GROUP_NAME, Self::GROUP_RULES[0]));
            }
        }
        if let Some(rule) = self.no_dangerously_set_inner_html_with_children.as_ref() {
            if rule.is_enabled() {
                index_set.insert(RuleFilter::Rule(Self::GROUP_NAME, Self::GROUP_RULES[1]));
            }
        }
        index_set
    }
    pub(crate) fn get_disabled_rules(&self) -> IndexSet<RuleFilter> {
        let mut index_set = IndexSet::new();
        if let Some(rule) = self.no_dangerously_set_inner_html.as_ref() {
            if rule.is_disabled() {
                index_set.insert(RuleFilter::Rule(Self::GROUP_NAME, Self::GROUP_RULES[0]));
            }
        }
        if let Some(rule) = self.no_dangerously_set_inner_html_with_children.as_ref() {
            if rule.is_disabled() {
                index_set.insert(RuleFilter::Rule(Self::GROUP_NAME, Self::GROUP_RULES[1]));
            }
        }
        index_set
    }
    #[doc = r" Checks if, given a rule name, matches one of the rules contained in this category"]
    pub(crate) fn has_rule(rule_name: &str) -> bool { Self::GROUP_RULES.contains(&rule_name) }
    #[doc = r" Checks if, given a rule name, it is marked as recommended"]
    pub(crate) fn is_recommended_rule(rule_name: &str) -> bool {
        Self::RECOMMENDED_RULES.contains(&rule_name)
    }
    pub(crate) fn recommended_rules_as_filters() -> [RuleFilter<'static>; 2] {
        Self::RECOMMENDED_RULES_AS_FILTERS
    }
    pub(crate) fn all_rules_as_filters() -> [RuleFilter<'static>; 2] { Self::ALL_RULES_AS_FILTERS }
    #[doc = r" Select preset rules"]
    pub(crate) fn collect_preset_rules(
        &self,
        is_recommended: bool,
        enabled_rules: &mut IndexSet<RuleFilter>,
        disabled_rules: &mut IndexSet<RuleFilter>,
    ) {
        if self.is_all() {
            enabled_rules.extend(Self::all_rules_as_filters());
        } else if self.is_not_all() {
            disabled_rules.extend(Self::all_rules_as_filters());
        } else if (is_recommended && !self.is_not_recommended()) || self.is_recommended() {
            enabled_rules.extend(Self::recommended_rules_as_filters());
        } else if self.is_not_recommended() {
            disabled_rules.extend(Self::recommended_rules_as_filters());
        }
    }
    pub(crate) fn get_rule_configuration(&self, rule_name: &str) -> Option<&RuleConfiguration> {
        match rule_name {
            "noDangerouslySetInnerHtml" => self.no_dangerously_set_inner_html.as_ref(),
            "noDangerouslySetInnerHtmlWithChildren" => {
                self.no_dangerously_set_inner_html_with_children.as_ref()
            }
            _ => None,
        }
    }
}
#[derive(Deserialize, Default, Serialize, Debug, Clone)]
#[cfg_attr(feature = "schemars", derive(JsonSchema))]
#[serde(rename_all = "camelCase", default)]
#[doc = r" A list of rules that belong to this group"]
pub struct Style {
    #[doc = r" It enables the recommended rules for this group"]
    #[serde(skip_serializing_if = "Option::is_none")]
    pub recommended: Option<bool>,
    #[doc = r" It enables ALL rules for this group."]
    #[serde(skip_serializing_if = "Option::is_none")]
    pub all: Option<bool>,
    #[doc = "Disallow the use of arguments"]
    #[serde(skip_serializing_if = "Option::is_none")]
    pub no_arguments: Option<RuleConfiguration>,
    #[doc = "Disallow implicit true values on JSX boolean attributes"]
    #[serde(skip_serializing_if = "Option::is_none")]
    pub no_implicit_boolean: Option<RuleConfiguration>,
    #[doc = "Disallow negation in the condition of an if statement if it has an else clause"]
    #[serde(skip_serializing_if = "Option::is_none")]
    pub no_negation_else: Option<RuleConfiguration>,
    #[doc = "Disallow non-null assertions using the ! postfix operator."]
    #[serde(skip_serializing_if = "Option::is_none")]
    pub no_non_null_assertion: Option<RuleConfiguration>,
    #[doc = "Disallow the use of constants which its value is the upper-case version of its name."]
    #[serde(skip_serializing_if = "Option::is_none")]
    pub no_shouty_constants: Option<RuleConfiguration>,
    #[doc = "Disallow template literals if interpolation and special-character handling are not needed"]
    #[serde(skip_serializing_if = "Option::is_none")]
    pub no_unused_template_literal: Option<RuleConfiguration>,
    #[doc = "Disallow the use of var"]
    #[serde(skip_serializing_if = "Option::is_none")]
    pub no_var: Option<RuleConfiguration>,
    #[doc = "Requires following curly brace conventions. JavaScript allows the omission of curly braces when a block contains only one statement. However, it is considered by many to be best practice to never omit curly braces around blocks, even when they are optional, because it can lead to bugs and reduces code clarity."]
    #[serde(skip_serializing_if = "Option::is_none")]
    pub use_block_statements: Option<RuleConfiguration>,
    #[doc = "Require const declarations for variables that are never reassigned after declared."]
    #[serde(skip_serializing_if = "Option::is_none")]
    pub use_const: Option<RuleConfiguration>,
    #[doc = "Enforce default function parameters and optional parameters to be last."]
    #[serde(skip_serializing_if = "Option::is_none")]
    pub use_default_parameter_last: Option<RuleConfiguration>,
    #[doc = "Require that each enum member value be explicitly initialized."]
    #[serde(skip_serializing_if = "Option::is_none")]
    pub use_enum_initializers: Option<RuleConfiguration>,
    #[doc = "Disallow the use of Math.pow in favor of the ** operator."]
    #[serde(skip_serializing_if = "Option::is_none")]
    pub use_exponentiation_operator: Option<RuleConfiguration>,
    #[doc = "This rule enforces the use of <>...</> over <Fragment>...</Fragment>."]
    #[serde(skip_serializing_if = "Option::is_none")]
    pub use_fragment_syntax: Option<RuleConfiguration>,
    #[doc = "Disallow parseInt() and Number.parseInt() in favor of binary, octal, and hexadecimal literals"]
    #[serde(skip_serializing_if = "Option::is_none")]
    pub use_numeric_literals: Option<RuleConfiguration>,
    #[doc = "Prevent extra closing tags for components without children"]
    #[serde(skip_serializing_if = "Option::is_none")]
    pub use_self_closing_elements: Option<RuleConfiguration>,
    #[doc = "When expressing array types, this rule promotes the usage of T[] shorthand instead of Array<T>."]
    #[serde(skip_serializing_if = "Option::is_none")]
    pub use_shorthand_array_type: Option<RuleConfiguration>,
    #[doc = "Enforces switch clauses have a single statement, emits a quick fix wrapping the statements in a block."]
    #[serde(skip_serializing_if = "Option::is_none")]
    pub use_single_case_statement: Option<RuleConfiguration>,
    #[doc = "Disallow multiple variable declarations in the same variable statement"]
    #[serde(skip_serializing_if = "Option::is_none")]
    pub use_single_var_declarator: Option<RuleConfiguration>,
    #[doc = "Template literals are preferred over string concatenation."]
    #[serde(skip_serializing_if = "Option::is_none")]
    pub use_template: Option<RuleConfiguration>,
    #[doc = "Enforce the use of while loops instead of for loops when the initializer and update expressions are not needed"]
    #[serde(skip_serializing_if = "Option::is_none")]
    pub use_while: Option<RuleConfiguration>,
}
impl Style {
    const GROUP_NAME: &'static str = "style";
    pub(crate) const GROUP_RULES: [&'static str; 20] = [
        "noArguments",
        "noImplicitBoolean",
        "noNegationElse",
        "noNonNullAssertion",
        "noShoutyConstants",
        "noUnusedTemplateLiteral",
        "noVar",
        "useBlockStatements",
        "useConst",
        "useDefaultParameterLast",
        "useEnumInitializers",
        "useExponentiationOperator",
        "useFragmentSyntax",
        "useNumericLiterals",
        "useSelfClosingElements",
        "useShorthandArrayType",
        "useSingleCaseStatement",
        "useSingleVarDeclarator",
        "useTemplate",
        "useWhile",
    ];
    const RECOMMENDED_RULES: [&'static str; 12] = [
        "noArguments",
        "noNonNullAssertion",
        "noUnusedTemplateLiteral",
        "noVar",
        "useConst",
        "useDefaultParameterLast",
        "useEnumInitializers",
        "useNumericLiterals",
        "useSelfClosingElements",
        "useSingleVarDeclarator",
        "useTemplate",
        "useWhile",
    ];
    const RECOMMENDED_RULES_AS_FILTERS: [RuleFilter<'static>; 12] = [
        RuleFilter::Rule(Self::GROUP_NAME, Self::GROUP_RULES[0]),
        RuleFilter::Rule(Self::GROUP_NAME, Self::GROUP_RULES[3]),
        RuleFilter::Rule(Self::GROUP_NAME, Self::GROUP_RULES[5]),
        RuleFilter::Rule(Self::GROUP_NAME, Self::GROUP_RULES[6]),
        RuleFilter::Rule(Self::GROUP_NAME, Self::GROUP_RULES[8]),
        RuleFilter::Rule(Self::GROUP_NAME, Self::GROUP_RULES[9]),
        RuleFilter::Rule(Self::GROUP_NAME, Self::GROUP_RULES[10]),
        RuleFilter::Rule(Self::GROUP_NAME, Self::GROUP_RULES[13]),
        RuleFilter::Rule(Self::GROUP_NAME, Self::GROUP_RULES[14]),
        RuleFilter::Rule(Self::GROUP_NAME, Self::GROUP_RULES[17]),
        RuleFilter::Rule(Self::GROUP_NAME, Self::GROUP_RULES[18]),
        RuleFilter::Rule(Self::GROUP_NAME, Self::GROUP_RULES[19]),
    ];
    const ALL_RULES_AS_FILTERS: [RuleFilter<'static>; 20] = [
        RuleFilter::Rule(Self::GROUP_NAME, Self::GROUP_RULES[0]),
        RuleFilter::Rule(Self::GROUP_NAME, Self::GROUP_RULES[1]),
        RuleFilter::Rule(Self::GROUP_NAME, Self::GROUP_RULES[2]),
        RuleFilter::Rule(Self::GROUP_NAME, Self::GROUP_RULES[3]),
        RuleFilter::Rule(Self::GROUP_NAME, Self::GROUP_RULES[4]),
        RuleFilter::Rule(Self::GROUP_NAME, Self::GROUP_RULES[5]),
        RuleFilter::Rule(Self::GROUP_NAME, Self::GROUP_RULES[6]),
        RuleFilter::Rule(Self::GROUP_NAME, Self::GROUP_RULES[7]),
        RuleFilter::Rule(Self::GROUP_NAME, Self::GROUP_RULES[8]),
        RuleFilter::Rule(Self::GROUP_NAME, Self::GROUP_RULES[9]),
        RuleFilter::Rule(Self::GROUP_NAME, Self::GROUP_RULES[10]),
        RuleFilter::Rule(Self::GROUP_NAME, Self::GROUP_RULES[11]),
        RuleFilter::Rule(Self::GROUP_NAME, Self::GROUP_RULES[12]),
        RuleFilter::Rule(Self::GROUP_NAME, Self::GROUP_RULES[13]),
        RuleFilter::Rule(Self::GROUP_NAME, Self::GROUP_RULES[14]),
        RuleFilter::Rule(Self::GROUP_NAME, Self::GROUP_RULES[15]),
        RuleFilter::Rule(Self::GROUP_NAME, Self::GROUP_RULES[16]),
        RuleFilter::Rule(Self::GROUP_NAME, Self::GROUP_RULES[17]),
        RuleFilter::Rule(Self::GROUP_NAME, Self::GROUP_RULES[18]),
        RuleFilter::Rule(Self::GROUP_NAME, Self::GROUP_RULES[19]),
    ];
    pub(crate) fn is_recommended(&self) -> bool { !matches!(self.recommended, Some(false)) }
    pub(crate) const fn is_not_recommended(&self) -> bool {
        matches!(self.recommended, Some(false))
    }
    pub(crate) fn is_all(&self) -> bool { matches!(self.all, Some(true)) }
    pub(crate) fn is_not_all(&self) -> bool { matches!(self.all, Some(false)) }
    pub(crate) fn get_enabled_rules(&self) -> IndexSet<RuleFilter> {
        let mut index_set = IndexSet::new();
        if let Some(rule) = self.no_arguments.as_ref() {
            if rule.is_enabled() {
                index_set.insert(RuleFilter::Rule(Self::GROUP_NAME, Self::GROUP_RULES[0]));
            }
        }
        if let Some(rule) = self.no_implicit_boolean.as_ref() {
            if rule.is_enabled() {
                index_set.insert(RuleFilter::Rule(Self::GROUP_NAME, Self::GROUP_RULES[1]));
            }
        }
        if let Some(rule) = self.no_negation_else.as_ref() {
            if rule.is_enabled() {
                index_set.insert(RuleFilter::Rule(Self::GROUP_NAME, Self::GROUP_RULES[2]));
            }
        }
        if let Some(rule) = self.no_non_null_assertion.as_ref() {
            if rule.is_enabled() {
                index_set.insert(RuleFilter::Rule(Self::GROUP_NAME, Self::GROUP_RULES[3]));
            }
        }
        if let Some(rule) = self.no_shouty_constants.as_ref() {
            if rule.is_enabled() {
                index_set.insert(RuleFilter::Rule(Self::GROUP_NAME, Self::GROUP_RULES[4]));
            }
        }
        if let Some(rule) = self.no_unused_template_literal.as_ref() {
            if rule.is_enabled() {
                index_set.insert(RuleFilter::Rule(Self::GROUP_NAME, Self::GROUP_RULES[5]));
            }
        }
        if let Some(rule) = self.no_var.as_ref() {
            if rule.is_enabled() {
                index_set.insert(RuleFilter::Rule(Self::GROUP_NAME, Self::GROUP_RULES[6]));
            }
        }
        if let Some(rule) = self.use_block_statements.as_ref() {
            if rule.is_enabled() {
                index_set.insert(RuleFilter::Rule(Self::GROUP_NAME, Self::GROUP_RULES[7]));
            }
        }
        if let Some(rule) = self.use_const.as_ref() {
            if rule.is_enabled() {
                index_set.insert(RuleFilter::Rule(Self::GROUP_NAME, Self::GROUP_RULES[8]));
            }
        }
        if let Some(rule) = self.use_default_parameter_last.as_ref() {
            if rule.is_enabled() {
                index_set.insert(RuleFilter::Rule(Self::GROUP_NAME, Self::GROUP_RULES[9]));
            }
        }
        if let Some(rule) = self.use_enum_initializers.as_ref() {
            if rule.is_enabled() {
                index_set.insert(RuleFilter::Rule(Self::GROUP_NAME, Self::GROUP_RULES[10]));
            }
        }
        if let Some(rule) = self.use_exponentiation_operator.as_ref() {
            if rule.is_enabled() {
                index_set.insert(RuleFilter::Rule(Self::GROUP_NAME, Self::GROUP_RULES[11]));
            }
        }
        if let Some(rule) = self.use_fragment_syntax.as_ref() {
            if rule.is_enabled() {
                index_set.insert(RuleFilter::Rule(Self::GROUP_NAME, Self::GROUP_RULES[12]));
            }
        }
        if let Some(rule) = self.use_numeric_literals.as_ref() {
            if rule.is_enabled() {
                index_set.insert(RuleFilter::Rule(Self::GROUP_NAME, Self::GROUP_RULES[13]));
            }
        }
        if let Some(rule) = self.use_self_closing_elements.as_ref() {
            if rule.is_enabled() {
                index_set.insert(RuleFilter::Rule(Self::GROUP_NAME, Self::GROUP_RULES[14]));
            }
        }
        if let Some(rule) = self.use_shorthand_array_type.as_ref() {
            if rule.is_enabled() {
                index_set.insert(RuleFilter::Rule(Self::GROUP_NAME, Self::GROUP_RULES[15]));
            }
        }
        if let Some(rule) = self.use_single_case_statement.as_ref() {
            if rule.is_enabled() {
                index_set.insert(RuleFilter::Rule(Self::GROUP_NAME, Self::GROUP_RULES[16]));
            }
        }
        if let Some(rule) = self.use_single_var_declarator.as_ref() {
            if rule.is_enabled() {
                index_set.insert(RuleFilter::Rule(Self::GROUP_NAME, Self::GROUP_RULES[17]));
            }
        }
        if let Some(rule) = self.use_template.as_ref() {
            if rule.is_enabled() {
                index_set.insert(RuleFilter::Rule(Self::GROUP_NAME, Self::GROUP_RULES[18]));
            }
        }
        if let Some(rule) = self.use_while.as_ref() {
            if rule.is_enabled() {
                index_set.insert(RuleFilter::Rule(Self::GROUP_NAME, Self::GROUP_RULES[19]));
            }
        }
        index_set
    }
    pub(crate) fn get_disabled_rules(&self) -> IndexSet<RuleFilter> {
        let mut index_set = IndexSet::new();
        if let Some(rule) = self.no_arguments.as_ref() {
            if rule.is_disabled() {
                index_set.insert(RuleFilter::Rule(Self::GROUP_NAME, Self::GROUP_RULES[0]));
            }
        }
        if let Some(rule) = self.no_implicit_boolean.as_ref() {
            if rule.is_disabled() {
                index_set.insert(RuleFilter::Rule(Self::GROUP_NAME, Self::GROUP_RULES[1]));
            }
        }
        if let Some(rule) = self.no_negation_else.as_ref() {
            if rule.is_disabled() {
                index_set.insert(RuleFilter::Rule(Self::GROUP_NAME, Self::GROUP_RULES[2]));
            }
        }
        if let Some(rule) = self.no_non_null_assertion.as_ref() {
            if rule.is_disabled() {
                index_set.insert(RuleFilter::Rule(Self::GROUP_NAME, Self::GROUP_RULES[3]));
            }
        }
        if let Some(rule) = self.no_shouty_constants.as_ref() {
            if rule.is_disabled() {
                index_set.insert(RuleFilter::Rule(Self::GROUP_NAME, Self::GROUP_RULES[4]));
            }
        }
        if let Some(rule) = self.no_unused_template_literal.as_ref() {
            if rule.is_disabled() {
                index_set.insert(RuleFilter::Rule(Self::GROUP_NAME, Self::GROUP_RULES[5]));
            }
        }
        if let Some(rule) = self.no_var.as_ref() {
            if rule.is_disabled() {
                index_set.insert(RuleFilter::Rule(Self::GROUP_NAME, Self::GROUP_RULES[6]));
            }
        }
        if let Some(rule) = self.use_block_statements.as_ref() {
            if rule.is_disabled() {
                index_set.insert(RuleFilter::Rule(Self::GROUP_NAME, Self::GROUP_RULES[7]));
            }
        }
        if let Some(rule) = self.use_const.as_ref() {
            if rule.is_disabled() {
                index_set.insert(RuleFilter::Rule(Self::GROUP_NAME, Self::GROUP_RULES[8]));
            }
        }
        if let Some(rule) = self.use_default_parameter_last.as_ref() {
            if rule.is_disabled() {
                index_set.insert(RuleFilter::Rule(Self::GROUP_NAME, Self::GROUP_RULES[9]));
            }
        }
        if let Some(rule) = self.use_enum_initializers.as_ref() {
            if rule.is_disabled() {
                index_set.insert(RuleFilter::Rule(Self::GROUP_NAME, Self::GROUP_RULES[10]));
            }
        }
        if let Some(rule) = self.use_exponentiation_operator.as_ref() {
            if rule.is_disabled() {
                index_set.insert(RuleFilter::Rule(Self::GROUP_NAME, Self::GROUP_RULES[11]));
            }
        }
        if let Some(rule) = self.use_fragment_syntax.as_ref() {
            if rule.is_disabled() {
                index_set.insert(RuleFilter::Rule(Self::GROUP_NAME, Self::GROUP_RULES[12]));
            }
        }
        if let Some(rule) = self.use_numeric_literals.as_ref() {
            if rule.is_disabled() {
                index_set.insert(RuleFilter::Rule(Self::GROUP_NAME, Self::GROUP_RULES[13]));
            }
        }
        if let Some(rule) = self.use_self_closing_elements.as_ref() {
            if rule.is_disabled() {
                index_set.insert(RuleFilter::Rule(Self::GROUP_NAME, Self::GROUP_RULES[14]));
            }
        }
        if let Some(rule) = self.use_shorthand_array_type.as_ref() {
            if rule.is_disabled() {
                index_set.insert(RuleFilter::Rule(Self::GROUP_NAME, Self::GROUP_RULES[15]));
            }
        }
        if let Some(rule) = self.use_single_case_statement.as_ref() {
            if rule.is_disabled() {
                index_set.insert(RuleFilter::Rule(Self::GROUP_NAME, Self::GROUP_RULES[16]));
            }
        }
        if let Some(rule) = self.use_single_var_declarator.as_ref() {
            if rule.is_disabled() {
                index_set.insert(RuleFilter::Rule(Self::GROUP_NAME, Self::GROUP_RULES[17]));
            }
        }
        if let Some(rule) = self.use_template.as_ref() {
            if rule.is_disabled() {
                index_set.insert(RuleFilter::Rule(Self::GROUP_NAME, Self::GROUP_RULES[18]));
            }
        }
        if let Some(rule) = self.use_while.as_ref() {
            if rule.is_disabled() {
                index_set.insert(RuleFilter::Rule(Self::GROUP_NAME, Self::GROUP_RULES[19]));
            }
        }
        index_set
    }
    #[doc = r" Checks if, given a rule name, matches one of the rules contained in this category"]
    pub(crate) fn has_rule(rule_name: &str) -> bool { Self::GROUP_RULES.contains(&rule_name) }
    #[doc = r" Checks if, given a rule name, it is marked as recommended"]
    pub(crate) fn is_recommended_rule(rule_name: &str) -> bool {
        Self::RECOMMENDED_RULES.contains(&rule_name)
    }
    pub(crate) fn recommended_rules_as_filters() -> [RuleFilter<'static>; 12] {
        Self::RECOMMENDED_RULES_AS_FILTERS
    }
    pub(crate) fn all_rules_as_filters() -> [RuleFilter<'static>; 20] { Self::ALL_RULES_AS_FILTERS }
    #[doc = r" Select preset rules"]
    pub(crate) fn collect_preset_rules(
        &self,
        is_recommended: bool,
        enabled_rules: &mut IndexSet<RuleFilter>,
        disabled_rules: &mut IndexSet<RuleFilter>,
    ) {
        if self.is_all() {
            enabled_rules.extend(Self::all_rules_as_filters());
        } else if self.is_not_all() {
            disabled_rules.extend(Self::all_rules_as_filters());
        } else if (is_recommended && !self.is_not_recommended()) || self.is_recommended() {
            enabled_rules.extend(Self::recommended_rules_as_filters());
        } else if self.is_not_recommended() {
            disabled_rules.extend(Self::recommended_rules_as_filters());
        }
    }
    pub(crate) fn get_rule_configuration(&self, rule_name: &str) -> Option<&RuleConfiguration> {
        match rule_name {
            "noArguments" => self.no_arguments.as_ref(),
            "noImplicitBoolean" => self.no_implicit_boolean.as_ref(),
            "noNegationElse" => self.no_negation_else.as_ref(),
            "noNonNullAssertion" => self.no_non_null_assertion.as_ref(),
            "noShoutyConstants" => self.no_shouty_constants.as_ref(),
            "noUnusedTemplateLiteral" => self.no_unused_template_literal.as_ref(),
            "noVar" => self.no_var.as_ref(),
            "useBlockStatements" => self.use_block_statements.as_ref(),
            "useConst" => self.use_const.as_ref(),
            "useDefaultParameterLast" => self.use_default_parameter_last.as_ref(),
            "useEnumInitializers" => self.use_enum_initializers.as_ref(),
            "useExponentiationOperator" => self.use_exponentiation_operator.as_ref(),
            "useFragmentSyntax" => self.use_fragment_syntax.as_ref(),
            "useNumericLiterals" => self.use_numeric_literals.as_ref(),
            "useSelfClosingElements" => self.use_self_closing_elements.as_ref(),
            "useShorthandArrayType" => self.use_shorthand_array_type.as_ref(),
            "useSingleCaseStatement" => self.use_single_case_statement.as_ref(),
            "useSingleVarDeclarator" => self.use_single_var_declarator.as_ref(),
            "useTemplate" => self.use_template.as_ref(),
            "useWhile" => self.use_while.as_ref(),
            _ => None,
        }
    }
}
#[derive(Deserialize, Default, Serialize, Debug, Clone)]
#[cfg_attr(feature = "schemars", derive(JsonSchema))]
#[serde(rename_all = "camelCase", default)]
#[doc = r" A list of rules that belong to this group"]
pub struct Suspicious {
    #[doc = r" It enables the recommended rules for this group"]
    #[serde(skip_serializing_if = "Option::is_none")]
    pub recommended: Option<bool>,
    #[doc = r" It enables ALL rules for this group."]
    #[serde(skip_serializing_if = "Option::is_none")]
    pub all: Option<bool>,
    #[doc = "Discourage the usage of Array index in keys."]
    #[serde(skip_serializing_if = "Option::is_none")]
    pub no_array_index_key: Option<RuleConfiguration>,
    #[doc = "Disallows using an async function as a Promise executor."]
    #[serde(skip_serializing_if = "Option::is_none")]
    pub no_async_promise_executor: Option<RuleConfiguration>,
    #[doc = "Disallow reassigning exceptions in catch clauses."]
    #[serde(skip_serializing_if = "Option::is_none")]
    pub no_catch_assign: Option<RuleConfiguration>,
    #[doc = "Prevent comments from being inserted as text nodes"]
    #[serde(skip_serializing_if = "Option::is_none")]
    pub no_comment_text: Option<RuleConfiguration>,
    #[doc = "Disallow comparing against -0"]
    #[serde(skip_serializing_if = "Option::is_none")]
    pub no_compare_neg_zero: Option<RuleConfiguration>,
    #[doc = "Disallow TypeScript const enum"]
    #[serde(skip_serializing_if = "Option::is_none")]
    pub no_const_enum: Option<RuleConfiguration>,
    #[doc = "Disallow the use of debugger"]
    #[serde(skip_serializing_if = "Option::is_none")]
    pub no_debugger: Option<RuleConfiguration>,
    #[doc = "Require the use of === and !=="]
    #[serde(skip_serializing_if = "Option::is_none")]
    pub no_double_equals: Option<RuleConfiguration>,
    #[doc = "Prevents object literals having more than one property declaration for the same name. If an object property with the same name is defined multiple times (except when combining a getter with a setter), only the last definition makes it into the object and previous definitions are ignored, which is likely a mistake."]
    #[serde(skip_serializing_if = "Option::is_none")]
    pub no_duplicate_object_keys: Option<RuleConfiguration>,
    #[doc = "Disallow duplicate function parameter name."]
    #[serde(skip_serializing_if = "Option::is_none")]
    pub no_duplicate_parameters: Option<RuleConfiguration>,
    #[doc = "Disallow the declaration of empty interfaces."]
    #[serde(skip_serializing_if = "Option::is_none")]
    pub no_empty_interface: Option<RuleConfiguration>,
    #[doc = "Disallow the any type usage."]
    #[serde(skip_serializing_if = "Option::is_none")]
    pub no_explicit_any: Option<RuleConfiguration>,
    #[doc = "Prevents the wrong usage of the non-null assertion operator (!) in TypeScript files."]
    #[serde(skip_serializing_if = "Option::is_none")]
    pub no_extra_non_null_assertion: Option<RuleConfiguration>,
    #[doc = "Disallow reassigning function declarations."]
    #[serde(skip_serializing_if = "Option::is_none")]
    pub no_function_assign: Option<RuleConfiguration>,
    #[doc = "Disallow assigning to imported bindings"]
    #[serde(skip_serializing_if = "Option::is_none")]
    pub no_import_assign: Option<RuleConfiguration>,
    #[doc = "Disallow labels that share a name with a variable"]
    #[serde(skip_serializing_if = "Option::is_none")]
    pub no_label_var: Option<RuleConfiguration>,
    #[doc = "Prevents from having redundant \"use strict\"."]
    #[serde(skip_serializing_if = "Option::is_none")]
    pub no_redundant_use_strict: Option<RuleConfiguration>,
    #[doc = "Disallow identifiers from shadowing restricted names."]
    #[serde(skip_serializing_if = "Option::is_none")]
    pub no_shadow_restricted_names: Option<RuleConfiguration>,
    #[doc = "Disallow sparse arrays"]
    #[serde(skip_serializing_if = "Option::is_none")]
    pub no_sparse_array: Option<RuleConfiguration>,
    #[doc = "Disallow using unsafe negation."]
    #[serde(skip_serializing_if = "Option::is_none")]
    pub no_unsafe_negation: Option<RuleConfiguration>,
    #[doc = "Enforce default clauses in switch statements to be last"]
    #[serde(skip_serializing_if = "Option::is_none")]
    pub use_default_switch_clause_last: Option<RuleConfiguration>,
    #[doc = "This rule verifies the result of typeof $expr unary expressions is being compared to valid values, either string literals containing valid type names or other typeof expressions"]
    #[serde(skip_serializing_if = "Option::is_none")]
    pub use_valid_typeof: Option<RuleConfiguration>,
}
impl Suspicious {
    const GROUP_NAME: &'static str = "suspicious";
    pub(crate) const GROUP_RULES: [&'static str; 22] = [
        "noArrayIndexKey",
        "noAsyncPromiseExecutor",
        "noCatchAssign",
        "noCommentText",
        "noCompareNegZero",
        "noConstEnum",
        "noDebugger",
        "noDoubleEquals",
        "noDuplicateObjectKeys",
        "noDuplicateParameters",
        "noEmptyInterface",
        "noExplicitAny",
        "noExtraNonNullAssertion",
        "noFunctionAssign",
        "noImportAssign",
        "noLabelVar",
        "noRedundantUseStrict",
        "noShadowRestrictedNames",
        "noSparseArray",
        "noUnsafeNegation",
        "useDefaultSwitchClauseLast",
        "useValidTypeof",
    ];
    const RECOMMENDED_RULES: [&'static str; 21] = [
        "noArrayIndexKey",
        "noAsyncPromiseExecutor",
        "noCatchAssign",
        "noCommentText",
        "noCompareNegZero",
        "noConstEnum",
        "noDebugger",
        "noDoubleEquals",
        "noDuplicateObjectKeys",
        "noDuplicateParameters",
        "noEmptyInterface",
        "noExplicitAny",
        "noExtraNonNullAssertion",
        "noFunctionAssign",
        "noImportAssign",
        "noLabelVar",
        "noShadowRestrictedNames",
        "noSparseArray",
        "noUnsafeNegation",
        "useDefaultSwitchClauseLast",
        "useValidTypeof",
    ];
    const RECOMMENDED_RULES_AS_FILTERS: [RuleFilter<'static>; 21] = [
        RuleFilter::Rule(Self::GROUP_NAME, Self::GROUP_RULES[0]),
        RuleFilter::Rule(Self::GROUP_NAME, Self::GROUP_RULES[1]),
        RuleFilter::Rule(Self::GROUP_NAME, Self::GROUP_RULES[2]),
        RuleFilter::Rule(Self::GROUP_NAME, Self::GROUP_RULES[3]),
        RuleFilter::Rule(Self::GROUP_NAME, Self::GROUP_RULES[4]),
        RuleFilter::Rule(Self::GROUP_NAME, Self::GROUP_RULES[5]),
        RuleFilter::Rule(Self::GROUP_NAME, Self::GROUP_RULES[6]),
        RuleFilter::Rule(Self::GROUP_NAME, Self::GROUP_RULES[7]),
        RuleFilter::Rule(Self::GROUP_NAME, Self::GROUP_RULES[8]),
        RuleFilter::Rule(Self::GROUP_NAME, Self::GROUP_RULES[9]),
        RuleFilter::Rule(Self::GROUP_NAME, Self::GROUP_RULES[10]),
        RuleFilter::Rule(Self::GROUP_NAME, Self::GROUP_RULES[11]),
        RuleFilter::Rule(Self::GROUP_NAME, Self::GROUP_RULES[12]),
        RuleFilter::Rule(Self::GROUP_NAME, Self::GROUP_RULES[13]),
        RuleFilter::Rule(Self::GROUP_NAME, Self::GROUP_RULES[14]),
        RuleFilter::Rule(Self::GROUP_NAME, Self::GROUP_RULES[15]),
        RuleFilter::Rule(Self::GROUP_NAME, Self::GROUP_RULES[17]),
        RuleFilter::Rule(Self::GROUP_NAME, Self::GROUP_RULES[18]),
        RuleFilter::Rule(Self::GROUP_NAME, Self::GROUP_RULES[19]),
        RuleFilter::Rule(Self::GROUP_NAME, Self::GROUP_RULES[20]),
        RuleFilter::Rule(Self::GROUP_NAME, Self::GROUP_RULES[21]),
    ];
    const ALL_RULES_AS_FILTERS: [RuleFilter<'static>; 22] = [
        RuleFilter::Rule(Self::GROUP_NAME, Self::GROUP_RULES[0]),
        RuleFilter::Rule(Self::GROUP_NAME, Self::GROUP_RULES[1]),
        RuleFilter::Rule(Self::GROUP_NAME, Self::GROUP_RULES[2]),
        RuleFilter::Rule(Self::GROUP_NAME, Self::GROUP_RULES[3]),
        RuleFilter::Rule(Self::GROUP_NAME, Self::GROUP_RULES[4]),
        RuleFilter::Rule(Self::GROUP_NAME, Self::GROUP_RULES[5]),
        RuleFilter::Rule(Self::GROUP_NAME, Self::GROUP_RULES[6]),
        RuleFilter::Rule(Self::GROUP_NAME, Self::GROUP_RULES[7]),
        RuleFilter::Rule(Self::GROUP_NAME, Self::GROUP_RULES[8]),
        RuleFilter::Rule(Self::GROUP_NAME, Self::GROUP_RULES[9]),
        RuleFilter::Rule(Self::GROUP_NAME, Self::GROUP_RULES[10]),
        RuleFilter::Rule(Self::GROUP_NAME, Self::GROUP_RULES[11]),
        RuleFilter::Rule(Self::GROUP_NAME, Self::GROUP_RULES[12]),
        RuleFilter::Rule(Self::GROUP_NAME, Self::GROUP_RULES[13]),
        RuleFilter::Rule(Self::GROUP_NAME, Self::GROUP_RULES[14]),
        RuleFilter::Rule(Self::GROUP_NAME, Self::GROUP_RULES[15]),
        RuleFilter::Rule(Self::GROUP_NAME, Self::GROUP_RULES[16]),
        RuleFilter::Rule(Self::GROUP_NAME, Self::GROUP_RULES[17]),
        RuleFilter::Rule(Self::GROUP_NAME, Self::GROUP_RULES[18]),
        RuleFilter::Rule(Self::GROUP_NAME, Self::GROUP_RULES[19]),
        RuleFilter::Rule(Self::GROUP_NAME, Self::GROUP_RULES[20]),
        RuleFilter::Rule(Self::GROUP_NAME, Self::GROUP_RULES[21]),
    ];
    pub(crate) fn is_recommended(&self) -> bool { !matches!(self.recommended, Some(false)) }
    pub(crate) const fn is_not_recommended(&self) -> bool {
        matches!(self.recommended, Some(false))
    }
    pub(crate) fn is_all(&self) -> bool { matches!(self.all, Some(true)) }
    pub(crate) fn is_not_all(&self) -> bool { matches!(self.all, Some(false)) }
    pub(crate) fn get_enabled_rules(&self) -> IndexSet<RuleFilter> {
        let mut index_set = IndexSet::new();
        if let Some(rule) = self.no_array_index_key.as_ref() {
            if rule.is_enabled() {
                index_set.insert(RuleFilter::Rule(Self::GROUP_NAME, Self::GROUP_RULES[0]));
            }
        }
        if let Some(rule) = self.no_async_promise_executor.as_ref() {
            if rule.is_enabled() {
                index_set.insert(RuleFilter::Rule(Self::GROUP_NAME, Self::GROUP_RULES[1]));
            }
        }
        if let Some(rule) = self.no_catch_assign.as_ref() {
            if rule.is_enabled() {
                index_set.insert(RuleFilter::Rule(Self::GROUP_NAME, Self::GROUP_RULES[2]));
            }
        }
        if let Some(rule) = self.no_comment_text.as_ref() {
            if rule.is_enabled() {
                index_set.insert(RuleFilter::Rule(Self::GROUP_NAME, Self::GROUP_RULES[3]));
            }
        }
        if let Some(rule) = self.no_compare_neg_zero.as_ref() {
            if rule.is_enabled() {
                index_set.insert(RuleFilter::Rule(Self::GROUP_NAME, Self::GROUP_RULES[4]));
            }
        }
        if let Some(rule) = self.no_const_enum.as_ref() {
            if rule.is_enabled() {
                index_set.insert(RuleFilter::Rule(Self::GROUP_NAME, Self::GROUP_RULES[5]));
            }
        }
        if let Some(rule) = self.no_debugger.as_ref() {
            if rule.is_enabled() {
                index_set.insert(RuleFilter::Rule(Self::GROUP_NAME, Self::GROUP_RULES[6]));
            }
        }
        if let Some(rule) = self.no_double_equals.as_ref() {
            if rule.is_enabled() {
                index_set.insert(RuleFilter::Rule(Self::GROUP_NAME, Self::GROUP_RULES[7]));
            }
        }
        if let Some(rule) = self.no_duplicate_object_keys.as_ref() {
            if rule.is_enabled() {
                index_set.insert(RuleFilter::Rule(Self::GROUP_NAME, Self::GROUP_RULES[8]));
            }
        }
        if let Some(rule) = self.no_duplicate_parameters.as_ref() {
            if rule.is_enabled() {
                index_set.insert(RuleFilter::Rule(Self::GROUP_NAME, Self::GROUP_RULES[9]));
            }
        }
        if let Some(rule) = self.no_empty_interface.as_ref() {
            if rule.is_enabled() {
                index_set.insert(RuleFilter::Rule(Self::GROUP_NAME, Self::GROUP_RULES[10]));
            }
        }
        if let Some(rule) = self.no_explicit_any.as_ref() {
            if rule.is_enabled() {
                index_set.insert(RuleFilter::Rule(Self::GROUP_NAME, Self::GROUP_RULES[11]));
            }
        }
        if let Some(rule) = self.no_extra_non_null_assertion.as_ref() {
            if rule.is_enabled() {
                index_set.insert(RuleFilter::Rule(Self::GROUP_NAME, Self::GROUP_RULES[12]));
            }
        }
        if let Some(rule) = self.no_function_assign.as_ref() {
            if rule.is_enabled() {
                index_set.insert(RuleFilter::Rule(Self::GROUP_NAME, Self::GROUP_RULES[13]));
            }
        }
        if let Some(rule) = self.no_import_assign.as_ref() {
            if rule.is_enabled() {
                index_set.insert(RuleFilter::Rule(Self::GROUP_NAME, Self::GROUP_RULES[14]));
            }
        }
        if let Some(rule) = self.no_label_var.as_ref() {
            if rule.is_enabled() {
                index_set.insert(RuleFilter::Rule(Self::GROUP_NAME, Self::GROUP_RULES[15]));
            }
        }
        if let Some(rule) = self.no_redundant_use_strict.as_ref() {
            if rule.is_enabled() {
                index_set.insert(RuleFilter::Rule(Self::GROUP_NAME, Self::GROUP_RULES[16]));
            }
        }
        if let Some(rule) = self.no_shadow_restricted_names.as_ref() {
            if rule.is_enabled() {
                index_set.insert(RuleFilter::Rule(Self::GROUP_NAME, Self::GROUP_RULES[17]));
            }
        }
        if let Some(rule) = self.no_sparse_array.as_ref() {
            if rule.is_enabled() {
                index_set.insert(RuleFilter::Rule(Self::GROUP_NAME, Self::GROUP_RULES[18]));
            }
        }
        if let Some(rule) = self.no_unsafe_negation.as_ref() {
            if rule.is_enabled() {
                index_set.insert(RuleFilter::Rule(Self::GROUP_NAME, Self::GROUP_RULES[19]));
            }
        }
        if let Some(rule) = self.use_default_switch_clause_last.as_ref() {
            if rule.is_enabled() {
                index_set.insert(RuleFilter::Rule(Self::GROUP_NAME, Self::GROUP_RULES[20]));
            }
        }
        if let Some(rule) = self.use_valid_typeof.as_ref() {
            if rule.is_enabled() {
                index_set.insert(RuleFilter::Rule(Self::GROUP_NAME, Self::GROUP_RULES[21]));
            }
        }
        index_set
    }
    pub(crate) fn get_disabled_rules(&self) -> IndexSet<RuleFilter> {
        let mut index_set = IndexSet::new();
        if let Some(rule) = self.no_array_index_key.as_ref() {
            if rule.is_disabled() {
                index_set.insert(RuleFilter::Rule(Self::GROUP_NAME, Self::GROUP_RULES[0]));
            }
        }
        if let Some(rule) = self.no_async_promise_executor.as_ref() {
            if rule.is_disabled() {
                index_set.insert(RuleFilter::Rule(Self::GROUP_NAME, Self::GROUP_RULES[1]));
            }
        }
        if let Some(rule) = self.no_catch_assign.as_ref() {
            if rule.is_disabled() {
                index_set.insert(RuleFilter::Rule(Self::GROUP_NAME, Self::GROUP_RULES[2]));
            }
        }
        if let Some(rule) = self.no_comment_text.as_ref() {
            if rule.is_disabled() {
                index_set.insert(RuleFilter::Rule(Self::GROUP_NAME, Self::GROUP_RULES[3]));
            }
        }
        if let Some(rule) = self.no_compare_neg_zero.as_ref() {
            if rule.is_disabled() {
                index_set.insert(RuleFilter::Rule(Self::GROUP_NAME, Self::GROUP_RULES[4]));
            }
        }
        if let Some(rule) = self.no_const_enum.as_ref() {
            if rule.is_disabled() {
                index_set.insert(RuleFilter::Rule(Self::GROUP_NAME, Self::GROUP_RULES[5]));
            }
        }
        if let Some(rule) = self.no_debugger.as_ref() {
            if rule.is_disabled() {
                index_set.insert(RuleFilter::Rule(Self::GROUP_NAME, Self::GROUP_RULES[6]));
            }
        }
        if let Some(rule) = self.no_double_equals.as_ref() {
            if rule.is_disabled() {
                index_set.insert(RuleFilter::Rule(Self::GROUP_NAME, Self::GROUP_RULES[7]));
            }
        }
        if let Some(rule) = self.no_duplicate_object_keys.as_ref() {
            if rule.is_disabled() {
                index_set.insert(RuleFilter::Rule(Self::GROUP_NAME, Self::GROUP_RULES[8]));
            }
        }
        if let Some(rule) = self.no_duplicate_parameters.as_ref() {
            if rule.is_disabled() {
                index_set.insert(RuleFilter::Rule(Self::GROUP_NAME, Self::GROUP_RULES[9]));
            }
        }
        if let Some(rule) = self.no_empty_interface.as_ref() {
            if rule.is_disabled() {
                index_set.insert(RuleFilter::Rule(Self::GROUP_NAME, Self::GROUP_RULES[10]));
            }
        }
        if let Some(rule) = self.no_explicit_any.as_ref() {
            if rule.is_disabled() {
                index_set.insert(RuleFilter::Rule(Self::GROUP_NAME, Self::GROUP_RULES[11]));
            }
        }
        if let Some(rule) = self.no_extra_non_null_assertion.as_ref() {
            if rule.is_disabled() {
                index_set.insert(RuleFilter::Rule(Self::GROUP_NAME, Self::GROUP_RULES[12]));
            }
        }
        if let Some(rule) = self.no_function_assign.as_ref() {
            if rule.is_disabled() {
                index_set.insert(RuleFilter::Rule(Self::GROUP_NAME, Self::GROUP_RULES[13]));
            }
        }
        if let Some(rule) = self.no_import_assign.as_ref() {
            if rule.is_disabled() {
                index_set.insert(RuleFilter::Rule(Self::GROUP_NAME, Self::GROUP_RULES[14]));
            }
        }
        if let Some(rule) = self.no_label_var.as_ref() {
            if rule.is_disabled() {
                index_set.insert(RuleFilter::Rule(Self::GROUP_NAME, Self::GROUP_RULES[15]));
            }
        }
        if let Some(rule) = self.no_redundant_use_strict.as_ref() {
            if rule.is_disabled() {
                index_set.insert(RuleFilter::Rule(Self::GROUP_NAME, Self::GROUP_RULES[16]));
            }
        }
        if let Some(rule) = self.no_shadow_restricted_names.as_ref() {
            if rule.is_disabled() {
                index_set.insert(RuleFilter::Rule(Self::GROUP_NAME, Self::GROUP_RULES[17]));
            }
        }
        if let Some(rule) = self.no_sparse_array.as_ref() {
            if rule.is_disabled() {
                index_set.insert(RuleFilter::Rule(Self::GROUP_NAME, Self::GROUP_RULES[18]));
            }
        }
        if let Some(rule) = self.no_unsafe_negation.as_ref() {
            if rule.is_disabled() {
                index_set.insert(RuleFilter::Rule(Self::GROUP_NAME, Self::GROUP_RULES[19]));
            }
        }
        if let Some(rule) = self.use_default_switch_clause_last.as_ref() {
            if rule.is_disabled() {
                index_set.insert(RuleFilter::Rule(Self::GROUP_NAME, Self::GROUP_RULES[20]));
            }
        }
        if let Some(rule) = self.use_valid_typeof.as_ref() {
            if rule.is_disabled() {
                index_set.insert(RuleFilter::Rule(Self::GROUP_NAME, Self::GROUP_RULES[21]));
            }
        }
        index_set
    }
    #[doc = r" Checks if, given a rule name, matches one of the rules contained in this category"]
    pub(crate) fn has_rule(rule_name: &str) -> bool { Self::GROUP_RULES.contains(&rule_name) }
    #[doc = r" Checks if, given a rule name, it is marked as recommended"]
    pub(crate) fn is_recommended_rule(rule_name: &str) -> bool {
        Self::RECOMMENDED_RULES.contains(&rule_name)
    }
    pub(crate) fn recommended_rules_as_filters() -> [RuleFilter<'static>; 21] {
        Self::RECOMMENDED_RULES_AS_FILTERS
    }
    pub(crate) fn all_rules_as_filters() -> [RuleFilter<'static>; 22] { Self::ALL_RULES_AS_FILTERS }
    #[doc = r" Select preset rules"]
    pub(crate) fn collect_preset_rules(
        &self,
        is_recommended: bool,
        enabled_rules: &mut IndexSet<RuleFilter>,
        disabled_rules: &mut IndexSet<RuleFilter>,
    ) {
        if self.is_all() {
            enabled_rules.extend(Self::all_rules_as_filters());
        } else if self.is_not_all() {
            disabled_rules.extend(Self::all_rules_as_filters());
        } else if (is_recommended && !self.is_not_recommended()) || self.is_recommended() {
            enabled_rules.extend(Self::recommended_rules_as_filters());
        } else if self.is_not_recommended() {
            disabled_rules.extend(Self::recommended_rules_as_filters());
        }
    }
    pub(crate) fn get_rule_configuration(&self, rule_name: &str) -> Option<&RuleConfiguration> {
        match rule_name {
            "noArrayIndexKey" => self.no_array_index_key.as_ref(),
            "noAsyncPromiseExecutor" => self.no_async_promise_executor.as_ref(),
            "noCatchAssign" => self.no_catch_assign.as_ref(),
            "noCommentText" => self.no_comment_text.as_ref(),
            "noCompareNegZero" => self.no_compare_neg_zero.as_ref(),
            "noConstEnum" => self.no_const_enum.as_ref(),
            "noDebugger" => self.no_debugger.as_ref(),
            "noDoubleEquals" => self.no_double_equals.as_ref(),
            "noDuplicateObjectKeys" => self.no_duplicate_object_keys.as_ref(),
            "noDuplicateParameters" => self.no_duplicate_parameters.as_ref(),
            "noEmptyInterface" => self.no_empty_interface.as_ref(),
            "noExplicitAny" => self.no_explicit_any.as_ref(),
            "noExtraNonNullAssertion" => self.no_extra_non_null_assertion.as_ref(),
            "noFunctionAssign" => self.no_function_assign.as_ref(),
            "noImportAssign" => self.no_import_assign.as_ref(),
            "noLabelVar" => self.no_label_var.as_ref(),
            "noRedundantUseStrict" => self.no_redundant_use_strict.as_ref(),
            "noShadowRestrictedNames" => self.no_shadow_restricted_names.as_ref(),
            "noSparseArray" => self.no_sparse_array.as_ref(),
            "noUnsafeNegation" => self.no_unsafe_negation.as_ref(),
            "useDefaultSwitchClauseLast" => self.use_default_switch_clause_last.as_ref(),
            "useValidTypeof" => self.use_valid_typeof.as_ref(),
            _ => None,
        }
    }
}<|MERGE_RESOLUTION|>--- conflicted
+++ resolved
@@ -188,9 +188,15 @@
             None
         }
     }
-    pub(crate) const fn is_recommended(&self) -> bool { !matches!(self.recommended, Some(false)) }
-    pub(crate) const fn is_all(&self) -> bool { matches!(self.all, Some(true)) }
-    pub(crate) const fn is_not_all(&self) -> bool { matches!(self.all, Some(false)) }
+    pub(crate) const fn is_recommended(&self) -> bool {
+        !matches!(self.recommended, Some(false))
+    }
+    pub(crate) const fn is_all(&self) -> bool {
+        matches!(self.all, Some(true))
+    }
+    pub(crate) const fn is_not_all(&self) -> bool {
+        matches!(self.all, Some(false))
+    }
     #[doc = r" It returns a tuple of filters. The first element of the tuple are the enabled rules,"]
     #[doc = r" while the second element are the disabled rules."]
     #[doc = r""]
@@ -434,12 +440,18 @@
         RuleFilter::Rule(Self::GROUP_NAME, Self::GROUP_RULES[11]),
         RuleFilter::Rule(Self::GROUP_NAME, Self::GROUP_RULES[12]),
     ];
-    pub(crate) fn is_recommended(&self) -> bool { !matches!(self.recommended, Some(false)) }
+    pub(crate) fn is_recommended(&self) -> bool {
+        !matches!(self.recommended, Some(false))
+    }
     pub(crate) const fn is_not_recommended(&self) -> bool {
         matches!(self.recommended, Some(false))
     }
-    pub(crate) fn is_all(&self) -> bool { matches!(self.all, Some(true)) }
-    pub(crate) fn is_not_all(&self) -> bool { matches!(self.all, Some(false)) }
+    pub(crate) fn is_all(&self) -> bool {
+        matches!(self.all, Some(true))
+    }
+    pub(crate) fn is_not_all(&self) -> bool {
+        matches!(self.all, Some(false))
+    }
     pub(crate) fn get_enabled_rules(&self) -> IndexSet<RuleFilter> {
         let mut index_set = IndexSet::new();
         if let Some(rule) = self.no_access_key.as_ref() {
@@ -579,7 +591,9 @@
         index_set
     }
     #[doc = r" Checks if, given a rule name, matches one of the rules contained in this category"]
-    pub(crate) fn has_rule(rule_name: &str) -> bool { Self::GROUP_RULES.contains(&rule_name) }
+    pub(crate) fn has_rule(rule_name: &str) -> bool {
+        Self::GROUP_RULES.contains(&rule_name)
+    }
     #[doc = r" Checks if, given a rule name, it is marked as recommended"]
     pub(crate) fn is_recommended_rule(rule_name: &str) -> bool {
         Self::RECOMMENDED_RULES.contains(&rule_name)
@@ -587,7 +601,9 @@
     pub(crate) fn recommended_rules_as_filters() -> [RuleFilter<'static>; 12] {
         Self::RECOMMENDED_RULES_AS_FILTERS
     }
-    pub(crate) fn all_rules_as_filters() -> [RuleFilter<'static>; 13] { Self::ALL_RULES_AS_FILTERS }
+    pub(crate) fn all_rules_as_filters() -> [RuleFilter<'static>; 13] {
+        Self::ALL_RULES_AS_FILTERS
+    }
     #[doc = r" Select preset rules"]
     pub(crate) fn collect_preset_rules(
         &self,
@@ -684,12 +700,18 @@
         RuleFilter::Rule(Self::GROUP_NAME, Self::GROUP_RULES[4]),
         RuleFilter::Rule(Self::GROUP_NAME, Self::GROUP_RULES[5]),
     ];
-    pub(crate) fn is_recommended(&self) -> bool { !matches!(self.recommended, Some(false)) }
+    pub(crate) fn is_recommended(&self) -> bool {
+        !matches!(self.recommended, Some(false))
+    }
     pub(crate) const fn is_not_recommended(&self) -> bool {
         matches!(self.recommended, Some(false))
     }
-    pub(crate) fn is_all(&self) -> bool { matches!(self.all, Some(true)) }
-    pub(crate) fn is_not_all(&self) -> bool { matches!(self.all, Some(false)) }
+    pub(crate) fn is_all(&self) -> bool {
+        matches!(self.all, Some(true))
+    }
+    pub(crate) fn is_not_all(&self) -> bool {
+        matches!(self.all, Some(false))
+    }
     pub(crate) fn get_enabled_rules(&self) -> IndexSet<RuleFilter> {
         let mut index_set = IndexSet::new();
         if let Some(rule) = self.no_extra_boolean_cast.as_ref() {
@@ -765,7 +787,9 @@
         index_set
     }
     #[doc = r" Checks if, given a rule name, matches one of the rules contained in this category"]
-    pub(crate) fn has_rule(rule_name: &str) -> bool { Self::GROUP_RULES.contains(&rule_name) }
+    pub(crate) fn has_rule(rule_name: &str) -> bool {
+        Self::GROUP_RULES.contains(&rule_name)
+    }
     #[doc = r" Checks if, given a rule name, it is marked as recommended"]
     pub(crate) fn is_recommended_rule(rule_name: &str) -> bool {
         Self::RECOMMENDED_RULES.contains(&rule_name)
@@ -773,7 +797,9 @@
     pub(crate) fn recommended_rules_as_filters() -> [RuleFilter<'static>; 4] {
         Self::RECOMMENDED_RULES_AS_FILTERS
     }
-    pub(crate) fn all_rules_as_filters() -> [RuleFilter<'static>; 6] { Self::ALL_RULES_AS_FILTERS }
+    pub(crate) fn all_rules_as_filters() -> [RuleFilter<'static>; 6] {
+        Self::ALL_RULES_AS_FILTERS
+    }
     #[doc = r" Select preset rules"]
     pub(crate) fn collect_preset_rules(
         &self,
@@ -942,12 +968,18 @@
         RuleFilter::Rule(Self::GROUP_NAME, Self::GROUP_RULES[15]),
         RuleFilter::Rule(Self::GROUP_NAME, Self::GROUP_RULES[16]),
     ];
-    pub(crate) fn is_recommended(&self) -> bool { !matches!(self.recommended, Some(false)) }
+    pub(crate) fn is_recommended(&self) -> bool {
+        !matches!(self.recommended, Some(false))
+    }
     pub(crate) const fn is_not_recommended(&self) -> bool {
         matches!(self.recommended, Some(false))
     }
-    pub(crate) fn is_all(&self) -> bool { matches!(self.all, Some(true)) }
-    pub(crate) fn is_not_all(&self) -> bool { matches!(self.all, Some(false)) }
+    pub(crate) fn is_all(&self) -> bool {
+        matches!(self.all, Some(true))
+    }
+    pub(crate) fn is_not_all(&self) -> bool {
+        matches!(self.all, Some(false))
+    }
     pub(crate) fn get_enabled_rules(&self) -> IndexSet<RuleFilter> {
         let mut index_set = IndexSet::new();
         if let Some(rule) = self.no_children_prop.as_ref() {
@@ -1127,7 +1159,9 @@
         index_set
     }
     #[doc = r" Checks if, given a rule name, matches one of the rules contained in this category"]
-    pub(crate) fn has_rule(rule_name: &str) -> bool { Self::GROUP_RULES.contains(&rule_name) }
+    pub(crate) fn has_rule(rule_name: &str) -> bool {
+        Self::GROUP_RULES.contains(&rule_name)
+    }
     #[doc = r" Checks if, given a rule name, it is marked as recommended"]
     pub(crate) fn is_recommended_rule(rule_name: &str) -> bool {
         Self::RECOMMENDED_RULES.contains(&rule_name)
@@ -1135,7 +1169,9 @@
     pub(crate) fn recommended_rules_as_filters() -> [RuleFilter<'static>; 15] {
         Self::RECOMMENDED_RULES_AS_FILTERS
     }
-    pub(crate) fn all_rules_as_filters() -> [RuleFilter<'static>; 17] { Self::ALL_RULES_AS_FILTERS }
+    pub(crate) fn all_rules_as_filters() -> [RuleFilter<'static>; 17] {
+        Self::ALL_RULES_AS_FILTERS
+    }
     #[doc = r" Select preset rules"]
     pub(crate) fn collect_preset_rules(
         &self,
@@ -1325,11 +1361,7 @@
 }
 impl Nursery {
     const GROUP_NAME: &'static str = "nursery";
-<<<<<<< HEAD
-    pub(crate) const GROUP_RULES: [&'static str; 44] = [
-=======
     pub(crate) const GROUP_RULES: [&'static str; 45] = [
->>>>>>> a5d1251d
         "noAssignInExpressions",
         "noBannedTypes",
         "noClassAssign",
@@ -1376,11 +1408,7 @@
         "useValidLang",
         "useYield",
     ];
-<<<<<<< HEAD
-    const RECOMMENDED_RULES: [&'static str; 37] = [
-=======
     const RECOMMENDED_RULES: [&'static str; 38] = [
->>>>>>> a5d1251d
         "noAssignInExpressions",
         "noBannedTypes",
         "noClassAssign",
@@ -1420,9 +1448,6 @@
         "useValidLang",
         "useYield",
     ];
-<<<<<<< HEAD
-    const RECOMMENDED_RULES_AS_FILTERS: [RuleFilter<'static>; 37] = [
-=======
     const RECOMMENDED_RULES_AS_FILTERS: [RuleFilter<'static>; 38] = [
         RuleFilter::Rule(Self::GROUP_NAME, Self::GROUP_RULES[0]),
         RuleFilter::Rule(Self::GROUP_NAME, Self::GROUP_RULES[1]),
@@ -1464,7 +1489,6 @@
         RuleFilter::Rule(Self::GROUP_NAME, Self::GROUP_RULES[44]),
     ];
     const ALL_RULES_AS_FILTERS: [RuleFilter<'static>; 45] = [
->>>>>>> a5d1251d
         RuleFilter::Rule(Self::GROUP_NAME, Self::GROUP_RULES[0]),
         RuleFilter::Rule(Self::GROUP_NAME, Self::GROUP_RULES[1]),
         RuleFilter::Rule(Self::GROUP_NAME, Self::GROUP_RULES[2]),
@@ -1481,48 +1505,6 @@
         RuleFilter::Rule(Self::GROUP_NAME, Self::GROUP_RULES[13]),
         RuleFilter::Rule(Self::GROUP_NAME, Self::GROUP_RULES[14]),
         RuleFilter::Rule(Self::GROUP_NAME, Self::GROUP_RULES[15]),
-<<<<<<< HEAD
-        RuleFilter::Rule(Self::GROUP_NAME, Self::GROUP_RULES[18]),
-        RuleFilter::Rule(Self::GROUP_NAME, Self::GROUP_RULES[19]),
-        RuleFilter::Rule(Self::GROUP_NAME, Self::GROUP_RULES[21]),
-        RuleFilter::Rule(Self::GROUP_NAME, Self::GROUP_RULES[22]),
-        RuleFilter::Rule(Self::GROUP_NAME, Self::GROUP_RULES[23]),
-        RuleFilter::Rule(Self::GROUP_NAME, Self::GROUP_RULES[24]),
-        RuleFilter::Rule(Self::GROUP_NAME, Self::GROUP_RULES[25]),
-        RuleFilter::Rule(Self::GROUP_NAME, Self::GROUP_RULES[26]),
-        RuleFilter::Rule(Self::GROUP_NAME, Self::GROUP_RULES[27]),
-        RuleFilter::Rule(Self::GROUP_NAME, Self::GROUP_RULES[28]),
-        RuleFilter::Rule(Self::GROUP_NAME, Self::GROUP_RULES[29]),
-        RuleFilter::Rule(Self::GROUP_NAME, Self::GROUP_RULES[30]),
-        RuleFilter::Rule(Self::GROUP_NAME, Self::GROUP_RULES[31]),
-        RuleFilter::Rule(Self::GROUP_NAME, Self::GROUP_RULES[33]),
-        RuleFilter::Rule(Self::GROUP_NAME, Self::GROUP_RULES[35]),
-        RuleFilter::Rule(Self::GROUP_NAME, Self::GROUP_RULES[37]),
-        RuleFilter::Rule(Self::GROUP_NAME, Self::GROUP_RULES[38]),
-        RuleFilter::Rule(Self::GROUP_NAME, Self::GROUP_RULES[39]),
-        RuleFilter::Rule(Self::GROUP_NAME, Self::GROUP_RULES[41]),
-        RuleFilter::Rule(Self::GROUP_NAME, Self::GROUP_RULES[42]),
-        RuleFilter::Rule(Self::GROUP_NAME, Self::GROUP_RULES[43]),
-    ];
-    const ALL_RULES_AS_FILTERS: [RuleFilter<'static>; 44] = [
-        RuleFilter::Rule(Self::GROUP_NAME, Self::GROUP_RULES[0]),
-        RuleFilter::Rule(Self::GROUP_NAME, Self::GROUP_RULES[1]),
-        RuleFilter::Rule(Self::GROUP_NAME, Self::GROUP_RULES[2]),
-        RuleFilter::Rule(Self::GROUP_NAME, Self::GROUP_RULES[3]),
-        RuleFilter::Rule(Self::GROUP_NAME, Self::GROUP_RULES[4]),
-        RuleFilter::Rule(Self::GROUP_NAME, Self::GROUP_RULES[5]),
-        RuleFilter::Rule(Self::GROUP_NAME, Self::GROUP_RULES[6]),
-        RuleFilter::Rule(Self::GROUP_NAME, Self::GROUP_RULES[7]),
-        RuleFilter::Rule(Self::GROUP_NAME, Self::GROUP_RULES[8]),
-        RuleFilter::Rule(Self::GROUP_NAME, Self::GROUP_RULES[9]),
-        RuleFilter::Rule(Self::GROUP_NAME, Self::GROUP_RULES[10]),
-        RuleFilter::Rule(Self::GROUP_NAME, Self::GROUP_RULES[11]),
-        RuleFilter::Rule(Self::GROUP_NAME, Self::GROUP_RULES[12]),
-        RuleFilter::Rule(Self::GROUP_NAME, Self::GROUP_RULES[13]),
-        RuleFilter::Rule(Self::GROUP_NAME, Self::GROUP_RULES[14]),
-        RuleFilter::Rule(Self::GROUP_NAME, Self::GROUP_RULES[15]),
-=======
->>>>>>> a5d1251d
         RuleFilter::Rule(Self::GROUP_NAME, Self::GROUP_RULES[16]),
         RuleFilter::Rule(Self::GROUP_NAME, Self::GROUP_RULES[17]),
         RuleFilter::Rule(Self::GROUP_NAME, Self::GROUP_RULES[18]),
@@ -1551,17 +1533,20 @@
         RuleFilter::Rule(Self::GROUP_NAME, Self::GROUP_RULES[41]),
         RuleFilter::Rule(Self::GROUP_NAME, Self::GROUP_RULES[42]),
         RuleFilter::Rule(Self::GROUP_NAME, Self::GROUP_RULES[43]),
-<<<<<<< HEAD
-=======
         RuleFilter::Rule(Self::GROUP_NAME, Self::GROUP_RULES[44]),
->>>>>>> a5d1251d
     ];
-    pub(crate) fn is_recommended(&self) -> bool { !matches!(self.recommended, Some(false)) }
+    pub(crate) fn is_recommended(&self) -> bool {
+        !matches!(self.recommended, Some(false))
+    }
     pub(crate) const fn is_not_recommended(&self) -> bool {
         matches!(self.recommended, Some(false))
     }
-    pub(crate) fn is_all(&self) -> bool { matches!(self.all, Some(true)) }
-    pub(crate) fn is_not_all(&self) -> bool { matches!(self.all, Some(false)) }
+    pub(crate) fn is_all(&self) -> bool {
+        matches!(self.all, Some(true))
+    }
+    pub(crate) fn is_not_all(&self) -> bool {
+        matches!(self.all, Some(false))
+    }
     pub(crate) fn get_enabled_rules(&self) -> IndexSet<RuleFilter> {
         let mut index_set = IndexSet::new();
         if let Some(rule) = self.no_assign_in_expressions.as_ref() {
@@ -1639,275 +1624,156 @@
                 index_set.insert(RuleFilter::Rule(Self::GROUP_NAME, Self::GROUP_RULES[14]));
             }
         }
-<<<<<<< HEAD
+        if let Some(rule) = self.no_noninteractive_element_to_interactive_role.as_ref() {
+            if rule.is_enabled() {
+                index_set.insert(RuleFilter::Rule(Self::GROUP_NAME, Self::GROUP_RULES[15]));
+            }
+        }
         if let Some(rule) = self.no_parameter_assign.as_ref() {
-=======
-        if let Some(rule) = self.no_noninteractive_element_to_interactive_role.as_ref() {
->>>>>>> a5d1251d
-            if rule.is_enabled() {
-                index_set.insert(RuleFilter::Rule(Self::GROUP_NAME, Self::GROUP_RULES[15]));
-            }
-        }
-<<<<<<< HEAD
+            if rule.is_enabled() {
+                index_set.insert(RuleFilter::Rule(Self::GROUP_NAME, Self::GROUP_RULES[16]));
+            }
+        }
         if let Some(rule) = self.no_parameter_properties.as_ref() {
-=======
-        if let Some(rule) = self.no_parameter_assign.as_ref() {
->>>>>>> a5d1251d
-            if rule.is_enabled() {
-                index_set.insert(RuleFilter::Rule(Self::GROUP_NAME, Self::GROUP_RULES[16]));
-            }
-        }
-<<<<<<< HEAD
+            if rule.is_enabled() {
+                index_set.insert(RuleFilter::Rule(Self::GROUP_NAME, Self::GROUP_RULES[17]));
+            }
+        }
         if let Some(rule) = self.no_prototype_builtins.as_ref() {
-=======
-        if let Some(rule) = self.no_parameter_properties.as_ref() {
->>>>>>> a5d1251d
-            if rule.is_enabled() {
-                index_set.insert(RuleFilter::Rule(Self::GROUP_NAME, Self::GROUP_RULES[17]));
-            }
-        }
-<<<<<<< HEAD
+            if rule.is_enabled() {
+                index_set.insert(RuleFilter::Rule(Self::GROUP_NAME, Self::GROUP_RULES[18]));
+            }
+        }
         if let Some(rule) = self.no_redeclaration.as_ref() {
-=======
-        if let Some(rule) = self.no_prototype_builtins.as_ref() {
->>>>>>> a5d1251d
-            if rule.is_enabled() {
-                index_set.insert(RuleFilter::Rule(Self::GROUP_NAME, Self::GROUP_RULES[18]));
-            }
-        }
-<<<<<<< HEAD
+            if rule.is_enabled() {
+                index_set.insert(RuleFilter::Rule(Self::GROUP_NAME, Self::GROUP_RULES[19]));
+            }
+        }
         if let Some(rule) = self.no_redundant_alt.as_ref() {
-=======
-        if let Some(rule) = self.no_redeclaration.as_ref() {
->>>>>>> a5d1251d
-            if rule.is_enabled() {
-                index_set.insert(RuleFilter::Rule(Self::GROUP_NAME, Self::GROUP_RULES[19]));
-            }
-        }
-<<<<<<< HEAD
+            if rule.is_enabled() {
+                index_set.insert(RuleFilter::Rule(Self::GROUP_NAME, Self::GROUP_RULES[20]));
+            }
+        }
         if let Some(rule) = self.no_restricted_globals.as_ref() {
-=======
-        if let Some(rule) = self.no_redundant_alt.as_ref() {
->>>>>>> a5d1251d
-            if rule.is_enabled() {
-                index_set.insert(RuleFilter::Rule(Self::GROUP_NAME, Self::GROUP_RULES[20]));
-            }
-        }
-<<<<<<< HEAD
+            if rule.is_enabled() {
+                index_set.insert(RuleFilter::Rule(Self::GROUP_NAME, Self::GROUP_RULES[21]));
+            }
+        }
         if let Some(rule) = self.no_self_assign.as_ref() {
-=======
-        if let Some(rule) = self.no_restricted_globals.as_ref() {
->>>>>>> a5d1251d
-            if rule.is_enabled() {
-                index_set.insert(RuleFilter::Rule(Self::GROUP_NAME, Self::GROUP_RULES[21]));
-            }
-        }
-<<<<<<< HEAD
+            if rule.is_enabled() {
+                index_set.insert(RuleFilter::Rule(Self::GROUP_NAME, Self::GROUP_RULES[22]));
+            }
+        }
         if let Some(rule) = self.no_self_compare.as_ref() {
-=======
-        if let Some(rule) = self.no_self_assign.as_ref() {
->>>>>>> a5d1251d
-            if rule.is_enabled() {
-                index_set.insert(RuleFilter::Rule(Self::GROUP_NAME, Self::GROUP_RULES[22]));
-            }
-        }
-<<<<<<< HEAD
+            if rule.is_enabled() {
+                index_set.insert(RuleFilter::Rule(Self::GROUP_NAME, Self::GROUP_RULES[23]));
+            }
+        }
         if let Some(rule) = self.no_svg_without_title.as_ref() {
-=======
-        if let Some(rule) = self.no_self_compare.as_ref() {
->>>>>>> a5d1251d
-            if rule.is_enabled() {
-                index_set.insert(RuleFilter::Rule(Self::GROUP_NAME, Self::GROUP_RULES[23]));
-            }
-        }
-<<<<<<< HEAD
+            if rule.is_enabled() {
+                index_set.insert(RuleFilter::Rule(Self::GROUP_NAME, Self::GROUP_RULES[24]));
+            }
+        }
         if let Some(rule) = self.no_switch_declarations.as_ref() {
-=======
-        if let Some(rule) = self.no_svg_without_title.as_ref() {
->>>>>>> a5d1251d
-            if rule.is_enabled() {
-                index_set.insert(RuleFilter::Rule(Self::GROUP_NAME, Self::GROUP_RULES[24]));
-            }
-        }
-<<<<<<< HEAD
+            if rule.is_enabled() {
+                index_set.insert(RuleFilter::Rule(Self::GROUP_NAME, Self::GROUP_RULES[25]));
+            }
+        }
         if let Some(rule) = self.no_unreachable_super.as_ref() {
-=======
-        if let Some(rule) = self.no_switch_declarations.as_ref() {
->>>>>>> a5d1251d
-            if rule.is_enabled() {
-                index_set.insert(RuleFilter::Rule(Self::GROUP_NAME, Self::GROUP_RULES[25]));
-            }
-        }
-<<<<<<< HEAD
+            if rule.is_enabled() {
+                index_set.insert(RuleFilter::Rule(Self::GROUP_NAME, Self::GROUP_RULES[26]));
+            }
+        }
         if let Some(rule) = self.no_unsafe_optional_chaining.as_ref() {
-=======
-        if let Some(rule) = self.no_unreachable_super.as_ref() {
->>>>>>> a5d1251d
-            if rule.is_enabled() {
-                index_set.insert(RuleFilter::Rule(Self::GROUP_NAME, Self::GROUP_RULES[26]));
-            }
-        }
-<<<<<<< HEAD
+            if rule.is_enabled() {
+                index_set.insert(RuleFilter::Rule(Self::GROUP_NAME, Self::GROUP_RULES[27]));
+            }
+        }
         if let Some(rule) = self.no_unused_labels.as_ref() {
-=======
-        if let Some(rule) = self.no_unsafe_optional_chaining.as_ref() {
->>>>>>> a5d1251d
-            if rule.is_enabled() {
-                index_set.insert(RuleFilter::Rule(Self::GROUP_NAME, Self::GROUP_RULES[27]));
-            }
-        }
-<<<<<<< HEAD
+            if rule.is_enabled() {
+                index_set.insert(RuleFilter::Rule(Self::GROUP_NAME, Self::GROUP_RULES[28]));
+            }
+        }
         if let Some(rule) = self.no_useless_catch.as_ref() {
-=======
-        if let Some(rule) = self.no_unused_labels.as_ref() {
->>>>>>> a5d1251d
-            if rule.is_enabled() {
-                index_set.insert(RuleFilter::Rule(Self::GROUP_NAME, Self::GROUP_RULES[28]));
-            }
-        }
-<<<<<<< HEAD
+            if rule.is_enabled() {
+                index_set.insert(RuleFilter::Rule(Self::GROUP_NAME, Self::GROUP_RULES[29]));
+            }
+        }
         if let Some(rule) = self.no_useless_rename.as_ref() {
-=======
-        if let Some(rule) = self.no_useless_catch.as_ref() {
->>>>>>> a5d1251d
-            if rule.is_enabled() {
-                index_set.insert(RuleFilter::Rule(Self::GROUP_NAME, Self::GROUP_RULES[29]));
-            }
-        }
-<<<<<<< HEAD
+            if rule.is_enabled() {
+                index_set.insert(RuleFilter::Rule(Self::GROUP_NAME, Self::GROUP_RULES[30]));
+            }
+        }
         if let Some(rule) = self.no_useless_switch_case.as_ref() {
-=======
-        if let Some(rule) = self.no_useless_rename.as_ref() {
->>>>>>> a5d1251d
-            if rule.is_enabled() {
-                index_set.insert(RuleFilter::Rule(Self::GROUP_NAME, Self::GROUP_RULES[30]));
-            }
-        }
-<<<<<<< HEAD
+            if rule.is_enabled() {
+                index_set.insert(RuleFilter::Rule(Self::GROUP_NAME, Self::GROUP_RULES[31]));
+            }
+        }
         if let Some(rule) = self.no_with.as_ref() {
-=======
-        if let Some(rule) = self.no_useless_switch_case.as_ref() {
->>>>>>> a5d1251d
-            if rule.is_enabled() {
-                index_set.insert(RuleFilter::Rule(Self::GROUP_NAME, Self::GROUP_RULES[31]));
-            }
-        }
-<<<<<<< HEAD
+            if rule.is_enabled() {
+                index_set.insert(RuleFilter::Rule(Self::GROUP_NAME, Self::GROUP_RULES[32]));
+            }
+        }
         if let Some(rule) = self.use_aria_prop_types.as_ref() {
-=======
-        if let Some(rule) = self.no_with.as_ref() {
->>>>>>> a5d1251d
-            if rule.is_enabled() {
-                index_set.insert(RuleFilter::Rule(Self::GROUP_NAME, Self::GROUP_RULES[32]));
-            }
-        }
-<<<<<<< HEAD
+            if rule.is_enabled() {
+                index_set.insert(RuleFilter::Rule(Self::GROUP_NAME, Self::GROUP_RULES[33]));
+            }
+        }
         if let Some(rule) = self.use_aria_props_for_role.as_ref() {
-=======
-        if let Some(rule) = self.use_aria_prop_types.as_ref() {
->>>>>>> a5d1251d
-            if rule.is_enabled() {
-                index_set.insert(RuleFilter::Rule(Self::GROUP_NAME, Self::GROUP_RULES[33]));
-            }
-        }
-<<<<<<< HEAD
+            if rule.is_enabled() {
+                index_set.insert(RuleFilter::Rule(Self::GROUP_NAME, Self::GROUP_RULES[34]));
+            }
+        }
         if let Some(rule) = self.use_camel_case.as_ref() {
-=======
-        if let Some(rule) = self.use_aria_props_for_role.as_ref() {
->>>>>>> a5d1251d
-            if rule.is_enabled() {
-                index_set.insert(RuleFilter::Rule(Self::GROUP_NAME, Self::GROUP_RULES[34]));
-            }
-        }
-<<<<<<< HEAD
+            if rule.is_enabled() {
+                index_set.insert(RuleFilter::Rule(Self::GROUP_NAME, Self::GROUP_RULES[35]));
+            }
+        }
         if let Some(rule) = self.use_exhaustive_dependencies.as_ref() {
-=======
-        if let Some(rule) = self.use_camel_case.as_ref() {
->>>>>>> a5d1251d
-            if rule.is_enabled() {
-                index_set.insert(RuleFilter::Rule(Self::GROUP_NAME, Self::GROUP_RULES[35]));
-            }
-        }
-<<<<<<< HEAD
+            if rule.is_enabled() {
+                index_set.insert(RuleFilter::Rule(Self::GROUP_NAME, Self::GROUP_RULES[36]));
+            }
+        }
         if let Some(rule) = self.use_hook_at_top_level.as_ref() {
-=======
-        if let Some(rule) = self.use_exhaustive_dependencies.as_ref() {
->>>>>>> a5d1251d
-            if rule.is_enabled() {
-                index_set.insert(RuleFilter::Rule(Self::GROUP_NAME, Self::GROUP_RULES[36]));
-            }
-        }
-<<<<<<< HEAD
+            if rule.is_enabled() {
+                index_set.insert(RuleFilter::Rule(Self::GROUP_NAME, Self::GROUP_RULES[37]));
+            }
+        }
         if let Some(rule) = self.use_iframe_title.as_ref() {
-=======
-        if let Some(rule) = self.use_hook_at_top_level.as_ref() {
->>>>>>> a5d1251d
-            if rule.is_enabled() {
-                index_set.insert(RuleFilter::Rule(Self::GROUP_NAME, Self::GROUP_RULES[37]));
-            }
-        }
-<<<<<<< HEAD
+            if rule.is_enabled() {
+                index_set.insert(RuleFilter::Rule(Self::GROUP_NAME, Self::GROUP_RULES[38]));
+            }
+        }
         if let Some(rule) = self.use_is_nan.as_ref() {
-=======
-        if let Some(rule) = self.use_iframe_title.as_ref() {
->>>>>>> a5d1251d
-            if rule.is_enabled() {
-                index_set.insert(RuleFilter::Rule(Self::GROUP_NAME, Self::GROUP_RULES[38]));
-            }
-        }
-<<<<<<< HEAD
+            if rule.is_enabled() {
+                index_set.insert(RuleFilter::Rule(Self::GROUP_NAME, Self::GROUP_RULES[39]));
+            }
+        }
         if let Some(rule) = self.use_media_caption.as_ref() {
-=======
-        if let Some(rule) = self.use_is_nan.as_ref() {
->>>>>>> a5d1251d
-            if rule.is_enabled() {
-                index_set.insert(RuleFilter::Rule(Self::GROUP_NAME, Self::GROUP_RULES[39]));
-            }
-        }
-<<<<<<< HEAD
+            if rule.is_enabled() {
+                index_set.insert(RuleFilter::Rule(Self::GROUP_NAME, Self::GROUP_RULES[40]));
+            }
+        }
         if let Some(rule) = self.use_namespace_keyword.as_ref() {
-=======
-        if let Some(rule) = self.use_media_caption.as_ref() {
->>>>>>> a5d1251d
-            if rule.is_enabled() {
-                index_set.insert(RuleFilter::Rule(Self::GROUP_NAME, Self::GROUP_RULES[40]));
-            }
-        }
-<<<<<<< HEAD
+            if rule.is_enabled() {
+                index_set.insert(RuleFilter::Rule(Self::GROUP_NAME, Self::GROUP_RULES[41]));
+            }
+        }
         if let Some(rule) = self.use_valid_aria_props.as_ref() {
-=======
-        if let Some(rule) = self.use_namespace_keyword.as_ref() {
->>>>>>> a5d1251d
-            if rule.is_enabled() {
-                index_set.insert(RuleFilter::Rule(Self::GROUP_NAME, Self::GROUP_RULES[41]));
-            }
-        }
-<<<<<<< HEAD
+            if rule.is_enabled() {
+                index_set.insert(RuleFilter::Rule(Self::GROUP_NAME, Self::GROUP_RULES[42]));
+            }
+        }
         if let Some(rule) = self.use_valid_lang.as_ref() {
-=======
-        if let Some(rule) = self.use_valid_aria_props.as_ref() {
->>>>>>> a5d1251d
-            if rule.is_enabled() {
-                index_set.insert(RuleFilter::Rule(Self::GROUP_NAME, Self::GROUP_RULES[42]));
-            }
-        }
-<<<<<<< HEAD
+            if rule.is_enabled() {
+                index_set.insert(RuleFilter::Rule(Self::GROUP_NAME, Self::GROUP_RULES[43]));
+            }
+        }
         if let Some(rule) = self.use_yield.as_ref() {
-=======
-        if let Some(rule) = self.use_valid_lang.as_ref() {
->>>>>>> a5d1251d
-            if rule.is_enabled() {
-                index_set.insert(RuleFilter::Rule(Self::GROUP_NAME, Self::GROUP_RULES[43]));
-            }
-        }
-<<<<<<< HEAD
-=======
-        if let Some(rule) = self.use_yield.as_ref() {
             if rule.is_enabled() {
                 index_set.insert(RuleFilter::Rule(Self::GROUP_NAME, Self::GROUP_RULES[44]));
             }
         }
->>>>>>> a5d1251d
         index_set
     }
     pub(crate) fn get_disabled_rules(&self) -> IndexSet<RuleFilter> {
@@ -1987,294 +1853,172 @@
                 index_set.insert(RuleFilter::Rule(Self::GROUP_NAME, Self::GROUP_RULES[14]));
             }
         }
-<<<<<<< HEAD
+        if let Some(rule) = self.no_noninteractive_element_to_interactive_role.as_ref() {
+            if rule.is_disabled() {
+                index_set.insert(RuleFilter::Rule(Self::GROUP_NAME, Self::GROUP_RULES[15]));
+            }
+        }
         if let Some(rule) = self.no_parameter_assign.as_ref() {
-=======
-        if let Some(rule) = self.no_noninteractive_element_to_interactive_role.as_ref() {
->>>>>>> a5d1251d
-            if rule.is_disabled() {
-                index_set.insert(RuleFilter::Rule(Self::GROUP_NAME, Self::GROUP_RULES[15]));
-            }
-        }
-<<<<<<< HEAD
+            if rule.is_disabled() {
+                index_set.insert(RuleFilter::Rule(Self::GROUP_NAME, Self::GROUP_RULES[16]));
+            }
+        }
         if let Some(rule) = self.no_parameter_properties.as_ref() {
-=======
-        if let Some(rule) = self.no_parameter_assign.as_ref() {
->>>>>>> a5d1251d
-            if rule.is_disabled() {
-                index_set.insert(RuleFilter::Rule(Self::GROUP_NAME, Self::GROUP_RULES[16]));
-            }
-        }
-<<<<<<< HEAD
+            if rule.is_disabled() {
+                index_set.insert(RuleFilter::Rule(Self::GROUP_NAME, Self::GROUP_RULES[17]));
+            }
+        }
         if let Some(rule) = self.no_prototype_builtins.as_ref() {
-=======
-        if let Some(rule) = self.no_parameter_properties.as_ref() {
->>>>>>> a5d1251d
-            if rule.is_disabled() {
-                index_set.insert(RuleFilter::Rule(Self::GROUP_NAME, Self::GROUP_RULES[17]));
-            }
-        }
-<<<<<<< HEAD
+            if rule.is_disabled() {
+                index_set.insert(RuleFilter::Rule(Self::GROUP_NAME, Self::GROUP_RULES[18]));
+            }
+        }
         if let Some(rule) = self.no_redeclaration.as_ref() {
-=======
-        if let Some(rule) = self.no_prototype_builtins.as_ref() {
->>>>>>> a5d1251d
-            if rule.is_disabled() {
-                index_set.insert(RuleFilter::Rule(Self::GROUP_NAME, Self::GROUP_RULES[18]));
-            }
-        }
-<<<<<<< HEAD
+            if rule.is_disabled() {
+                index_set.insert(RuleFilter::Rule(Self::GROUP_NAME, Self::GROUP_RULES[19]));
+            }
+        }
         if let Some(rule) = self.no_redundant_alt.as_ref() {
-=======
-        if let Some(rule) = self.no_redeclaration.as_ref() {
->>>>>>> a5d1251d
-            if rule.is_disabled() {
-                index_set.insert(RuleFilter::Rule(Self::GROUP_NAME, Self::GROUP_RULES[19]));
-            }
-        }
-<<<<<<< HEAD
+            if rule.is_disabled() {
+                index_set.insert(RuleFilter::Rule(Self::GROUP_NAME, Self::GROUP_RULES[20]));
+            }
+        }
         if let Some(rule) = self.no_restricted_globals.as_ref() {
-=======
-        if let Some(rule) = self.no_redundant_alt.as_ref() {
->>>>>>> a5d1251d
-            if rule.is_disabled() {
-                index_set.insert(RuleFilter::Rule(Self::GROUP_NAME, Self::GROUP_RULES[20]));
-            }
-        }
-<<<<<<< HEAD
+            if rule.is_disabled() {
+                index_set.insert(RuleFilter::Rule(Self::GROUP_NAME, Self::GROUP_RULES[21]));
+            }
+        }
         if let Some(rule) = self.no_self_assign.as_ref() {
-=======
-        if let Some(rule) = self.no_restricted_globals.as_ref() {
->>>>>>> a5d1251d
-            if rule.is_disabled() {
-                index_set.insert(RuleFilter::Rule(Self::GROUP_NAME, Self::GROUP_RULES[21]));
-            }
-        }
-<<<<<<< HEAD
+            if rule.is_disabled() {
+                index_set.insert(RuleFilter::Rule(Self::GROUP_NAME, Self::GROUP_RULES[22]));
+            }
+        }
         if let Some(rule) = self.no_self_compare.as_ref() {
-=======
-        if let Some(rule) = self.no_self_assign.as_ref() {
->>>>>>> a5d1251d
-            if rule.is_disabled() {
-                index_set.insert(RuleFilter::Rule(Self::GROUP_NAME, Self::GROUP_RULES[22]));
-            }
-        }
-<<<<<<< HEAD
+            if rule.is_disabled() {
+                index_set.insert(RuleFilter::Rule(Self::GROUP_NAME, Self::GROUP_RULES[23]));
+            }
+        }
         if let Some(rule) = self.no_svg_without_title.as_ref() {
-=======
-        if let Some(rule) = self.no_self_compare.as_ref() {
->>>>>>> a5d1251d
-            if rule.is_disabled() {
-                index_set.insert(RuleFilter::Rule(Self::GROUP_NAME, Self::GROUP_RULES[23]));
-            }
-        }
-<<<<<<< HEAD
+            if rule.is_disabled() {
+                index_set.insert(RuleFilter::Rule(Self::GROUP_NAME, Self::GROUP_RULES[24]));
+            }
+        }
         if let Some(rule) = self.no_switch_declarations.as_ref() {
-=======
-        if let Some(rule) = self.no_svg_without_title.as_ref() {
->>>>>>> a5d1251d
-            if rule.is_disabled() {
-                index_set.insert(RuleFilter::Rule(Self::GROUP_NAME, Self::GROUP_RULES[24]));
-            }
-        }
-<<<<<<< HEAD
+            if rule.is_disabled() {
+                index_set.insert(RuleFilter::Rule(Self::GROUP_NAME, Self::GROUP_RULES[25]));
+            }
+        }
         if let Some(rule) = self.no_unreachable_super.as_ref() {
-=======
-        if let Some(rule) = self.no_switch_declarations.as_ref() {
->>>>>>> a5d1251d
-            if rule.is_disabled() {
-                index_set.insert(RuleFilter::Rule(Self::GROUP_NAME, Self::GROUP_RULES[25]));
-            }
-        }
-<<<<<<< HEAD
+            if rule.is_disabled() {
+                index_set.insert(RuleFilter::Rule(Self::GROUP_NAME, Self::GROUP_RULES[26]));
+            }
+        }
         if let Some(rule) = self.no_unsafe_optional_chaining.as_ref() {
-=======
-        if let Some(rule) = self.no_unreachable_super.as_ref() {
->>>>>>> a5d1251d
-            if rule.is_disabled() {
-                index_set.insert(RuleFilter::Rule(Self::GROUP_NAME, Self::GROUP_RULES[26]));
-            }
-        }
-<<<<<<< HEAD
+            if rule.is_disabled() {
+                index_set.insert(RuleFilter::Rule(Self::GROUP_NAME, Self::GROUP_RULES[27]));
+            }
+        }
         if let Some(rule) = self.no_unused_labels.as_ref() {
-=======
-        if let Some(rule) = self.no_unsafe_optional_chaining.as_ref() {
->>>>>>> a5d1251d
-            if rule.is_disabled() {
-                index_set.insert(RuleFilter::Rule(Self::GROUP_NAME, Self::GROUP_RULES[27]));
-            }
-        }
-<<<<<<< HEAD
+            if rule.is_disabled() {
+                index_set.insert(RuleFilter::Rule(Self::GROUP_NAME, Self::GROUP_RULES[28]));
+            }
+        }
         if let Some(rule) = self.no_useless_catch.as_ref() {
-=======
-        if let Some(rule) = self.no_unused_labels.as_ref() {
->>>>>>> a5d1251d
-            if rule.is_disabled() {
-                index_set.insert(RuleFilter::Rule(Self::GROUP_NAME, Self::GROUP_RULES[28]));
-            }
-        }
-<<<<<<< HEAD
+            if rule.is_disabled() {
+                index_set.insert(RuleFilter::Rule(Self::GROUP_NAME, Self::GROUP_RULES[29]));
+            }
+        }
         if let Some(rule) = self.no_useless_rename.as_ref() {
-=======
-        if let Some(rule) = self.no_useless_catch.as_ref() {
->>>>>>> a5d1251d
-            if rule.is_disabled() {
-                index_set.insert(RuleFilter::Rule(Self::GROUP_NAME, Self::GROUP_RULES[29]));
-            }
-        }
-<<<<<<< HEAD
+            if rule.is_disabled() {
+                index_set.insert(RuleFilter::Rule(Self::GROUP_NAME, Self::GROUP_RULES[30]));
+            }
+        }
         if let Some(rule) = self.no_useless_switch_case.as_ref() {
-=======
-        if let Some(rule) = self.no_useless_rename.as_ref() {
->>>>>>> a5d1251d
-            if rule.is_disabled() {
-                index_set.insert(RuleFilter::Rule(Self::GROUP_NAME, Self::GROUP_RULES[30]));
-            }
-        }
-<<<<<<< HEAD
+            if rule.is_disabled() {
+                index_set.insert(RuleFilter::Rule(Self::GROUP_NAME, Self::GROUP_RULES[31]));
+            }
+        }
         if let Some(rule) = self.no_with.as_ref() {
-=======
-        if let Some(rule) = self.no_useless_switch_case.as_ref() {
->>>>>>> a5d1251d
-            if rule.is_disabled() {
-                index_set.insert(RuleFilter::Rule(Self::GROUP_NAME, Self::GROUP_RULES[31]));
-            }
-        }
-<<<<<<< HEAD
+            if rule.is_disabled() {
+                index_set.insert(RuleFilter::Rule(Self::GROUP_NAME, Self::GROUP_RULES[32]));
+            }
+        }
         if let Some(rule) = self.use_aria_prop_types.as_ref() {
-=======
-        if let Some(rule) = self.no_with.as_ref() {
->>>>>>> a5d1251d
-            if rule.is_disabled() {
-                index_set.insert(RuleFilter::Rule(Self::GROUP_NAME, Self::GROUP_RULES[32]));
-            }
-        }
-<<<<<<< HEAD
+            if rule.is_disabled() {
+                index_set.insert(RuleFilter::Rule(Self::GROUP_NAME, Self::GROUP_RULES[33]));
+            }
+        }
         if let Some(rule) = self.use_aria_props_for_role.as_ref() {
-=======
-        if let Some(rule) = self.use_aria_prop_types.as_ref() {
->>>>>>> a5d1251d
-            if rule.is_disabled() {
-                index_set.insert(RuleFilter::Rule(Self::GROUP_NAME, Self::GROUP_RULES[33]));
-            }
-        }
-<<<<<<< HEAD
+            if rule.is_disabled() {
+                index_set.insert(RuleFilter::Rule(Self::GROUP_NAME, Self::GROUP_RULES[34]));
+            }
+        }
         if let Some(rule) = self.use_camel_case.as_ref() {
-=======
-        if let Some(rule) = self.use_aria_props_for_role.as_ref() {
->>>>>>> a5d1251d
-            if rule.is_disabled() {
-                index_set.insert(RuleFilter::Rule(Self::GROUP_NAME, Self::GROUP_RULES[34]));
-            }
-        }
-<<<<<<< HEAD
+            if rule.is_disabled() {
+                index_set.insert(RuleFilter::Rule(Self::GROUP_NAME, Self::GROUP_RULES[35]));
+            }
+        }
         if let Some(rule) = self.use_exhaustive_dependencies.as_ref() {
-=======
-        if let Some(rule) = self.use_camel_case.as_ref() {
->>>>>>> a5d1251d
-            if rule.is_disabled() {
-                index_set.insert(RuleFilter::Rule(Self::GROUP_NAME, Self::GROUP_RULES[35]));
-            }
-        }
-<<<<<<< HEAD
+            if rule.is_disabled() {
+                index_set.insert(RuleFilter::Rule(Self::GROUP_NAME, Self::GROUP_RULES[36]));
+            }
+        }
         if let Some(rule) = self.use_hook_at_top_level.as_ref() {
-=======
-        if let Some(rule) = self.use_exhaustive_dependencies.as_ref() {
->>>>>>> a5d1251d
-            if rule.is_disabled() {
-                index_set.insert(RuleFilter::Rule(Self::GROUP_NAME, Self::GROUP_RULES[36]));
-            }
-        }
-<<<<<<< HEAD
+            if rule.is_disabled() {
+                index_set.insert(RuleFilter::Rule(Self::GROUP_NAME, Self::GROUP_RULES[37]));
+            }
+        }
         if let Some(rule) = self.use_iframe_title.as_ref() {
-=======
-        if let Some(rule) = self.use_hook_at_top_level.as_ref() {
->>>>>>> a5d1251d
-            if rule.is_disabled() {
-                index_set.insert(RuleFilter::Rule(Self::GROUP_NAME, Self::GROUP_RULES[37]));
-            }
-        }
-<<<<<<< HEAD
+            if rule.is_disabled() {
+                index_set.insert(RuleFilter::Rule(Self::GROUP_NAME, Self::GROUP_RULES[38]));
+            }
+        }
         if let Some(rule) = self.use_is_nan.as_ref() {
-=======
-        if let Some(rule) = self.use_iframe_title.as_ref() {
->>>>>>> a5d1251d
-            if rule.is_disabled() {
-                index_set.insert(RuleFilter::Rule(Self::GROUP_NAME, Self::GROUP_RULES[38]));
-            }
-        }
-<<<<<<< HEAD
+            if rule.is_disabled() {
+                index_set.insert(RuleFilter::Rule(Self::GROUP_NAME, Self::GROUP_RULES[39]));
+            }
+        }
         if let Some(rule) = self.use_media_caption.as_ref() {
-=======
-        if let Some(rule) = self.use_is_nan.as_ref() {
->>>>>>> a5d1251d
-            if rule.is_disabled() {
-                index_set.insert(RuleFilter::Rule(Self::GROUP_NAME, Self::GROUP_RULES[39]));
-            }
-        }
-<<<<<<< HEAD
+            if rule.is_disabled() {
+                index_set.insert(RuleFilter::Rule(Self::GROUP_NAME, Self::GROUP_RULES[40]));
+            }
+        }
         if let Some(rule) = self.use_namespace_keyword.as_ref() {
-=======
-        if let Some(rule) = self.use_media_caption.as_ref() {
->>>>>>> a5d1251d
-            if rule.is_disabled() {
-                index_set.insert(RuleFilter::Rule(Self::GROUP_NAME, Self::GROUP_RULES[40]));
-            }
-        }
-<<<<<<< HEAD
+            if rule.is_disabled() {
+                index_set.insert(RuleFilter::Rule(Self::GROUP_NAME, Self::GROUP_RULES[41]));
+            }
+        }
         if let Some(rule) = self.use_valid_aria_props.as_ref() {
-=======
-        if let Some(rule) = self.use_namespace_keyword.as_ref() {
->>>>>>> a5d1251d
-            if rule.is_disabled() {
-                index_set.insert(RuleFilter::Rule(Self::GROUP_NAME, Self::GROUP_RULES[41]));
-            }
-        }
-<<<<<<< HEAD
+            if rule.is_disabled() {
+                index_set.insert(RuleFilter::Rule(Self::GROUP_NAME, Self::GROUP_RULES[42]));
+            }
+        }
         if let Some(rule) = self.use_valid_lang.as_ref() {
-=======
-        if let Some(rule) = self.use_valid_aria_props.as_ref() {
->>>>>>> a5d1251d
-            if rule.is_disabled() {
-                index_set.insert(RuleFilter::Rule(Self::GROUP_NAME, Self::GROUP_RULES[42]));
-            }
-        }
-<<<<<<< HEAD
+            if rule.is_disabled() {
+                index_set.insert(RuleFilter::Rule(Self::GROUP_NAME, Self::GROUP_RULES[43]));
+            }
+        }
         if let Some(rule) = self.use_yield.as_ref() {
-=======
-        if let Some(rule) = self.use_valid_lang.as_ref() {
->>>>>>> a5d1251d
-            if rule.is_disabled() {
-                index_set.insert(RuleFilter::Rule(Self::GROUP_NAME, Self::GROUP_RULES[43]));
-            }
-        }
-<<<<<<< HEAD
-=======
-        if let Some(rule) = self.use_yield.as_ref() {
             if rule.is_disabled() {
                 index_set.insert(RuleFilter::Rule(Self::GROUP_NAME, Self::GROUP_RULES[44]));
             }
         }
->>>>>>> a5d1251d
         index_set
     }
     #[doc = r" Checks if, given a rule name, matches one of the rules contained in this category"]
-    pub(crate) fn has_rule(rule_name: &str) -> bool { Self::GROUP_RULES.contains(&rule_name) }
+    pub(crate) fn has_rule(rule_name: &str) -> bool {
+        Self::GROUP_RULES.contains(&rule_name)
+    }
     #[doc = r" Checks if, given a rule name, it is marked as recommended"]
     pub(crate) fn is_recommended_rule(rule_name: &str) -> bool {
         Self::RECOMMENDED_RULES.contains(&rule_name)
     }
-<<<<<<< HEAD
-    pub(crate) fn recommended_rules_as_filters() -> [RuleFilter<'static>; 37] {
-        Self::RECOMMENDED_RULES_AS_FILTERS
-    }
-    pub(crate) fn all_rules_as_filters() -> [RuleFilter<'static>; 44] { Self::ALL_RULES_AS_FILTERS }
-=======
     pub(crate) fn recommended_rules_as_filters() -> [RuleFilter<'static>; 38] {
         Self::RECOMMENDED_RULES_AS_FILTERS
     }
-    pub(crate) fn all_rules_as_filters() -> [RuleFilter<'static>; 45] { Self::ALL_RULES_AS_FILTERS }
->>>>>>> a5d1251d
+    pub(crate) fn all_rules_as_filters() -> [RuleFilter<'static>; 45] {
+        Self::ALL_RULES_AS_FILTERS
+    }
     #[doc = r" Select preset rules"]
     pub(crate) fn collect_preset_rules(
         &self,
@@ -2368,12 +2112,18 @@
         [RuleFilter::Rule(Self::GROUP_NAME, Self::GROUP_RULES[0])];
     const ALL_RULES_AS_FILTERS: [RuleFilter<'static>; 1] =
         [RuleFilter::Rule(Self::GROUP_NAME, Self::GROUP_RULES[0])];
-    pub(crate) fn is_recommended(&self) -> bool { !matches!(self.recommended, Some(false)) }
+    pub(crate) fn is_recommended(&self) -> bool {
+        !matches!(self.recommended, Some(false))
+    }
     pub(crate) const fn is_not_recommended(&self) -> bool {
         matches!(self.recommended, Some(false))
     }
-    pub(crate) fn is_all(&self) -> bool { matches!(self.all, Some(true)) }
-    pub(crate) fn is_not_all(&self) -> bool { matches!(self.all, Some(false)) }
+    pub(crate) fn is_all(&self) -> bool {
+        matches!(self.all, Some(true))
+    }
+    pub(crate) fn is_not_all(&self) -> bool {
+        matches!(self.all, Some(false))
+    }
     pub(crate) fn get_enabled_rules(&self) -> IndexSet<RuleFilter> {
         let mut index_set = IndexSet::new();
         if let Some(rule) = self.no_delete.as_ref() {
@@ -2393,7 +2143,9 @@
         index_set
     }
     #[doc = r" Checks if, given a rule name, matches one of the rules contained in this category"]
-    pub(crate) fn has_rule(rule_name: &str) -> bool { Self::GROUP_RULES.contains(&rule_name) }
+    pub(crate) fn has_rule(rule_name: &str) -> bool {
+        Self::GROUP_RULES.contains(&rule_name)
+    }
     #[doc = r" Checks if, given a rule name, it is marked as recommended"]
     pub(crate) fn is_recommended_rule(rule_name: &str) -> bool {
         Self::RECOMMENDED_RULES.contains(&rule_name)
@@ -2401,7 +2153,9 @@
     pub(crate) fn recommended_rules_as_filters() -> [RuleFilter<'static>; 1] {
         Self::RECOMMENDED_RULES_AS_FILTERS
     }
-    pub(crate) fn all_rules_as_filters() -> [RuleFilter<'static>; 1] { Self::ALL_RULES_AS_FILTERS }
+    pub(crate) fn all_rules_as_filters() -> [RuleFilter<'static>; 1] {
+        Self::ALL_RULES_AS_FILTERS
+    }
     #[doc = r" Select preset rules"]
     pub(crate) fn collect_preset_rules(
         &self,
@@ -2462,12 +2216,18 @@
         RuleFilter::Rule(Self::GROUP_NAME, Self::GROUP_RULES[0]),
         RuleFilter::Rule(Self::GROUP_NAME, Self::GROUP_RULES[1]),
     ];
-    pub(crate) fn is_recommended(&self) -> bool { !matches!(self.recommended, Some(false)) }
+    pub(crate) fn is_recommended(&self) -> bool {
+        !matches!(self.recommended, Some(false))
+    }
     pub(crate) const fn is_not_recommended(&self) -> bool {
         matches!(self.recommended, Some(false))
     }
-    pub(crate) fn is_all(&self) -> bool { matches!(self.all, Some(true)) }
-    pub(crate) fn is_not_all(&self) -> bool { matches!(self.all, Some(false)) }
+    pub(crate) fn is_all(&self) -> bool {
+        matches!(self.all, Some(true))
+    }
+    pub(crate) fn is_not_all(&self) -> bool {
+        matches!(self.all, Some(false))
+    }
     pub(crate) fn get_enabled_rules(&self) -> IndexSet<RuleFilter> {
         let mut index_set = IndexSet::new();
         if let Some(rule) = self.no_dangerously_set_inner_html.as_ref() {
@@ -2497,7 +2257,9 @@
         index_set
     }
     #[doc = r" Checks if, given a rule name, matches one of the rules contained in this category"]
-    pub(crate) fn has_rule(rule_name: &str) -> bool { Self::GROUP_RULES.contains(&rule_name) }
+    pub(crate) fn has_rule(rule_name: &str) -> bool {
+        Self::GROUP_RULES.contains(&rule_name)
+    }
     #[doc = r" Checks if, given a rule name, it is marked as recommended"]
     pub(crate) fn is_recommended_rule(rule_name: &str) -> bool {
         Self::RECOMMENDED_RULES.contains(&rule_name)
@@ -2505,7 +2267,9 @@
     pub(crate) fn recommended_rules_as_filters() -> [RuleFilter<'static>; 2] {
         Self::RECOMMENDED_RULES_AS_FILTERS
     }
-    pub(crate) fn all_rules_as_filters() -> [RuleFilter<'static>; 2] { Self::ALL_RULES_AS_FILTERS }
+    pub(crate) fn all_rules_as_filters() -> [RuleFilter<'static>; 2] {
+        Self::ALL_RULES_AS_FILTERS
+    }
     #[doc = r" Select preset rules"]
     pub(crate) fn collect_preset_rules(
         &self,
@@ -2679,12 +2443,18 @@
         RuleFilter::Rule(Self::GROUP_NAME, Self::GROUP_RULES[18]),
         RuleFilter::Rule(Self::GROUP_NAME, Self::GROUP_RULES[19]),
     ];
-    pub(crate) fn is_recommended(&self) -> bool { !matches!(self.recommended, Some(false)) }
+    pub(crate) fn is_recommended(&self) -> bool {
+        !matches!(self.recommended, Some(false))
+    }
     pub(crate) const fn is_not_recommended(&self) -> bool {
         matches!(self.recommended, Some(false))
     }
-    pub(crate) fn is_all(&self) -> bool { matches!(self.all, Some(true)) }
-    pub(crate) fn is_not_all(&self) -> bool { matches!(self.all, Some(false)) }
+    pub(crate) fn is_all(&self) -> bool {
+        matches!(self.all, Some(true))
+    }
+    pub(crate) fn is_not_all(&self) -> bool {
+        matches!(self.all, Some(false))
+    }
     pub(crate) fn get_enabled_rules(&self) -> IndexSet<RuleFilter> {
         let mut index_set = IndexSet::new();
         if let Some(rule) = self.no_arguments.as_ref() {
@@ -2894,7 +2664,9 @@
         index_set
     }
     #[doc = r" Checks if, given a rule name, matches one of the rules contained in this category"]
-    pub(crate) fn has_rule(rule_name: &str) -> bool { Self::GROUP_RULES.contains(&rule_name) }
+    pub(crate) fn has_rule(rule_name: &str) -> bool {
+        Self::GROUP_RULES.contains(&rule_name)
+    }
     #[doc = r" Checks if, given a rule name, it is marked as recommended"]
     pub(crate) fn is_recommended_rule(rule_name: &str) -> bool {
         Self::RECOMMENDED_RULES.contains(&rule_name)
@@ -2902,7 +2674,9 @@
     pub(crate) fn recommended_rules_as_filters() -> [RuleFilter<'static>; 12] {
         Self::RECOMMENDED_RULES_AS_FILTERS
     }
-    pub(crate) fn all_rules_as_filters() -> [RuleFilter<'static>; 20] { Self::ALL_RULES_AS_FILTERS }
+    pub(crate) fn all_rules_as_filters() -> [RuleFilter<'static>; 20] {
+        Self::ALL_RULES_AS_FILTERS
+    }
     #[doc = r" Select preset rules"]
     pub(crate) fn collect_preset_rules(
         &self,
@@ -3120,12 +2894,18 @@
         RuleFilter::Rule(Self::GROUP_NAME, Self::GROUP_RULES[20]),
         RuleFilter::Rule(Self::GROUP_NAME, Self::GROUP_RULES[21]),
     ];
-    pub(crate) fn is_recommended(&self) -> bool { !matches!(self.recommended, Some(false)) }
+    pub(crate) fn is_recommended(&self) -> bool {
+        !matches!(self.recommended, Some(false))
+    }
     pub(crate) const fn is_not_recommended(&self) -> bool {
         matches!(self.recommended, Some(false))
     }
-    pub(crate) fn is_all(&self) -> bool { matches!(self.all, Some(true)) }
-    pub(crate) fn is_not_all(&self) -> bool { matches!(self.all, Some(false)) }
+    pub(crate) fn is_all(&self) -> bool {
+        matches!(self.all, Some(true))
+    }
+    pub(crate) fn is_not_all(&self) -> bool {
+        matches!(self.all, Some(false))
+    }
     pub(crate) fn get_enabled_rules(&self) -> IndexSet<RuleFilter> {
         let mut index_set = IndexSet::new();
         if let Some(rule) = self.no_array_index_key.as_ref() {
@@ -3355,7 +3135,9 @@
         index_set
     }
     #[doc = r" Checks if, given a rule name, matches one of the rules contained in this category"]
-    pub(crate) fn has_rule(rule_name: &str) -> bool { Self::GROUP_RULES.contains(&rule_name) }
+    pub(crate) fn has_rule(rule_name: &str) -> bool {
+        Self::GROUP_RULES.contains(&rule_name)
+    }
     #[doc = r" Checks if, given a rule name, it is marked as recommended"]
     pub(crate) fn is_recommended_rule(rule_name: &str) -> bool {
         Self::RECOMMENDED_RULES.contains(&rule_name)
@@ -3363,7 +3145,9 @@
     pub(crate) fn recommended_rules_as_filters() -> [RuleFilter<'static>; 21] {
         Self::RECOMMENDED_RULES_AS_FILTERS
     }
-    pub(crate) fn all_rules_as_filters() -> [RuleFilter<'static>; 22] { Self::ALL_RULES_AS_FILTERS }
+    pub(crate) fn all_rules_as_filters() -> [RuleFilter<'static>; 22] {
+        Self::ALL_RULES_AS_FILTERS
+    }
     #[doc = r" Select preset rules"]
     pub(crate) fn collect_preset_rules(
         &self,
