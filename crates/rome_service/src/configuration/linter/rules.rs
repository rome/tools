//! Generated file, do not edit by hand, see `xtask/codegen`

use crate::RuleConfiguration;
use indexmap::{IndexMap, IndexSet};
use rome_analyze::RuleFilter;
use rome_diagnostics::{Category, Severity};
#[cfg(feature = "schemars")]
use schemars::JsonSchema;
use serde::{Deserialize, Serialize};
#[derive(Deserialize, Serialize, Debug, Clone)]
#[cfg_attr(feature = "schemars", derive(JsonSchema))]
#[serde(rename_all = "camelCase", deny_unknown_fields)]
pub struct Rules {
    #[doc = r" It enables the lint rules recommended by Rome. `true` by default."]
    #[serde(skip_serializing_if = "Option::is_none")]
    pub recommended: Option<bool>,
    #[serde(skip_serializing_if = "Option::is_none")]
    pub a11y: Option<A11y>,
    #[serde(skip_serializing_if = "Option::is_none")]
    pub complexity: Option<Complexity>,
    #[serde(skip_serializing_if = "Option::is_none")]
    pub correctness: Option<Correctness>,
    #[serde(skip_serializing_if = "Option::is_none")]
    pub nursery: Option<Nursery>,
    #[serde(skip_serializing_if = "Option::is_none")]
    pub performance: Option<Performance>,
    #[serde(skip_serializing_if = "Option::is_none")]
    pub security: Option<Security>,
    #[serde(skip_serializing_if = "Option::is_none")]
    pub style: Option<Style>,
    #[serde(skip_serializing_if = "Option::is_none")]
    pub suspicious: Option<Suspicious>,
}
impl Default for Rules {
    fn default() -> Self {
        Self {
            recommended: Some(true),
            a11y: None,
            complexity: None,
            correctness: None,
            nursery: None,
            performance: None,
            security: None,
            style: None,
            suspicious: None,
        }
    }
}
impl Rules {
    #[doc = r" Checks if the code coming from [rome_diagnostics::Diagnostic] corresponds to a rule."]
    #[doc = r" Usually the code is built like {category}/{rule_name}"]
    pub fn matches_diagnostic_code<'a>(
        &self,
        category: Option<&'a str>,
        rule_name: Option<&'a str>,
    ) -> Option<(&'a str, &'a str)> {
        match (category, rule_name) {
            (Some(category), Some(rule_name)) => match category {
                "a11y" => A11y::has_rule(rule_name).then_some((category, rule_name)),
                "complexity" => Complexity::has_rule(rule_name).then_some((category, rule_name)),
                "correctness" => Correctness::has_rule(rule_name).then_some((category, rule_name)),
                "nursery" => Nursery::has_rule(rule_name).then_some((category, rule_name)),
                "performance" => Performance::has_rule(rule_name).then_some((category, rule_name)),
                "security" => Security::has_rule(rule_name).then_some((category, rule_name)),
                "style" => Style::has_rule(rule_name).then_some((category, rule_name)),
                "suspicious" => Suspicious::has_rule(rule_name).then_some((category, rule_name)),
                _ => None,
            },
            _ => None,
        }
    }
    #[doc = r" Given a category coming from [Diagnostic](rome_diagnostics::Diagnostic), this function returns"]
    #[doc = r" the [Severity](rome_diagnostics::Severity) associated to the rule, if the configuration changed it."]
    #[doc = r""]
    #[doc = r" If not, the function returns [None]."]
    pub fn get_severity_from_code(&self, category: &Category) -> Option<Severity> {
        let mut split_code = category.name().split('/');
        let _lint = split_code.next();
        debug_assert_eq!(_lint, Some("lint"));
        let group = split_code.next();
        let rule_name = split_code.next();
        if let Some((group, rule_name)) = self.matches_diagnostic_code(group, rule_name) {
            let severity = match group {
                "a11y" => self
                    .a11y
                    .as_ref()
                    .and_then(|a11y| a11y.rules.get(rule_name))
                    .map(|rule_setting| rule_setting.into())
                    .unwrap_or_else(|| {
                        if A11y::is_recommended_rule(rule_name) {
                            Severity::Error
                        } else {
                            Severity::Warning
                        }
                    }),
                "complexity" => self
                    .complexity
                    .as_ref()
                    .and_then(|complexity| complexity.rules.get(rule_name))
                    .map(|rule_setting| rule_setting.into())
                    .unwrap_or_else(|| {
                        if Complexity::is_recommended_rule(rule_name) {
                            Severity::Error
                        } else {
                            Severity::Warning
                        }
                    }),
                "correctness" => self
                    .correctness
                    .as_ref()
                    .and_then(|correctness| correctness.rules.get(rule_name))
                    .map(|rule_setting| rule_setting.into())
                    .unwrap_or_else(|| {
                        if Correctness::is_recommended_rule(rule_name) {
                            Severity::Error
                        } else {
                            Severity::Warning
                        }
                    }),
                "nursery" => self
                    .nursery
                    .as_ref()
                    .and_then(|nursery| nursery.rules.get(rule_name))
                    .map(|rule_setting| rule_setting.into())
                    .unwrap_or_else(|| {
                        if Nursery::is_recommended_rule(rule_name) {
                            Severity::Error
                        } else {
                            Severity::Warning
                        }
                    }),
                "performance" => self
                    .performance
                    .as_ref()
                    .and_then(|performance| performance.rules.get(rule_name))
                    .map(|rule_setting| rule_setting.into())
                    .unwrap_or_else(|| {
                        if Performance::is_recommended_rule(rule_name) {
                            Severity::Error
                        } else {
                            Severity::Warning
                        }
                    }),
                "security" => self
                    .security
                    .as_ref()
                    .and_then(|security| security.rules.get(rule_name))
                    .map(|rule_setting| rule_setting.into())
                    .unwrap_or_else(|| {
                        if Security::is_recommended_rule(rule_name) {
                            Severity::Error
                        } else {
                            Severity::Warning
                        }
                    }),
                "style" => self
                    .style
                    .as_ref()
                    .and_then(|style| style.rules.get(rule_name))
                    .map(|rule_setting| rule_setting.into())
                    .unwrap_or_else(|| {
                        if Style::is_recommended_rule(rule_name) {
                            Severity::Error
                        } else {
                            Severity::Warning
                        }
                    }),
                "suspicious" => self
                    .suspicious
                    .as_ref()
                    .and_then(|suspicious| suspicious.rules.get(rule_name))
                    .map(|rule_setting| rule_setting.into())
                    .unwrap_or_else(|| {
                        if Suspicious::is_recommended_rule(rule_name) {
                            Severity::Error
                        } else {
                            Severity::Warning
                        }
                    }),
                _ => unreachable!("this group should not exist, found {}", group),
            };
            Some(severity)
        } else {
            None
        }
    }
    pub(crate) fn is_recommended(&self) -> bool { !matches!(self.recommended, Some(false)) }
    #[doc = r" It returns a tuple of filters. The first element of the tuple are the enabled rules,"]
    #[doc = r" while the second element are the disabled rules."]
    #[doc = r""]
    #[doc = r" Only one element of the tuple is [Some] at the time."]
    #[doc = r""]
    #[doc = r" The enabled rules are calculated from the difference with the disabled rules."]
    pub fn as_enabled_rules(&self) -> IndexSet<RuleFilter> {
        let mut enabled_rules = IndexSet::new();
        let mut disabled_rules = IndexSet::new();
        if let Some(group) = self.a11y.as_ref() {
            if self.is_recommended() || group.is_recommended() {
                enabled_rules.extend(A11y::recommended_rules_as_filters());
            }
            enabled_rules.extend(&group.get_enabled_rules());
            disabled_rules.extend(&group.get_disabled_rules());
        } else if self.is_recommended() {
            enabled_rules.extend(A11y::recommended_rules_as_filters());
        }
        if let Some(group) = self.complexity.as_ref() {
            if self.is_recommended() || group.is_recommended() {
                enabled_rules.extend(Complexity::recommended_rules_as_filters());
            }
            enabled_rules.extend(&group.get_enabled_rules());
            disabled_rules.extend(&group.get_disabled_rules());
        } else if self.is_recommended() {
            enabled_rules.extend(Complexity::recommended_rules_as_filters());
        }
        if let Some(group) = self.correctness.as_ref() {
            if self.is_recommended() || group.is_recommended() {
                enabled_rules.extend(Correctness::recommended_rules_as_filters());
            }
            enabled_rules.extend(&group.get_enabled_rules());
            disabled_rules.extend(&group.get_disabled_rules());
        } else if self.is_recommended() {
            enabled_rules.extend(Correctness::recommended_rules_as_filters());
        }
        if let Some(group) = self.nursery.as_ref() {
            if self.is_recommended() && rome_flags::is_unstable() || group.is_recommended() {
                enabled_rules.extend(Nursery::recommended_rules_as_filters());
            }
            enabled_rules.extend(&group.get_enabled_rules());
            disabled_rules.extend(&group.get_disabled_rules());
        } else if self.is_recommended() && rome_flags::is_unstable() {
            enabled_rules.extend(Nursery::recommended_rules_as_filters());
        }
        if let Some(group) = self.performance.as_ref() {
            if self.is_recommended() || group.is_recommended() {
                enabled_rules.extend(Performance::recommended_rules_as_filters());
            }
            enabled_rules.extend(&group.get_enabled_rules());
            disabled_rules.extend(&group.get_disabled_rules());
        } else if self.is_recommended() {
            enabled_rules.extend(Performance::recommended_rules_as_filters());
        }
        if let Some(group) = self.security.as_ref() {
            if self.is_recommended() || group.is_recommended() {
                enabled_rules.extend(Security::recommended_rules_as_filters());
            }
            enabled_rules.extend(&group.get_enabled_rules());
            disabled_rules.extend(&group.get_disabled_rules());
        } else if self.is_recommended() {
            enabled_rules.extend(Security::recommended_rules_as_filters());
        }
        if let Some(group) = self.style.as_ref() {
            if self.is_recommended() || group.is_recommended() {
                enabled_rules.extend(Style::recommended_rules_as_filters());
            }
            enabled_rules.extend(&group.get_enabled_rules());
            disabled_rules.extend(&group.get_disabled_rules());
        } else if self.is_recommended() {
            enabled_rules.extend(Style::recommended_rules_as_filters());
        }
        if let Some(group) = self.suspicious.as_ref() {
            if self.is_recommended() || group.is_recommended() {
                enabled_rules.extend(Suspicious::recommended_rules_as_filters());
            }
            enabled_rules.extend(&group.get_enabled_rules());
            disabled_rules.extend(&group.get_disabled_rules());
        } else if self.is_recommended() {
            enabled_rules.extend(Suspicious::recommended_rules_as_filters());
        }
        if let Some(group) = self.a11y.as_ref() {
            if self.is_recommended() || group.is_recommended() {
                enabled_rules.extend(A11y::recommended_rules_as_filters());
            }
            enabled_rules.extend(&group.get_enabled_rules());
            disabled_rules.extend(&group.get_disabled_rules());
        } else if self.is_recommended() {
            enabled_rules.extend(A11y::recommended_rules_as_filters());
        }
        if let Some(group) = self.complexity.as_ref() {
            if self.is_recommended() || group.is_recommended() {
                enabled_rules.extend(Complexity::recommended_rules_as_filters());
            }
            enabled_rules.extend(&group.get_enabled_rules());
            disabled_rules.extend(&group.get_disabled_rules());
        } else if self.is_recommended() {
            enabled_rules.extend(Complexity::recommended_rules_as_filters());
        }
        if let Some(group) = self.correctness.as_ref() {
            if self.is_recommended() || group.is_recommended() {
                enabled_rules.extend(Correctness::recommended_rules_as_filters());
            }
            enabled_rules.extend(&group.get_enabled_rules());
            disabled_rules.extend(&group.get_disabled_rules());
        } else if self.is_recommended() {
            enabled_rules.extend(Correctness::recommended_rules_as_filters());
        }
        if let Some(group) = self.nursery.as_ref() {
            if self.is_recommended() && rome_flags::is_unstable() || group.is_recommended() {
                enabled_rules.extend(Nursery::recommended_rules_as_filters());
            }
            enabled_rules.extend(&group.get_enabled_rules());
            disabled_rules.extend(&group.get_disabled_rules());
        } else if self.is_recommended() && rome_flags::is_unstable() {
            enabled_rules.extend(Nursery::recommended_rules_as_filters());
        }
        if let Some(group) = self.performance.as_ref() {
            if self.is_recommended() || group.is_recommended() {
                enabled_rules.extend(Performance::recommended_rules_as_filters());
            }
            enabled_rules.extend(&group.get_enabled_rules());
            disabled_rules.extend(&group.get_disabled_rules());
        } else if self.is_recommended() {
            enabled_rules.extend(Performance::recommended_rules_as_filters());
        }
        if let Some(group) = self.security.as_ref() {
            if self.is_recommended() || group.is_recommended() {
                enabled_rules.extend(Security::recommended_rules_as_filters());
            }
            enabled_rules.extend(&group.get_enabled_rules());
            disabled_rules.extend(&group.get_disabled_rules());
        } else if self.is_recommended() {
            enabled_rules.extend(Security::recommended_rules_as_filters());
        }
        if let Some(group) = self.style.as_ref() {
            if self.is_recommended() || group.is_recommended() {
                enabled_rules.extend(Style::recommended_rules_as_filters());
            }
            enabled_rules.extend(&group.get_enabled_rules());
            disabled_rules.extend(&group.get_disabled_rules());
        } else if self.is_recommended() {
            enabled_rules.extend(Style::recommended_rules_as_filters());
        }
        if let Some(group) = self.suspicious.as_ref() {
            if self.is_recommended() || group.is_recommended() {
                enabled_rules.extend(Suspicious::recommended_rules_as_filters());
            }
            enabled_rules.extend(&group.get_enabled_rules());
            disabled_rules.extend(&group.get_disabled_rules());
        } else if self.is_recommended() {
            enabled_rules.extend(Suspicious::recommended_rules_as_filters());
        }
        enabled_rules.difference(&disabled_rules).cloned().collect()
    }
}
#[derive(Deserialize, Default, Serialize, Debug, Clone)]
#[cfg_attr(feature = "schemars", derive(JsonSchema))]
#[serde(rename_all = "camelCase", default)]
pub struct A11y {
    #[doc = r" It enables the recommended rules for this group"]
    #[serde(skip_serializing_if = "Option::is_none")]
    pub recommended: Option<bool>,
    #[doc = r" List of rules for the current group"]
    #[serde(
        skip_serializing_if = "IndexMap::is_empty",
        deserialize_with = "deserialize_a11y_rules",
        flatten
    )]
    #[cfg_attr(feature = "schemars", schemars(with = "A11ySchema"))]
    pub rules: IndexMap<String, RuleConfiguration>,
}
#[cfg_attr(
    feature = "schemars",
    derive(JsonSchema),
    serde(rename_all = "camelCase")
)]
#[allow(dead_code)]
#[doc = r" A list of rules that belong to this group"]
struct A11ySchema {
    #[doc = "Avoid the autoFocus attribute"]
    no_autofocus: Option<RuleConfiguration>,
    #[doc = "Disallow target=\"_blank\" attribute without rel=\"noreferrer\""]
    no_blank_target: Option<RuleConfiguration>,
    #[doc = "Prevent the usage of positive integers on tabIndex property"]
    no_positive_tabindex: Option<RuleConfiguration>,
    #[doc = "It asserts that alternative text to images or areas, help to rely on to screen readers to understand the purpose and the context of the image."]
    use_alt_text: Option<RuleConfiguration>,
    #[doc = "Enforce that anchor elements have content and that the content is accessible to screen readers."]
    use_anchor_content: Option<RuleConfiguration>,
    #[doc = "Enforces the usage of the attribute type for the element button"]
    use_button_type: Option<RuleConfiguration>,
    #[doc = "Enforce that html element has lang attribute. This allows users to choose a language other than the default."]
    use_html_lang: Option<RuleConfiguration>,
    #[doc = "Enforce to have the onClick mouse event with the onKeyUp, the onKeyDown, or the onKeyPress keyboard event."]
    use_key_with_click_events: Option<RuleConfiguration>,
    #[doc = "Enforce that onMouseOver/onMouseOut are accompanied by onFocus/onBlur for keyboard-only users. It is important to take into account users with physical disabilities who cannot use a mouse, who use assistive technology or screenreader."]
    use_key_with_mouse_events: Option<RuleConfiguration>,
    #[doc = "Enforce that all anchors are valid, and they are navigable elements."]
    use_valid_anchor: Option<RuleConfiguration>,
}
impl A11y {
    const CATEGORY_NAME: &'static str = "a11y";
    pub(crate) const CATEGORY_RULES: [&'static str; 10] = [
        "noAutofocus",
        "noBlankTarget",
        "noPositiveTabindex",
        "useAltText",
        "useAnchorContent",
        "useButtonType",
        "useHtmlLang",
        "useKeyWithClickEvents",
        "useKeyWithMouseEvents",
        "useValidAnchor",
    ];
    const RECOMMENDED_RULES: [&'static str; 10] = [
        "noAutofocus",
        "noBlankTarget",
        "noPositiveTabindex",
        "useAltText",
        "useAnchorContent",
        "useButtonType",
        "useHtmlLang",
        "useKeyWithClickEvents",
        "useKeyWithMouseEvents",
        "useValidAnchor",
    ];
    const RECOMMENDED_RULES_AS_FILTERS: [RuleFilter<'static>; 10] = [
        RuleFilter::Rule("a11y", Self::CATEGORY_RULES[0]),
        RuleFilter::Rule("a11y", Self::CATEGORY_RULES[1]),
        RuleFilter::Rule("a11y", Self::CATEGORY_RULES[2]),
        RuleFilter::Rule("a11y", Self::CATEGORY_RULES[3]),
        RuleFilter::Rule("a11y", Self::CATEGORY_RULES[4]),
        RuleFilter::Rule("a11y", Self::CATEGORY_RULES[5]),
        RuleFilter::Rule("a11y", Self::CATEGORY_RULES[6]),
        RuleFilter::Rule("a11y", Self::CATEGORY_RULES[7]),
        RuleFilter::Rule("a11y", Self::CATEGORY_RULES[8]),
        RuleFilter::Rule("a11y", Self::CATEGORY_RULES[9]),
    ];
    pub(crate) fn is_recommended(&self) -> bool { !matches!(self.recommended, Some(false)) }
    pub(crate) fn get_enabled_rules(&self) -> IndexSet<RuleFilter> {
        IndexSet::from_iter(self.rules.iter().filter_map(|(key, conf)| {
            if conf.is_enabled() {
                Some(RuleFilter::Rule(Self::CATEGORY_NAME, key))
            } else {
                None
            }
        }))
    }
    pub(crate) fn get_disabled_rules(&self) -> IndexSet<RuleFilter> {
        IndexSet::from_iter(self.rules.iter().filter_map(|(key, conf)| {
            if conf.is_disabled() {
                Some(RuleFilter::Rule(Self::CATEGORY_NAME, key))
            } else {
                None
            }
        }))
    }
    #[doc = r" Checks if, given a rule name, matches one of the rules contained in this category"]
    pub(crate) fn has_rule(rule_name: &str) -> bool { Self::CATEGORY_RULES.contains(&rule_name) }
    #[doc = r" Checks if, given a rule name, it is marked as recommended"]
    pub(crate) fn is_recommended_rule(rule_name: &str) -> bool {
        Self::RECOMMENDED_RULES.contains(&rule_name)
    }
    pub(crate) fn recommended_rules_as_filters() -> [RuleFilter<'static>; 10] {
        Self::RECOMMENDED_RULES_AS_FILTERS
    }
}
fn deserialize_a11y_rules<'de, D>(
    deserializer: D,
) -> Result<IndexMap<String, RuleConfiguration>, D::Error>
where
    D: serde::de::Deserializer<'de>,
{
    let value: IndexMap<String, RuleConfiguration> = Deserialize::deserialize(deserializer)?;
    for rule_name in value.keys() {
        if !A11y::CATEGORY_RULES.contains(&rule_name.as_str()) {
            return Err(serde::de::Error::custom(format!(
                "invalid rule name {}",
                rule_name
            )));
        }
    }
    Ok(value)
}
#[derive(Deserialize, Default, Serialize, Debug, Clone)]
#[cfg_attr(feature = "schemars", derive(JsonSchema))]
#[serde(rename_all = "camelCase", default)]
pub struct Complexity {
    #[doc = r" It enables the recommended rules for this group"]
    #[serde(skip_serializing_if = "Option::is_none")]
    pub recommended: Option<bool>,
    #[doc = r" List of rules for the current group"]
    #[serde(
        skip_serializing_if = "IndexMap::is_empty",
        deserialize_with = "deserialize_complexity_rules",
        flatten
    )]
    #[cfg_attr(feature = "schemars", schemars(with = "ComplexitySchema"))]
    pub rules: IndexMap<String, RuleConfiguration>,
}
#[cfg_attr(
    feature = "schemars",
    derive(JsonSchema),
    serde(rename_all = "camelCase")
)]
#[allow(dead_code)]
#[doc = r" A list of rules that belong to this group"]
struct ComplexitySchema {
    #[doc = "Disallow unnecessary boolean casts"]
    no_extra_boolean_cast: Option<RuleConfiguration>,
    #[doc = "Disallow unclear usage of multiple space characters in regular expression literals"]
    no_multiple_spaces_in_regular_expression_literals: Option<RuleConfiguration>,
    #[doc = "Disallow unnecessary fragments"]
    no_useless_fragments: Option<RuleConfiguration>,
    #[doc = "Promotes the use of .flatMap() when map().flat() are used together."]
    use_flat_map: Option<RuleConfiguration>,
    #[doc = "Enforce using concise optional chain instead of chained logical expressions."]
    use_optional_chain: Option<RuleConfiguration>,
    #[doc = "Discard redundant terms from logical expressions."]
    use_simplified_logic_expression: Option<RuleConfiguration>,
}
impl Complexity {
    const CATEGORY_NAME: &'static str = "complexity";
    pub(crate) const CATEGORY_RULES: [&'static str; 6] = [
        "noExtraBooleanCast",
        "noMultipleSpacesInRegularExpressionLiterals",
        "noUselessFragments",
        "useFlatMap",
        "useOptionalChain",
        "useSimplifiedLogicExpression",
    ];
    const RECOMMENDED_RULES: [&'static str; 5] = [
        "noExtraBooleanCast",
        "noMultipleSpacesInRegularExpressionLiterals",
        "useFlatMap",
        "useOptionalChain",
        "useSimplifiedLogicExpression",
    ];
    const RECOMMENDED_RULES_AS_FILTERS: [RuleFilter<'static>; 5] = [
        RuleFilter::Rule("complexity", Self::CATEGORY_RULES[0]),
        RuleFilter::Rule("complexity", Self::CATEGORY_RULES[1]),
        RuleFilter::Rule("complexity", Self::CATEGORY_RULES[3]),
        RuleFilter::Rule("complexity", Self::CATEGORY_RULES[4]),
        RuleFilter::Rule("complexity", Self::CATEGORY_RULES[5]),
    ];
    pub(crate) fn is_recommended(&self) -> bool { !matches!(self.recommended, Some(false)) }
    pub(crate) fn get_enabled_rules(&self) -> IndexSet<RuleFilter> {
        IndexSet::from_iter(self.rules.iter().filter_map(|(key, conf)| {
            if conf.is_enabled() {
                Some(RuleFilter::Rule(Self::CATEGORY_NAME, key))
            } else {
                None
            }
        }))
    }
    pub(crate) fn get_disabled_rules(&self) -> IndexSet<RuleFilter> {
        IndexSet::from_iter(self.rules.iter().filter_map(|(key, conf)| {
            if conf.is_disabled() {
                Some(RuleFilter::Rule(Self::CATEGORY_NAME, key))
            } else {
                None
            }
        }))
    }
    #[doc = r" Checks if, given a rule name, matches one of the rules contained in this category"]
    pub(crate) fn has_rule(rule_name: &str) -> bool { Self::CATEGORY_RULES.contains(&rule_name) }
    #[doc = r" Checks if, given a rule name, it is marked as recommended"]
    pub(crate) fn is_recommended_rule(rule_name: &str) -> bool {
        Self::RECOMMENDED_RULES.contains(&rule_name)
    }
    pub(crate) fn recommended_rules_as_filters() -> [RuleFilter<'static>; 5] {
        Self::RECOMMENDED_RULES_AS_FILTERS
    }
}
fn deserialize_complexity_rules<'de, D>(
    deserializer: D,
) -> Result<IndexMap<String, RuleConfiguration>, D::Error>
where
    D: serde::de::Deserializer<'de>,
{
    let value: IndexMap<String, RuleConfiguration> = Deserialize::deserialize(deserializer)?;
    for rule_name in value.keys() {
        if !Complexity::CATEGORY_RULES.contains(&rule_name.as_str()) {
            return Err(serde::de::Error::custom(format!(
                "invalid rule name {}",
                rule_name
            )));
        }
    }
    Ok(value)
}
#[derive(Deserialize, Default, Serialize, Debug, Clone)]
#[cfg_attr(feature = "schemars", derive(JsonSchema))]
#[serde(rename_all = "camelCase", default)]
pub struct Correctness {
    #[doc = r" It enables the recommended rules for this group"]
    #[serde(skip_serializing_if = "Option::is_none")]
    pub recommended: Option<bool>,
    #[doc = r" List of rules for the current group"]
    #[serde(
        skip_serializing_if = "IndexMap::is_empty",
        deserialize_with = "deserialize_correctness_rules",
        flatten
    )]
    #[cfg_attr(feature = "schemars", schemars(with = "CorrectnessSchema"))]
    pub rules: IndexMap<String, RuleConfiguration>,
}
#[cfg_attr(
    feature = "schemars",
    derive(JsonSchema),
    serde(rename_all = "camelCase")
)]
#[allow(dead_code)]
#[doc = r" A list of rules that belong to this group"]
struct CorrectnessSchema {
    #[doc = "Prevent passing of children as props."]
    no_children_prop: Option<RuleConfiguration>,
    #[doc = "Prevents from having const variables being re-assigned."]
    no_const_assign: Option<RuleConfiguration>,
    #[doc = "Disallows empty destructuring patterns."]
    no_empty_pattern: Option<RuleConfiguration>,
    #[doc = "Disallow new operators with the Symbol object"]
    no_new_symbol: Option<RuleConfiguration>,
    #[doc = "Prevent the usage of the return value of React.render."]
    no_render_return_value: Option<RuleConfiguration>,
    #[doc = "Prevents the usage of variables that haven't been declared inside the document"]
    no_undeclared_variables: Option<RuleConfiguration>,
    #[doc = "Avoid using unnecessary continue."]
    no_unnecessary_continue: Option<RuleConfiguration>,
    #[doc = "Disallow unreachable code"]
    no_unreachable: Option<RuleConfiguration>,
    #[doc = "Disallow unused variables."]
    no_unused_variables: Option<RuleConfiguration>,
    #[doc = "This rules prevents void elements (AKA self-closing elements) from having children."]
    no_void_elements_with_children: Option<RuleConfiguration>,
    #[doc = "Enforce \"for\" loop update clause moving the counter in the right direction."]
    use_valid_for_direction: Option<RuleConfiguration>,
}
impl Correctness {
    const CATEGORY_NAME: &'static str = "correctness";
    pub(crate) const CATEGORY_RULES: [&'static str; 11] = [
        "noChildrenProp",
        "noConstAssign",
        "noEmptyPattern",
        "noNewSymbol",
        "noRenderReturnValue",
        "noUndeclaredVariables",
        "noUnnecessaryContinue",
        "noUnreachable",
        "noUnusedVariables",
        "noVoidElementsWithChildren",
        "useValidForDirection",
    ];
    const RECOMMENDED_RULES: [&'static str; 9] = [
        "noChildrenProp",
        "noConstAssign",
        "noEmptyPattern",
        "noNewSymbol",
        "noRenderReturnValue",
        "noUnnecessaryContinue",
        "noUnreachable",
        "noVoidElementsWithChildren",
        "useValidForDirection",
    ];
    const RECOMMENDED_RULES_AS_FILTERS: [RuleFilter<'static>; 9] = [
        RuleFilter::Rule("correctness", Self::CATEGORY_RULES[0]),
        RuleFilter::Rule("correctness", Self::CATEGORY_RULES[1]),
        RuleFilter::Rule("correctness", Self::CATEGORY_RULES[2]),
        RuleFilter::Rule("correctness", Self::CATEGORY_RULES[3]),
        RuleFilter::Rule("correctness", Self::CATEGORY_RULES[4]),
        RuleFilter::Rule("correctness", Self::CATEGORY_RULES[6]),
        RuleFilter::Rule("correctness", Self::CATEGORY_RULES[7]),
        RuleFilter::Rule("correctness", Self::CATEGORY_RULES[9]),
        RuleFilter::Rule("correctness", Self::CATEGORY_RULES[10]),
    ];
    pub(crate) fn is_recommended(&self) -> bool { !matches!(self.recommended, Some(false)) }
    pub(crate) fn get_enabled_rules(&self) -> IndexSet<RuleFilter> {
        IndexSet::from_iter(self.rules.iter().filter_map(|(key, conf)| {
            if conf.is_enabled() {
                Some(RuleFilter::Rule(Self::CATEGORY_NAME, key))
            } else {
                None
            }
        }))
    }
    pub(crate) fn get_disabled_rules(&self) -> IndexSet<RuleFilter> {
        IndexSet::from_iter(self.rules.iter().filter_map(|(key, conf)| {
            if conf.is_disabled() {
                Some(RuleFilter::Rule(Self::CATEGORY_NAME, key))
            } else {
                None
            }
        }))
    }
    #[doc = r" Checks if, given a rule name, matches one of the rules contained in this category"]
    pub(crate) fn has_rule(rule_name: &str) -> bool { Self::CATEGORY_RULES.contains(&rule_name) }
    #[doc = r" Checks if, given a rule name, it is marked as recommended"]
    pub(crate) fn is_recommended_rule(rule_name: &str) -> bool {
        Self::RECOMMENDED_RULES.contains(&rule_name)
    }
    pub(crate) fn recommended_rules_as_filters() -> [RuleFilter<'static>; 9] {
        Self::RECOMMENDED_RULES_AS_FILTERS
    }
}
fn deserialize_correctness_rules<'de, D>(
    deserializer: D,
) -> Result<IndexMap<String, RuleConfiguration>, D::Error>
where
    D: serde::de::Deserializer<'de>,
{
    let value: IndexMap<String, RuleConfiguration> = Deserialize::deserialize(deserializer)?;
    for rule_name in value.keys() {
        if !Correctness::CATEGORY_RULES.contains(&rule_name.as_str()) {
            return Err(serde::de::Error::custom(format!(
                "invalid rule name {}",
                rule_name
            )));
        }
    }
    Ok(value)
}
#[derive(Deserialize, Default, Serialize, Debug, Clone)]
#[cfg_attr(feature = "schemars", derive(JsonSchema))]
#[serde(rename_all = "camelCase", default)]
pub struct Nursery {
    #[doc = r" It enables the recommended rules for this group"]
    #[serde(skip_serializing_if = "Option::is_none")]
    pub recommended: Option<bool>,
    #[doc = r" List of rules for the current group"]
    #[serde(
        skip_serializing_if = "IndexMap::is_empty",
        deserialize_with = "deserialize_nursery_rules",
        flatten
    )]
    #[cfg_attr(feature = "schemars", schemars(with = "NurserySchema"))]
    pub rules: IndexMap<String, RuleConfiguration>,
}
#[cfg_attr(
    feature = "schemars",
    derive(JsonSchema),
    serde(rename_all = "camelCase")
)]
#[allow(dead_code)]
#[doc = r" A list of rules that belong to this group"]
struct NurserySchema {
    #[doc = "Enforce that the accessKey attribute is not used on any HTML element."]
    no_access_key: Option<RuleConfiguration>,
    #[doc = "Disallow assignments in expressions."]
    no_assign_in_expressions: Option<RuleConfiguration>,
    #[doc = "Disallow certain types."]
    no_banned_types: Option<RuleConfiguration>,
    #[doc = "Disallow reassigning class members."]
    no_class_assign: Option<RuleConfiguration>,
    #[doc = "Disallow comma operator."]
    no_comma_operator: Option<RuleConfiguration>,
    #[doc = "Disallow TypeScript const enum"]
    no_const_enum: Option<RuleConfiguration>,
    #[doc = "Disallow returning a value from a constructor."]
    no_constructor_return: Option<RuleConfiguration>,
    #[doc = "Prevents from having control characters and some escape sequences that match control characters in regular expressions."]
    no_control_characters_in_regex: Option<RuleConfiguration>,
    #[doc = "Enforces that no distracting elements are used."]
    no_distracting_elements: Option<RuleConfiguration>,
    #[doc = "Disallow duplicate case labels. If a switch statement has duplicate test expressions in case clauses, it is likely that a programmer copied a case clause but forgot to change the test expression."]
    no_duplicate_case: Option<RuleConfiguration>,
    #[doc = "Prevents object literals having more than one property declaration for the same name. If an object property with the same name is defined multiple times (except when combining a getter with a setter), only the last definition makes it into the object and previous definitions are ignored, which is likely a mistake."]
    no_duplicate_object_keys: Option<RuleConfiguration>,
    #[doc = "Disallow the declaration of empty interfaces."]
    no_empty_interface: Option<RuleConfiguration>,
    #[doc = "Prevents the wrong usage of the non-null assertion operator (!) in TypeScript files."]
    no_extra_non_null_assertion: Option<RuleConfiguration>,
    #[doc = "Typing mistakes and misunderstandings about where semicolons are required can lead to semicolons that are unnecessary. While not technically an error, extra semicolons can cause confusion when reading code."]
    no_extra_semicolons: Option<RuleConfiguration>,
    #[doc = "Check that the scope attribute is only used on th elements."]
    no_header_scope: Option<RuleConfiguration>,
    #[doc = "Prevents the incorrect use of super() inside classes. It also checks whether a call super() is missing from classes that extends other constructors."]
    no_invalid_constructor_super: Option<RuleConfiguration>,
    #[doc = "Disallow non-null assertions using the ! postfix operator."]
    no_non_null_assertion: Option<RuleConfiguration>,
    #[doc = "Enforce that interactive ARIA roles are not assigned to non-interactive HTML elements."]
    no_noninteractive_element_to_interactive_role: Option<RuleConfiguration>,
    #[doc = "Disallow literal numbers that lose precision"]
    no_precision_loss: Option<RuleConfiguration>,
    #[doc = "Enforce img alt prop does not contain the word \"image\", \"picture\", or \"photo\"."]
    no_redundant_alt: Option<RuleConfiguration>,
    #[doc = "Prevents from having redundant \"use strict\"."]
    no_redundant_use_strict: Option<RuleConfiguration>,
    #[doc = "This rule allows you to specify global variable names that you don’t want to use in your application."]
    no_restricted_globals: Option<RuleConfiguration>,
    #[doc = "Disallow comparisons where both sides are exactly the same."]
    no_self_compare: Option<RuleConfiguration>,
    #[doc = "Disallow returning a value from a setter"]
    no_setter_return: Option<RuleConfiguration>,
    #[doc = "Disallow comparison of expressions modifying the string case with non-compliant value."]
    no_string_case_mismatch: Option<RuleConfiguration>,
    #[doc = "Ensures the super() constructor is called exactly once on every code path in a class constructor before this is accessed if the class has a superclass"]
    no_unreachable_super: Option<RuleConfiguration>,
    #[doc = "Disallow control flow statements in finally blocks."]
    no_unsafe_finally: Option<RuleConfiguration>,
    #[doc = "Disallow useless case in switch statements."]
    no_useless_switch_case: Option<RuleConfiguration>,
    #[doc = "Disallow the use of var"]
    no_var: Option<RuleConfiguration>,
    #[doc = "Disallow returning a value from a function with the return type 'void'"]
    no_void_type_return: Option<RuleConfiguration>,
    #[doc = "Disallow with statements in non-strict contexts."]
    no_with: Option<RuleConfiguration>,
    #[doc = "Enforce that ARIA state and property values are valid."]
    use_aria_prop_types: Option<RuleConfiguration>,
    #[doc = "Enforce that elements with ARIA roles must have all required ARIA attributes for that role."]
    use_aria_props_for_role: Option<RuleConfiguration>,
    #[doc = "Enforce camel case naming convention."]
    use_camel_case: Option<RuleConfiguration>,
    #[doc = "Require const declarations for variables that are never reassigned after declared."]
    use_const: Option<RuleConfiguration>,
    #[doc = "Enforce default function parameters and optional parameters to be last."]
    use_default_parameter_last: Option<RuleConfiguration>,
    #[doc = "Enforce default clauses in switch statements to be last"]
    use_default_switch_clause_last: Option<RuleConfiguration>,
    #[doc = "Require that each enum member value be explicitly initialized."]
    use_enum_initializers: Option<RuleConfiguration>,
    #[doc = "Enforce all dependencies are correctly specified."]
    use_exhaustive_dependencies: Option<RuleConfiguration>,
    #[doc = "Disallow the use of Math.pow in favor of the ** operator."]
    use_exponentiation_operator: Option<RuleConfiguration>,
    #[doc = "Enforce that all React hooks are being called from the Top Level component functions."]
    use_hook_at_top_level: Option<RuleConfiguration>,
    #[doc = "Enforces the usage of the attribute title for the element iframe"]
    use_iframe_title: Option<RuleConfiguration>,
    #[doc = "Require calls to isNaN() when checking for NaN."]
    use_is_nan: Option<RuleConfiguration>,
    #[doc = "Enforces that audio and video elements must have a track for captions."]
    use_media_caption: Option<RuleConfiguration>,
    #[doc = "Disallow parseInt() and Number.parseInt() in favor of binary, octal, and hexadecimal literals"]
    use_numeric_literals: Option<RuleConfiguration>,
    #[doc = "Ensures that ARIA properties aria-* are all valid."]
    use_valid_aria_props: Option<RuleConfiguration>,
    #[doc = "Ensure that the attribute passed to the lang attribute is a correct ISO language and/or country."]
    use_valid_lang: Option<RuleConfiguration>,
}
impl Nursery {
    const CATEGORY_NAME: &'static str = "nursery";
<<<<<<< HEAD
    pub(crate) const CATEGORY_RULES: [&'static str; 43] = [
=======
    pub(crate) const CATEGORY_RULES: [&'static str; 46] = [
>>>>>>> 5da1059b
        "noAccessKey",
        "noAssignInExpressions",
        "noBannedTypes",
        "noClassAssign",
        "noCommaOperator",
        "noConstEnum",
        "noConstructorReturn",
        "noControlCharactersInRegex",
        "noDistractingElements",
        "noDuplicateCase",
        "noDuplicateObjectKeys",
        "noEmptyInterface",
        "noExtraNonNullAssertion",
        "noExtraSemicolons",
        "noHeaderScope",
        "noInvalidConstructorSuper",
        "noNonNullAssertion",
        "noNoninteractiveElementToInteractiveRole",
        "noPrecisionLoss",
        "noRedundantAlt",
        "noRedundantUseStrict",
        "noRestrictedGlobals",
        "noSelfCompare",
        "noSetterReturn",
        "noStringCaseMismatch",
        "noUnreachableSuper",
        "noUnsafeFinally",
        "noUselessSwitchCase",
        "noVar",
        "noVoidTypeReturn",
        "noWith",
        "useAriaPropTypes",
        "useAriaPropsForRole",
        "useCamelCase",
        "useConst",
        "useDefaultParameterLast",
        "useDefaultSwitchClauseLast",
        "useEnumInitializers",
        "useExhaustiveDependencies",
        "useExponentiationOperator",
        "useHookAtTopLevel",
        "useIframeTitle",
        "useIsNan",
        "useMediaCaption",
        "useNumericLiterals",
        "useValidAriaProps",
        "useValidLang",
    ];
<<<<<<< HEAD
    const RECOMMENDED_RULES: [&'static str; 34] = [
=======
    const RECOMMENDED_RULES: [&'static str; 37] = [
>>>>>>> 5da1059b
        "noAssignInExpressions",
        "noBannedTypes",
        "noClassAssign",
        "noCommaOperator",
        "noConstEnum",
        "noConstructorReturn",
        "noControlCharactersInRegex",
        "noDistractingElements",
        "noDuplicateCase",
        "noDuplicateObjectKeys",
        "noEmptyInterface",
        "noExtraNonNullAssertion",
        "noExtraSemicolons",
        "noHeaderScope",
        "noInvalidConstructorSuper",
        "noNoninteractiveElementToInteractiveRole",
        "noRedundantAlt",
        "noSelfCompare",
        "noSetterReturn",
        "noStringCaseMismatch",
        "noUnreachableSuper",
        "noUnsafeFinally",
        "noUselessSwitchCase",
        "noVar",
        "noVoidTypeReturn",
        "noWith",
        "useAriaPropsForRole",
        "useConst",
        "useDefaultParameterLast",
        "useDefaultSwitchClauseLast",
        "useEnumInitializers",
        "useExhaustiveDependencies",
        "useIframeTitle",
        "useIsNan",
        "useMediaCaption",
        "useNumericLiterals",
        "useValidAriaProps",
        "useValidLang",
    ];
<<<<<<< HEAD
    const RECOMMENDED_RULES_AS_FILTERS: [RuleFilter<'static>; 34] = [
=======
    const RECOMMENDED_RULES_AS_FILTERS: [RuleFilter<'static>; 37] = [
>>>>>>> 5da1059b
        RuleFilter::Rule("nursery", Self::CATEGORY_RULES[1]),
        RuleFilter::Rule("nursery", Self::CATEGORY_RULES[2]),
        RuleFilter::Rule("nursery", Self::CATEGORY_RULES[3]),
        RuleFilter::Rule("nursery", Self::CATEGORY_RULES[4]),
        RuleFilter::Rule("nursery", Self::CATEGORY_RULES[5]),
        RuleFilter::Rule("nursery", Self::CATEGORY_RULES[6]),
        RuleFilter::Rule("nursery", Self::CATEGORY_RULES[7]),
        RuleFilter::Rule("nursery", Self::CATEGORY_RULES[8]),
        RuleFilter::Rule("nursery", Self::CATEGORY_RULES[9]),
        RuleFilter::Rule("nursery", Self::CATEGORY_RULES[10]),
        RuleFilter::Rule("nursery", Self::CATEGORY_RULES[11]),
        RuleFilter::Rule("nursery", Self::CATEGORY_RULES[12]),
        RuleFilter::Rule("nursery", Self::CATEGORY_RULES[13]),
        RuleFilter::Rule("nursery", Self::CATEGORY_RULES[14]),
<<<<<<< HEAD
        RuleFilter::Rule("nursery", Self::CATEGORY_RULES[15]),
=======
        RuleFilter::Rule("nursery", Self::CATEGORY_RULES[16]),
>>>>>>> 5da1059b
        RuleFilter::Rule("nursery", Self::CATEGORY_RULES[18]),
        RuleFilter::Rule("nursery", Self::CATEGORY_RULES[21]),
        RuleFilter::Rule("nursery", Self::CATEGORY_RULES[22]),
        RuleFilter::Rule("nursery", Self::CATEGORY_RULES[23]),
        RuleFilter::Rule("nursery", Self::CATEGORY_RULES[24]),
        RuleFilter::Rule("nursery", Self::CATEGORY_RULES[25]),
        RuleFilter::Rule("nursery", Self::CATEGORY_RULES[26]),
        RuleFilter::Rule("nursery", Self::CATEGORY_RULES[27]),
        RuleFilter::Rule("nursery", Self::CATEGORY_RULES[28]),
<<<<<<< HEAD
        RuleFilter::Rule("nursery", Self::CATEGORY_RULES[30]),
        RuleFilter::Rule("nursery", Self::CATEGORY_RULES[32]),
=======
        RuleFilter::Rule("nursery", Self::CATEGORY_RULES[29]),
        RuleFilter::Rule("nursery", Self::CATEGORY_RULES[31]),
>>>>>>> 5da1059b
        RuleFilter::Rule("nursery", Self::CATEGORY_RULES[33]),
        RuleFilter::Rule("nursery", Self::CATEGORY_RULES[34]),
        RuleFilter::Rule("nursery", Self::CATEGORY_RULES[35]),
        RuleFilter::Rule("nursery", Self::CATEGORY_RULES[36]),
<<<<<<< HEAD
        RuleFilter::Rule("nursery", Self::CATEGORY_RULES[39]),
        RuleFilter::Rule("nursery", Self::CATEGORY_RULES[40]),
        RuleFilter::Rule("nursery", Self::CATEGORY_RULES[41]),
        RuleFilter::Rule("nursery", Self::CATEGORY_RULES[42]),
=======
        RuleFilter::Rule("nursery", Self::CATEGORY_RULES[37]),
        RuleFilter::Rule("nursery", Self::CATEGORY_RULES[40]),
        RuleFilter::Rule("nursery", Self::CATEGORY_RULES[41]),
        RuleFilter::Rule("nursery", Self::CATEGORY_RULES[42]),
        RuleFilter::Rule("nursery", Self::CATEGORY_RULES[43]),
        RuleFilter::Rule("nursery", Self::CATEGORY_RULES[44]),
        RuleFilter::Rule("nursery", Self::CATEGORY_RULES[45]),
>>>>>>> 5da1059b
    ];
    pub(crate) fn is_recommended(&self) -> bool { !matches!(self.recommended, Some(false)) }
    pub(crate) fn get_enabled_rules(&self) -> IndexSet<RuleFilter> {
        IndexSet::from_iter(self.rules.iter().filter_map(|(key, conf)| {
            if conf.is_enabled() {
                Some(RuleFilter::Rule(Self::CATEGORY_NAME, key))
            } else {
                None
            }
        }))
    }
    pub(crate) fn get_disabled_rules(&self) -> IndexSet<RuleFilter> {
        IndexSet::from_iter(self.rules.iter().filter_map(|(key, conf)| {
            if conf.is_disabled() {
                Some(RuleFilter::Rule(Self::CATEGORY_NAME, key))
            } else {
                None
            }
        }))
    }
    #[doc = r" Checks if, given a rule name, matches one of the rules contained in this category"]
    pub(crate) fn has_rule(rule_name: &str) -> bool { Self::CATEGORY_RULES.contains(&rule_name) }
    #[doc = r" Checks if, given a rule name, it is marked as recommended"]
    pub(crate) fn is_recommended_rule(rule_name: &str) -> bool {
        Self::RECOMMENDED_RULES.contains(&rule_name)
    }
<<<<<<< HEAD
    pub(crate) fn recommended_rules_as_filters() -> [RuleFilter<'static>; 34] {
=======
    pub(crate) fn recommended_rules_as_filters() -> [RuleFilter<'static>; 37] {
>>>>>>> 5da1059b
        Self::RECOMMENDED_RULES_AS_FILTERS
    }
}
fn deserialize_nursery_rules<'de, D>(
    deserializer: D,
) -> Result<IndexMap<String, RuleConfiguration>, D::Error>
where
    D: serde::de::Deserializer<'de>,
{
    let value: IndexMap<String, RuleConfiguration> = Deserialize::deserialize(deserializer)?;
    for rule_name in value.keys() {
        if !Nursery::CATEGORY_RULES.contains(&rule_name.as_str()) {
            return Err(serde::de::Error::custom(format!(
                "invalid rule name {}",
                rule_name
            )));
        }
    }
    Ok(value)
}
#[derive(Deserialize, Default, Serialize, Debug, Clone)]
#[cfg_attr(feature = "schemars", derive(JsonSchema))]
#[serde(rename_all = "camelCase", default)]
pub struct Performance {
    #[doc = r" It enables the recommended rules for this group"]
    #[serde(skip_serializing_if = "Option::is_none")]
    pub recommended: Option<bool>,
    #[doc = r" List of rules for the current group"]
    #[serde(
        skip_serializing_if = "IndexMap::is_empty",
        deserialize_with = "deserialize_performance_rules",
        flatten
    )]
    #[cfg_attr(feature = "schemars", schemars(with = "PerformanceSchema"))]
    pub rules: IndexMap<String, RuleConfiguration>,
}
#[cfg_attr(
    feature = "schemars",
    derive(JsonSchema),
    serde(rename_all = "camelCase")
)]
#[allow(dead_code)]
#[doc = r" A list of rules that belong to this group"]
struct PerformanceSchema {
    #[doc = "Disallow the use of the delete operator"]
    no_delete: Option<RuleConfiguration>,
}
impl Performance {
    const CATEGORY_NAME: &'static str = "performance";
    pub(crate) const CATEGORY_RULES: [&'static str; 1] = ["noDelete"];
    const RECOMMENDED_RULES: [&'static str; 1] = ["noDelete"];
    const RECOMMENDED_RULES_AS_FILTERS: [RuleFilter<'static>; 1] =
        [RuleFilter::Rule("performance", Self::CATEGORY_RULES[0])];
    pub(crate) fn is_recommended(&self) -> bool { !matches!(self.recommended, Some(false)) }
    pub(crate) fn get_enabled_rules(&self) -> IndexSet<RuleFilter> {
        IndexSet::from_iter(self.rules.iter().filter_map(|(key, conf)| {
            if conf.is_enabled() {
                Some(RuleFilter::Rule(Self::CATEGORY_NAME, key))
            } else {
                None
            }
        }))
    }
    pub(crate) fn get_disabled_rules(&self) -> IndexSet<RuleFilter> {
        IndexSet::from_iter(self.rules.iter().filter_map(|(key, conf)| {
            if conf.is_disabled() {
                Some(RuleFilter::Rule(Self::CATEGORY_NAME, key))
            } else {
                None
            }
        }))
    }
    #[doc = r" Checks if, given a rule name, matches one of the rules contained in this category"]
    pub(crate) fn has_rule(rule_name: &str) -> bool { Self::CATEGORY_RULES.contains(&rule_name) }
    #[doc = r" Checks if, given a rule name, it is marked as recommended"]
    pub(crate) fn is_recommended_rule(rule_name: &str) -> bool {
        Self::RECOMMENDED_RULES.contains(&rule_name)
    }
    pub(crate) fn recommended_rules_as_filters() -> [RuleFilter<'static>; 1] {
        Self::RECOMMENDED_RULES_AS_FILTERS
    }
}
fn deserialize_performance_rules<'de, D>(
    deserializer: D,
) -> Result<IndexMap<String, RuleConfiguration>, D::Error>
where
    D: serde::de::Deserializer<'de>,
{
    let value: IndexMap<String, RuleConfiguration> = Deserialize::deserialize(deserializer)?;
    for rule_name in value.keys() {
        if !Performance::CATEGORY_RULES.contains(&rule_name.as_str()) {
            return Err(serde::de::Error::custom(format!(
                "invalid rule name {}",
                rule_name
            )));
        }
    }
    Ok(value)
}
#[derive(Deserialize, Default, Serialize, Debug, Clone)]
#[cfg_attr(feature = "schemars", derive(JsonSchema))]
#[serde(rename_all = "camelCase", default)]
pub struct Security {
    #[doc = r" It enables the recommended rules for this group"]
    #[serde(skip_serializing_if = "Option::is_none")]
    pub recommended: Option<bool>,
    #[doc = r" List of rules for the current group"]
    #[serde(
        skip_serializing_if = "IndexMap::is_empty",
        deserialize_with = "deserialize_security_rules",
        flatten
    )]
    #[cfg_attr(feature = "schemars", schemars(with = "SecuritySchema"))]
    pub rules: IndexMap<String, RuleConfiguration>,
}
#[cfg_attr(
    feature = "schemars",
    derive(JsonSchema),
    serde(rename_all = "camelCase")
)]
#[allow(dead_code)]
#[doc = r" A list of rules that belong to this group"]
struct SecuritySchema {
    #[doc = "Prevent the usage of dangerous JSX props"]
    no_dangerously_set_inner_html: Option<RuleConfiguration>,
    #[doc = "Report when a DOM element or a component uses both children and dangerouslySetInnerHTML prop."]
    no_dangerously_set_inner_html_with_children: Option<RuleConfiguration>,
}
impl Security {
    const CATEGORY_NAME: &'static str = "security";
    pub(crate) const CATEGORY_RULES: [&'static str; 2] = [
        "noDangerouslySetInnerHtml",
        "noDangerouslySetInnerHtmlWithChildren",
    ];
    const RECOMMENDED_RULES: [&'static str; 2] = [
        "noDangerouslySetInnerHtml",
        "noDangerouslySetInnerHtmlWithChildren",
    ];
    const RECOMMENDED_RULES_AS_FILTERS: [RuleFilter<'static>; 2] = [
        RuleFilter::Rule("security", Self::CATEGORY_RULES[0]),
        RuleFilter::Rule("security", Self::CATEGORY_RULES[1]),
    ];
    pub(crate) fn is_recommended(&self) -> bool { !matches!(self.recommended, Some(false)) }
    pub(crate) fn get_enabled_rules(&self) -> IndexSet<RuleFilter> {
        IndexSet::from_iter(self.rules.iter().filter_map(|(key, conf)| {
            if conf.is_enabled() {
                Some(RuleFilter::Rule(Self::CATEGORY_NAME, key))
            } else {
                None
            }
        }))
    }
    pub(crate) fn get_disabled_rules(&self) -> IndexSet<RuleFilter> {
        IndexSet::from_iter(self.rules.iter().filter_map(|(key, conf)| {
            if conf.is_disabled() {
                Some(RuleFilter::Rule(Self::CATEGORY_NAME, key))
            } else {
                None
            }
        }))
    }
    #[doc = r" Checks if, given a rule name, matches one of the rules contained in this category"]
    pub(crate) fn has_rule(rule_name: &str) -> bool { Self::CATEGORY_RULES.contains(&rule_name) }
    #[doc = r" Checks if, given a rule name, it is marked as recommended"]
    pub(crate) fn is_recommended_rule(rule_name: &str) -> bool {
        Self::RECOMMENDED_RULES.contains(&rule_name)
    }
    pub(crate) fn recommended_rules_as_filters() -> [RuleFilter<'static>; 2] {
        Self::RECOMMENDED_RULES_AS_FILTERS
    }
}
fn deserialize_security_rules<'de, D>(
    deserializer: D,
) -> Result<IndexMap<String, RuleConfiguration>, D::Error>
where
    D: serde::de::Deserializer<'de>,
{
    let value: IndexMap<String, RuleConfiguration> = Deserialize::deserialize(deserializer)?;
    for rule_name in value.keys() {
        if !Security::CATEGORY_RULES.contains(&rule_name.as_str()) {
            return Err(serde::de::Error::custom(format!(
                "invalid rule name {}",
                rule_name
            )));
        }
    }
    Ok(value)
}
#[derive(Deserialize, Default, Serialize, Debug, Clone)]
#[cfg_attr(feature = "schemars", derive(JsonSchema))]
#[serde(rename_all = "camelCase", default)]
pub struct Style {
    #[doc = r" It enables the recommended rules for this group"]
    #[serde(skip_serializing_if = "Option::is_none")]
    pub recommended: Option<bool>,
    #[doc = r" List of rules for the current group"]
    #[serde(
        skip_serializing_if = "IndexMap::is_empty",
        deserialize_with = "deserialize_style_rules",
        flatten
    )]
    #[cfg_attr(feature = "schemars", schemars(with = "StyleSchema"))]
    pub rules: IndexMap<String, RuleConfiguration>,
}
#[cfg_attr(
    feature = "schemars",
    derive(JsonSchema),
    serde(rename_all = "camelCase")
)]
#[allow(dead_code)]
#[doc = r" A list of rules that belong to this group"]
struct StyleSchema {
    #[doc = "Disallow the use of arguments"]
    no_arguments: Option<RuleConfiguration>,
    #[doc = "Disallow implicit true values on JSX boolean attributes"]
    no_implicit_boolean: Option<RuleConfiguration>,
    #[doc = "Disallow negation in the condition of an if statement if it has an else clause"]
    no_negation_else: Option<RuleConfiguration>,
    #[doc = "Disallow the use of constants which its value is the upper-case version of its name."]
    no_shouty_constants: Option<RuleConfiguration>,
    #[doc = "Disallow template literals if interpolation and special-character handling are not needed"]
    no_unused_template_literal: Option<RuleConfiguration>,
    #[doc = "Requires following curly brace conventions. JavaScript allows the omission of curly braces when a block contains only one statement. However, it is considered by many to be best practice to never omit curly braces around blocks, even when they are optional, because it can lead to bugs and reduces code clarity."]
    use_block_statements: Option<RuleConfiguration>,
    #[doc = "This rule enforces the use of <>...</> over <Fragment>...</Fragment>."]
    use_fragment_syntax: Option<RuleConfiguration>,
    #[doc = "Prevent extra closing tags for components without children"]
    use_self_closing_elements: Option<RuleConfiguration>,
    #[doc = "When expressing array types, this rule promotes the usage of T[] shorthand instead of Array<T>."]
    use_shorthand_array_type: Option<RuleConfiguration>,
    #[doc = "Enforces case clauses have a single statement, emits a quick fix wrapping the statements in a block"]
    use_single_case_statement: Option<RuleConfiguration>,
    #[doc = "Disallow multiple variable declarations in the same variable statement"]
    use_single_var_declarator: Option<RuleConfiguration>,
    #[doc = "Template literals are preferred over string concatenation."]
    use_template: Option<RuleConfiguration>,
    #[doc = "Enforce the use of while loops instead of for loops when the initializer and update expressions are not needed"]
    use_while: Option<RuleConfiguration>,
}
impl Style {
    const CATEGORY_NAME: &'static str = "style";
    pub(crate) const CATEGORY_RULES: [&'static str; 13] = [
        "noArguments",
        "noImplicitBoolean",
        "noNegationElse",
        "noShoutyConstants",
        "noUnusedTemplateLiteral",
        "useBlockStatements",
        "useFragmentSyntax",
        "useSelfClosingElements",
        "useShorthandArrayType",
        "useSingleCaseStatement",
        "useSingleVarDeclarator",
        "useTemplate",
        "useWhile",
    ];
    const RECOMMENDED_RULES: [&'static str; 6] = [
        "noArguments",
        "noUnusedTemplateLiteral",
        "useSelfClosingElements",
        "useSingleVarDeclarator",
        "useTemplate",
        "useWhile",
    ];
    const RECOMMENDED_RULES_AS_FILTERS: [RuleFilter<'static>; 6] = [
        RuleFilter::Rule("style", Self::CATEGORY_RULES[0]),
        RuleFilter::Rule("style", Self::CATEGORY_RULES[4]),
        RuleFilter::Rule("style", Self::CATEGORY_RULES[7]),
        RuleFilter::Rule("style", Self::CATEGORY_RULES[10]),
        RuleFilter::Rule("style", Self::CATEGORY_RULES[11]),
        RuleFilter::Rule("style", Self::CATEGORY_RULES[12]),
    ];
    pub(crate) fn is_recommended(&self) -> bool { !matches!(self.recommended, Some(false)) }
    pub(crate) fn get_enabled_rules(&self) -> IndexSet<RuleFilter> {
        IndexSet::from_iter(self.rules.iter().filter_map(|(key, conf)| {
            if conf.is_enabled() {
                Some(RuleFilter::Rule(Self::CATEGORY_NAME, key))
            } else {
                None
            }
        }))
    }
    pub(crate) fn get_disabled_rules(&self) -> IndexSet<RuleFilter> {
        IndexSet::from_iter(self.rules.iter().filter_map(|(key, conf)| {
            if conf.is_disabled() {
                Some(RuleFilter::Rule(Self::CATEGORY_NAME, key))
            } else {
                None
            }
        }))
    }
    #[doc = r" Checks if, given a rule name, matches one of the rules contained in this category"]
    pub(crate) fn has_rule(rule_name: &str) -> bool { Self::CATEGORY_RULES.contains(&rule_name) }
    #[doc = r" Checks if, given a rule name, it is marked as recommended"]
    pub(crate) fn is_recommended_rule(rule_name: &str) -> bool {
        Self::RECOMMENDED_RULES.contains(&rule_name)
    }
    pub(crate) fn recommended_rules_as_filters() -> [RuleFilter<'static>; 6] {
        Self::RECOMMENDED_RULES_AS_FILTERS
    }
}
fn deserialize_style_rules<'de, D>(
    deserializer: D,
) -> Result<IndexMap<String, RuleConfiguration>, D::Error>
where
    D: serde::de::Deserializer<'de>,
{
    let value: IndexMap<String, RuleConfiguration> = Deserialize::deserialize(deserializer)?;
    for rule_name in value.keys() {
        if !Style::CATEGORY_RULES.contains(&rule_name.as_str()) {
            return Err(serde::de::Error::custom(format!(
                "invalid rule name {}",
                rule_name
            )));
        }
    }
    Ok(value)
}
#[derive(Deserialize, Default, Serialize, Debug, Clone)]
#[cfg_attr(feature = "schemars", derive(JsonSchema))]
#[serde(rename_all = "camelCase", default)]
pub struct Suspicious {
    #[doc = r" It enables the recommended rules for this group"]
    #[serde(skip_serializing_if = "Option::is_none")]
    pub recommended: Option<bool>,
    #[doc = r" List of rules for the current group"]
    #[serde(
        skip_serializing_if = "IndexMap::is_empty",
        deserialize_with = "deserialize_suspicious_rules",
        flatten
    )]
    #[cfg_attr(feature = "schemars", schemars(with = "SuspiciousSchema"))]
    pub rules: IndexMap<String, RuleConfiguration>,
}
#[cfg_attr(
    feature = "schemars",
    derive(JsonSchema),
    serde(rename_all = "camelCase")
)]
#[allow(dead_code)]
#[doc = r" A list of rules that belong to this group"]
struct SuspiciousSchema {
    #[doc = "Discourage the usage of Array index in keys."]
    no_array_index_key: Option<RuleConfiguration>,
    #[doc = "Disallows using an async function as a Promise executor."]
    no_async_promise_executor: Option<RuleConfiguration>,
    #[doc = "Disallow reassigning exceptions in catch clauses"]
    no_catch_assign: Option<RuleConfiguration>,
    #[doc = "Prevent comments from being inserted as text nodes"]
    no_comment_text: Option<RuleConfiguration>,
    #[doc = "Disallow comparing against -0"]
    no_compare_neg_zero: Option<RuleConfiguration>,
    #[doc = "Disallow the use of debugger"]
    no_debugger: Option<RuleConfiguration>,
    #[doc = "Require the use of === and !=="]
    no_double_equals: Option<RuleConfiguration>,
    #[doc = "Disallow duplicate function arguments name."]
    no_duplicate_parameters: Option<RuleConfiguration>,
    #[doc = "Disallow the any type usage"]
    no_explicit_any: Option<RuleConfiguration>,
    #[doc = "Disallow reassigning function declarations."]
    no_function_assign: Option<RuleConfiguration>,
    #[doc = "Disallow assigning to imported bindings"]
    no_import_assign: Option<RuleConfiguration>,
    #[doc = "Disallow labels that share a name with a variable"]
    no_label_var: Option<RuleConfiguration>,
    #[doc = "Disallow identifiers from shadowing restricted names."]
    no_shadow_restricted_names: Option<RuleConfiguration>,
    #[doc = "Disallow sparse arrays"]
    no_sparse_array: Option<RuleConfiguration>,
    #[doc = "Disallow using unsafe negation."]
    no_unsafe_negation: Option<RuleConfiguration>,
    #[doc = "This rule verifies the result of typeof $expr unary expressions is being compared to valid values, either string literals containing valid type names or other typeof expressions"]
    use_valid_typeof: Option<RuleConfiguration>,
}
impl Suspicious {
    const CATEGORY_NAME: &'static str = "suspicious";
    pub(crate) const CATEGORY_RULES: [&'static str; 16] = [
        "noArrayIndexKey",
        "noAsyncPromiseExecutor",
        "noCatchAssign",
        "noCommentText",
        "noCompareNegZero",
        "noDebugger",
        "noDoubleEquals",
        "noDuplicateParameters",
        "noExplicitAny",
        "noFunctionAssign",
        "noImportAssign",
        "noLabelVar",
        "noShadowRestrictedNames",
        "noSparseArray",
        "noUnsafeNegation",
        "useValidTypeof",
    ];
    const RECOMMENDED_RULES: [&'static str; 16] = [
        "noArrayIndexKey",
        "noAsyncPromiseExecutor",
        "noCatchAssign",
        "noCommentText",
        "noCompareNegZero",
        "noDebugger",
        "noDoubleEquals",
        "noDuplicateParameters",
        "noExplicitAny",
        "noFunctionAssign",
        "noImportAssign",
        "noLabelVar",
        "noShadowRestrictedNames",
        "noSparseArray",
        "noUnsafeNegation",
        "useValidTypeof",
    ];
    const RECOMMENDED_RULES_AS_FILTERS: [RuleFilter<'static>; 16] = [
        RuleFilter::Rule("suspicious", Self::CATEGORY_RULES[0]),
        RuleFilter::Rule("suspicious", Self::CATEGORY_RULES[1]),
        RuleFilter::Rule("suspicious", Self::CATEGORY_RULES[2]),
        RuleFilter::Rule("suspicious", Self::CATEGORY_RULES[3]),
        RuleFilter::Rule("suspicious", Self::CATEGORY_RULES[4]),
        RuleFilter::Rule("suspicious", Self::CATEGORY_RULES[5]),
        RuleFilter::Rule("suspicious", Self::CATEGORY_RULES[6]),
        RuleFilter::Rule("suspicious", Self::CATEGORY_RULES[7]),
        RuleFilter::Rule("suspicious", Self::CATEGORY_RULES[8]),
        RuleFilter::Rule("suspicious", Self::CATEGORY_RULES[9]),
        RuleFilter::Rule("suspicious", Self::CATEGORY_RULES[10]),
        RuleFilter::Rule("suspicious", Self::CATEGORY_RULES[11]),
        RuleFilter::Rule("suspicious", Self::CATEGORY_RULES[12]),
        RuleFilter::Rule("suspicious", Self::CATEGORY_RULES[13]),
        RuleFilter::Rule("suspicious", Self::CATEGORY_RULES[14]),
        RuleFilter::Rule("suspicious", Self::CATEGORY_RULES[15]),
    ];
    pub(crate) fn is_recommended(&self) -> bool { !matches!(self.recommended, Some(false)) }
    pub(crate) fn get_enabled_rules(&self) -> IndexSet<RuleFilter> {
        IndexSet::from_iter(self.rules.iter().filter_map(|(key, conf)| {
            if conf.is_enabled() {
                Some(RuleFilter::Rule(Self::CATEGORY_NAME, key))
            } else {
                None
            }
        }))
    }
    pub(crate) fn get_disabled_rules(&self) -> IndexSet<RuleFilter> {
        IndexSet::from_iter(self.rules.iter().filter_map(|(key, conf)| {
            if conf.is_disabled() {
                Some(RuleFilter::Rule(Self::CATEGORY_NAME, key))
            } else {
                None
            }
        }))
    }
    #[doc = r" Checks if, given a rule name, matches one of the rules contained in this category"]
    pub(crate) fn has_rule(rule_name: &str) -> bool { Self::CATEGORY_RULES.contains(&rule_name) }
    #[doc = r" Checks if, given a rule name, it is marked as recommended"]
    pub(crate) fn is_recommended_rule(rule_name: &str) -> bool {
        Self::RECOMMENDED_RULES.contains(&rule_name)
    }
    pub(crate) fn recommended_rules_as_filters() -> [RuleFilter<'static>; 16] {
        Self::RECOMMENDED_RULES_AS_FILTERS
    }
}
fn deserialize_suspicious_rules<'de, D>(
    deserializer: D,
) -> Result<IndexMap<String, RuleConfiguration>, D::Error>
where
    D: serde::de::Deserializer<'de>,
{
    let value: IndexMap<String, RuleConfiguration> = Deserialize::deserialize(deserializer)?;
    for rule_name in value.keys() {
        if !Suspicious::CATEGORY_RULES.contains(&rule_name.as_str()) {
            return Err(serde::de::Error::custom(format!(
                "invalid rule name {}",
                rule_name
            )));
        }
    }
    Ok(value)
}<|MERGE_RESOLUTION|>--- conflicted
+++ resolved
@@ -828,11 +828,7 @@
 }
 impl Nursery {
     const CATEGORY_NAME: &'static str = "nursery";
-<<<<<<< HEAD
-    pub(crate) const CATEGORY_RULES: [&'static str; 43] = [
-=======
-    pub(crate) const CATEGORY_RULES: [&'static str; 46] = [
->>>>>>> 5da1059b
+    pub(crate) const CATEGORY_RULES: [&'static str; 47] = [
         "noAccessKey",
         "noAssignInExpressions",
         "noBannedTypes",
@@ -881,11 +877,7 @@
         "useValidAriaProps",
         "useValidLang",
     ];
-<<<<<<< HEAD
-    const RECOMMENDED_RULES: [&'static str; 34] = [
-=======
-    const RECOMMENDED_RULES: [&'static str; 37] = [
->>>>>>> 5da1059b
+    const RECOMMENDED_RULES: [&'static str; 38] = [
         "noAssignInExpressions",
         "noBannedTypes",
         "noClassAssign",
@@ -925,11 +917,7 @@
         "useValidAriaProps",
         "useValidLang",
     ];
-<<<<<<< HEAD
-    const RECOMMENDED_RULES_AS_FILTERS: [RuleFilter<'static>; 34] = [
-=======
-    const RECOMMENDED_RULES_AS_FILTERS: [RuleFilter<'static>; 37] = [
->>>>>>> 5da1059b
+    const RECOMMENDED_RULES_AS_FILTERS: [RuleFilter<'static>; 38] = [
         RuleFilter::Rule("nursery", Self::CATEGORY_RULES[1]),
         RuleFilter::Rule("nursery", Self::CATEGORY_RULES[2]),
         RuleFilter::Rule("nursery", Self::CATEGORY_RULES[3]),
@@ -944,13 +932,9 @@
         RuleFilter::Rule("nursery", Self::CATEGORY_RULES[12]),
         RuleFilter::Rule("nursery", Self::CATEGORY_RULES[13]),
         RuleFilter::Rule("nursery", Self::CATEGORY_RULES[14]),
-<<<<<<< HEAD
         RuleFilter::Rule("nursery", Self::CATEGORY_RULES[15]),
-=======
-        RuleFilter::Rule("nursery", Self::CATEGORY_RULES[16]),
->>>>>>> 5da1059b
-        RuleFilter::Rule("nursery", Self::CATEGORY_RULES[18]),
-        RuleFilter::Rule("nursery", Self::CATEGORY_RULES[21]),
+        RuleFilter::Rule("nursery", Self::CATEGORY_RULES[17]),
+        RuleFilter::Rule("nursery", Self::CATEGORY_RULES[19]),
         RuleFilter::Rule("nursery", Self::CATEGORY_RULES[22]),
         RuleFilter::Rule("nursery", Self::CATEGORY_RULES[23]),
         RuleFilter::Rule("nursery", Self::CATEGORY_RULES[24]),
@@ -958,31 +942,20 @@
         RuleFilter::Rule("nursery", Self::CATEGORY_RULES[26]),
         RuleFilter::Rule("nursery", Self::CATEGORY_RULES[27]),
         RuleFilter::Rule("nursery", Self::CATEGORY_RULES[28]),
-<<<<<<< HEAD
+        RuleFilter::Rule("nursery", Self::CATEGORY_RULES[29]),
         RuleFilter::Rule("nursery", Self::CATEGORY_RULES[30]),
         RuleFilter::Rule("nursery", Self::CATEGORY_RULES[32]),
-=======
-        RuleFilter::Rule("nursery", Self::CATEGORY_RULES[29]),
-        RuleFilter::Rule("nursery", Self::CATEGORY_RULES[31]),
->>>>>>> 5da1059b
-        RuleFilter::Rule("nursery", Self::CATEGORY_RULES[33]),
         RuleFilter::Rule("nursery", Self::CATEGORY_RULES[34]),
         RuleFilter::Rule("nursery", Self::CATEGORY_RULES[35]),
         RuleFilter::Rule("nursery", Self::CATEGORY_RULES[36]),
-<<<<<<< HEAD
-        RuleFilter::Rule("nursery", Self::CATEGORY_RULES[39]),
-        RuleFilter::Rule("nursery", Self::CATEGORY_RULES[40]),
-        RuleFilter::Rule("nursery", Self::CATEGORY_RULES[41]),
-        RuleFilter::Rule("nursery", Self::CATEGORY_RULES[42]),
-=======
         RuleFilter::Rule("nursery", Self::CATEGORY_RULES[37]),
-        RuleFilter::Rule("nursery", Self::CATEGORY_RULES[40]),
+        RuleFilter::Rule("nursery", Self::CATEGORY_RULES[38]),
         RuleFilter::Rule("nursery", Self::CATEGORY_RULES[41]),
         RuleFilter::Rule("nursery", Self::CATEGORY_RULES[42]),
         RuleFilter::Rule("nursery", Self::CATEGORY_RULES[43]),
         RuleFilter::Rule("nursery", Self::CATEGORY_RULES[44]),
         RuleFilter::Rule("nursery", Self::CATEGORY_RULES[45]),
->>>>>>> 5da1059b
+        RuleFilter::Rule("nursery", Self::CATEGORY_RULES[46]),
     ];
     pub(crate) fn is_recommended(&self) -> bool { !matches!(self.recommended, Some(false)) }
     pub(crate) fn get_enabled_rules(&self) -> IndexSet<RuleFilter> {
@@ -1009,11 +982,7 @@
     pub(crate) fn is_recommended_rule(rule_name: &str) -> bool {
         Self::RECOMMENDED_RULES.contains(&rule_name)
     }
-<<<<<<< HEAD
-    pub(crate) fn recommended_rules_as_filters() -> [RuleFilter<'static>; 34] {
-=======
-    pub(crate) fn recommended_rules_as_filters() -> [RuleFilter<'static>; 37] {
->>>>>>> 5da1059b
+    pub(crate) fn recommended_rules_as_filters() -> [RuleFilter<'static>; 38] {
         Self::RECOMMENDED_RULES_AS_FILTERS
     }
 }
