//! Generated file, do not edit by hand, see `xtask/codegen`

use crate::RuleConfiguration;
use bpaf::Bpaf;
use indexmap::IndexSet;
use rome_analyze::RuleFilter;
use rome_diagnostics::{Category, Severity};
#[cfg(feature = "schemars")]
use schemars::JsonSchema;
use serde::{Deserialize, Serialize};
#[derive(Deserialize, Serialize, Debug, Clone, Bpaf)]
#[cfg_attr(feature = "schemars", derive(JsonSchema))]
#[serde(rename_all = "camelCase", deny_unknown_fields)]
pub struct Rules {
    #[doc = r" It enables the lint rules recommended by Rome. `true` by default."]
    #[serde(skip_serializing_if = "Option::is_none")]
    #[bpaf(hide)]
    pub recommended: Option<bool>,
    #[doc = r" It enables ALL rules. The rules that belong to `nursery` won't be enabled."]
    #[serde(skip_serializing_if = "Option::is_none")]
    #[bpaf(hide)]
    pub all: Option<bool>,
    #[serde(skip_serializing_if = "Option::is_none")]
    #[bpaf(external, hide, optional)]
    pub a11y: Option<A11y>,
    #[serde(skip_serializing_if = "Option::is_none")]
    #[bpaf(external, hide, optional)]
    pub complexity: Option<Complexity>,
    #[serde(skip_serializing_if = "Option::is_none")]
    #[bpaf(external, hide, optional)]
    pub correctness: Option<Correctness>,
    #[serde(skip_serializing_if = "Option::is_none")]
    #[bpaf(external, hide, optional)]
    pub nursery: Option<Nursery>,
    #[serde(skip_serializing_if = "Option::is_none")]
    #[bpaf(external, hide, optional)]
    pub performance: Option<Performance>,
    #[serde(skip_serializing_if = "Option::is_none")]
    #[bpaf(external, hide, optional)]
    pub security: Option<Security>,
    #[serde(skip_serializing_if = "Option::is_none")]
    #[bpaf(external, hide, optional)]
    pub style: Option<Style>,
    #[serde(skip_serializing_if = "Option::is_none")]
    #[bpaf(external, hide, optional)]
    pub suspicious: Option<Suspicious>,
}
impl Default for Rules {
    fn default() -> Self {
        Self {
            recommended: Some(true),
            all: None,
            a11y: None,
            complexity: None,
            correctness: None,
            nursery: None,
            performance: None,
            security: None,
            style: None,
            suspicious: None,
        }
    }
}
impl Rules {
    #[doc = r" Checks if the code coming from [rome_diagnostics::Diagnostic] corresponds to a rule."]
    #[doc = r" Usually the code is built like {category}/{rule_name}"]
    pub fn matches_diagnostic_code<'a>(
        &self,
        category: Option<&'a str>,
        rule_name: Option<&'a str>,
    ) -> Option<(&'a str, &'a str)> {
        match (category, rule_name) {
            (Some(category), Some(rule_name)) => match category {
                "a11y" => A11y::has_rule(rule_name).then_some((category, rule_name)),
                "complexity" => Complexity::has_rule(rule_name).then_some((category, rule_name)),
                "correctness" => Correctness::has_rule(rule_name).then_some((category, rule_name)),
                "nursery" => Nursery::has_rule(rule_name).then_some((category, rule_name)),
                "performance" => Performance::has_rule(rule_name).then_some((category, rule_name)),
                "security" => Security::has_rule(rule_name).then_some((category, rule_name)),
                "style" => Style::has_rule(rule_name).then_some((category, rule_name)),
                "suspicious" => Suspicious::has_rule(rule_name).then_some((category, rule_name)),
                _ => None,
            },
            _ => None,
        }
    }
    #[doc = r" Given a category coming from [Diagnostic](rome_diagnostics::Diagnostic), this function returns"]
    #[doc = r" the [Severity](rome_diagnostics::Severity) associated to the rule, if the configuration changed it."]
    #[doc = r""]
    #[doc = r" If not, the function returns [None]."]
    pub fn get_severity_from_code(&self, category: &Category) -> Option<Severity> {
        let mut split_code = category.name().split('/');
        let _lint = split_code.next();
        debug_assert_eq!(_lint, Some("lint"));
        let group = split_code.next();
        let rule_name = split_code.next();
        if let Some((group, rule_name)) = self.matches_diagnostic_code(group, rule_name) {
            let severity = match group {
                "a11y" => self
                    .a11y
                    .as_ref()
                    .and_then(|a11y| a11y.get_rule_configuration(rule_name))
                    .map(|rule_setting| rule_setting.into())
                    .unwrap_or_else(|| {
                        if A11y::is_recommended_rule(rule_name) {
                            Severity::Error
                        } else {
                            Severity::Warning
                        }
                    }),
                "complexity" => self
                    .complexity
                    .as_ref()
                    .and_then(|complexity| complexity.get_rule_configuration(rule_name))
                    .map(|rule_setting| rule_setting.into())
                    .unwrap_or_else(|| {
                        if Complexity::is_recommended_rule(rule_name) {
                            Severity::Error
                        } else {
                            Severity::Warning
                        }
                    }),
                "correctness" => self
                    .correctness
                    .as_ref()
                    .and_then(|correctness| correctness.get_rule_configuration(rule_name))
                    .map(|rule_setting| rule_setting.into())
                    .unwrap_or_else(|| {
                        if Correctness::is_recommended_rule(rule_name) {
                            Severity::Error
                        } else {
                            Severity::Warning
                        }
                    }),
                "nursery" => self
                    .nursery
                    .as_ref()
                    .and_then(|nursery| nursery.get_rule_configuration(rule_name))
                    .map(|rule_setting| rule_setting.into())
                    .unwrap_or_else(|| {
                        if Nursery::is_recommended_rule(rule_name) {
                            Severity::Error
                        } else {
                            Severity::Warning
                        }
                    }),
                "performance" => self
                    .performance
                    .as_ref()
                    .and_then(|performance| performance.get_rule_configuration(rule_name))
                    .map(|rule_setting| rule_setting.into())
                    .unwrap_or_else(|| {
                        if Performance::is_recommended_rule(rule_name) {
                            Severity::Error
                        } else {
                            Severity::Warning
                        }
                    }),
                "security" => self
                    .security
                    .as_ref()
                    .and_then(|security| security.get_rule_configuration(rule_name))
                    .map(|rule_setting| rule_setting.into())
                    .unwrap_or_else(|| {
                        if Security::is_recommended_rule(rule_name) {
                            Severity::Error
                        } else {
                            Severity::Warning
                        }
                    }),
                "style" => self
                    .style
                    .as_ref()
                    .and_then(|style| style.get_rule_configuration(rule_name))
                    .map(|rule_setting| rule_setting.into())
                    .unwrap_or_else(|| {
                        if Style::is_recommended_rule(rule_name) {
                            Severity::Error
                        } else {
                            Severity::Warning
                        }
                    }),
                "suspicious" => self
                    .suspicious
                    .as_ref()
                    .and_then(|suspicious| suspicious.get_rule_configuration(rule_name))
                    .map(|rule_setting| rule_setting.into())
                    .unwrap_or_else(|| {
                        if Suspicious::is_recommended_rule(rule_name) {
                            Severity::Error
                        } else {
                            Severity::Warning
                        }
                    }),
                _ => unreachable!("this group should not exist, found {}", group),
            };
            Some(severity)
        } else {
            None
        }
    }
    pub(crate) const fn is_recommended(&self) -> bool { !matches!(self.recommended, Some(false)) }
    pub(crate) const fn is_all(&self) -> bool { matches!(self.all, Some(true)) }
    pub(crate) const fn is_not_all(&self) -> bool { matches!(self.all, Some(false)) }
    #[doc = r" It returns a tuple of filters. The first element of the tuple are the enabled rules,"]
    #[doc = r" while the second element are the disabled rules."]
    #[doc = r""]
    #[doc = r" Only one element of the tuple is [Some] at the time."]
    #[doc = r""]
    #[doc = r" The enabled rules are calculated from the difference with the disabled rules."]
    pub fn as_enabled_rules(&self) -> IndexSet<RuleFilter> {
        let mut enabled_rules = IndexSet::new();
        let mut disabled_rules = IndexSet::new();
        if let Some(group) = self.a11y.as_ref() {
            group.collect_preset_rules(
                self.is_recommended(),
                &mut enabled_rules,
                &mut disabled_rules,
            );
            enabled_rules.extend(&group.get_enabled_rules());
            disabled_rules.extend(&group.get_disabled_rules());
        } else if self.is_all() {
            enabled_rules.extend(A11y::all_rules_as_filters());
        } else if self.is_not_all() {
            disabled_rules.extend(A11y::all_rules_as_filters());
        } else if self.is_recommended() {
            enabled_rules.extend(A11y::recommended_rules_as_filters());
        }
        if let Some(group) = self.complexity.as_ref() {
            group.collect_preset_rules(
                self.is_recommended(),
                &mut enabled_rules,
                &mut disabled_rules,
            );
            enabled_rules.extend(&group.get_enabled_rules());
            disabled_rules.extend(&group.get_disabled_rules());
        } else if self.is_all() {
            enabled_rules.extend(Complexity::all_rules_as_filters());
        } else if self.is_not_all() {
            disabled_rules.extend(Complexity::all_rules_as_filters());
        } else if self.is_recommended() {
            enabled_rules.extend(Complexity::recommended_rules_as_filters());
        }
        if let Some(group) = self.correctness.as_ref() {
            group.collect_preset_rules(
                self.is_recommended(),
                &mut enabled_rules,
                &mut disabled_rules,
            );
            enabled_rules.extend(&group.get_enabled_rules());
            disabled_rules.extend(&group.get_disabled_rules());
        } else if self.is_all() {
            enabled_rules.extend(Correctness::all_rules_as_filters());
        } else if self.is_not_all() {
            disabled_rules.extend(Correctness::all_rules_as_filters());
        } else if self.is_recommended() {
            enabled_rules.extend(Correctness::recommended_rules_as_filters());
        }
        if let Some(group) = self.nursery.as_ref() {
            group.collect_preset_rules(
                self.is_recommended(),
                &mut enabled_rules,
                &mut disabled_rules,
            );
            enabled_rules.extend(&group.get_enabled_rules());
            disabled_rules.extend(&group.get_disabled_rules());
        } else if self.is_all() {
            enabled_rules.extend(Nursery::all_rules_as_filters());
        } else if self.is_not_all() {
            disabled_rules.extend(Nursery::all_rules_as_filters());
        } else if self.is_recommended() && rome_flags::is_unstable() {
            enabled_rules.extend(Nursery::recommended_rules_as_filters());
        }
        if let Some(group) = self.performance.as_ref() {
            group.collect_preset_rules(
                self.is_recommended(),
                &mut enabled_rules,
                &mut disabled_rules,
            );
            enabled_rules.extend(&group.get_enabled_rules());
            disabled_rules.extend(&group.get_disabled_rules());
        } else if self.is_all() {
            enabled_rules.extend(Performance::all_rules_as_filters());
        } else if self.is_not_all() {
            disabled_rules.extend(Performance::all_rules_as_filters());
        } else if self.is_recommended() {
            enabled_rules.extend(Performance::recommended_rules_as_filters());
        }
        if let Some(group) = self.security.as_ref() {
            group.collect_preset_rules(
                self.is_recommended(),
                &mut enabled_rules,
                &mut disabled_rules,
            );
            enabled_rules.extend(&group.get_enabled_rules());
            disabled_rules.extend(&group.get_disabled_rules());
        } else if self.is_all() {
            enabled_rules.extend(Security::all_rules_as_filters());
        } else if self.is_not_all() {
            disabled_rules.extend(Security::all_rules_as_filters());
        } else if self.is_recommended() {
            enabled_rules.extend(Security::recommended_rules_as_filters());
        }
        if let Some(group) = self.style.as_ref() {
            group.collect_preset_rules(
                self.is_recommended(),
                &mut enabled_rules,
                &mut disabled_rules,
            );
            enabled_rules.extend(&group.get_enabled_rules());
            disabled_rules.extend(&group.get_disabled_rules());
        } else if self.is_all() {
            enabled_rules.extend(Style::all_rules_as_filters());
        } else if self.is_not_all() {
            disabled_rules.extend(Style::all_rules_as_filters());
        } else if self.is_recommended() {
            enabled_rules.extend(Style::recommended_rules_as_filters());
        }
        if let Some(group) = self.suspicious.as_ref() {
            group.collect_preset_rules(
                self.is_recommended(),
                &mut enabled_rules,
                &mut disabled_rules,
            );
            enabled_rules.extend(&group.get_enabled_rules());
            disabled_rules.extend(&group.get_disabled_rules());
        } else if self.is_all() {
            enabled_rules.extend(Suspicious::all_rules_as_filters());
        } else if self.is_not_all() {
            disabled_rules.extend(Suspicious::all_rules_as_filters());
        } else if self.is_recommended() {
            enabled_rules.extend(Suspicious::recommended_rules_as_filters());
        }
        enabled_rules.difference(&disabled_rules).cloned().collect()
    }
}
#[derive(Deserialize, Default, Serialize, Debug, Clone, Bpaf)]
#[cfg_attr(feature = "schemars", derive(JsonSchema))]
#[serde(rename_all = "camelCase", default)]
#[doc = r" A list of rules that belong to this group"]
pub struct A11y {
    #[doc = r" It enables the recommended rules for this group"]
    #[serde(skip_serializing_if = "Option::is_none")]
    #[bpaf(hide)]
    pub recommended: Option<bool>,
    #[doc = r" It enables ALL rules for this group."]
    #[serde(skip_serializing_if = "Option::is_none")]
    #[bpaf(hide)]
    pub all: Option<bool>,
    #[doc = "Enforce that the accessKey attribute is not used on any HTML element."]
    #[bpaf(long("no-access-key"), argument("on|off|warn"), optional, hide)]
    #[serde(skip_serializing_if = "Option::is_none")]
    pub no_access_key: Option<RuleConfiguration>,
    #[doc = "Enforce that autoFocus prop is not used on elements."]
    #[bpaf(long("no-autofocus"), argument("on|off|warn"), optional, hide)]
    #[serde(skip_serializing_if = "Option::is_none")]
    pub no_autofocus: Option<RuleConfiguration>,
    #[doc = "Disallow target=\"_blank\" attribute without rel=\"noreferrer\""]
    #[bpaf(long("no-blank-target"), argument("on|off|warn"), optional, hide)]
    #[serde(skip_serializing_if = "Option::is_none")]
    pub no_blank_target: Option<RuleConfiguration>,
    #[doc = "Enforces that no distracting elements are used."]
    #[bpaf(
        long("no-distracting-elements"),
        argument("on|off|warn"),
        optional,
        hide
    )]
    #[serde(skip_serializing_if = "Option::is_none")]
    pub no_distracting_elements: Option<RuleConfiguration>,
    #[doc = "The scope prop should be used only on <th> elements."]
    #[bpaf(long("no-header-scope"), argument("on|off|warn"), optional, hide)]
    #[serde(skip_serializing_if = "Option::is_none")]
    pub no_header_scope: Option<RuleConfiguration>,
    #[doc = "Enforce that interactive ARIA roles are not assigned to non-interactive HTML elements."]
    #[bpaf(
        long("no-noninteractive-element-to-interactive-role"),
        argument("on|off|warn"),
        optional,
        hide
    )]
    #[serde(skip_serializing_if = "Option::is_none")]
    pub no_noninteractive_element_to_interactive_role: Option<RuleConfiguration>,
    #[doc = "Prevent the usage of positive integers on tabIndex property"]
    #[bpaf(long("no-positive-tabindex"), argument("on|off|warn"), optional, hide)]
    #[serde(skip_serializing_if = "Option::is_none")]
    pub no_positive_tabindex: Option<RuleConfiguration>,
    #[doc = "Enforce img alt prop does not contain the word \"image\", \"picture\", or \"photo\"."]
    #[bpaf(long("no-redundant-alt"), argument("on|off|warn"), optional, hide)]
    #[serde(skip_serializing_if = "Option::is_none")]
    pub no_redundant_alt: Option<RuleConfiguration>,
    #[doc = "Enforces the usage of the title element for the svg element."]
    #[bpaf(long("no-svg-without-title"), argument("on|off|warn"), optional, hide)]
    #[serde(skip_serializing_if = "Option::is_none")]
    pub no_svg_without_title: Option<RuleConfiguration>,
    #[doc = "Enforce that all elements that require alternative text have meaningful information to relay back to the end user."]
    #[bpaf(long("use-alt-text"), argument("on|off|warn"), optional, hide)]
    #[serde(skip_serializing_if = "Option::is_none")]
    pub use_alt_text: Option<RuleConfiguration>,
    #[doc = "Enforce that anchors have content and that the content is accessible to screen readers."]
    #[bpaf(long("use-anchor-content"), argument("on|off|warn"), optional, hide)]
    #[serde(skip_serializing_if = "Option::is_none")]
    pub use_anchor_content: Option<RuleConfiguration>,
    #[doc = "Enforce that elements with ARIA roles must have all required ARIA attributes for that role."]
    #[bpaf(
        long("use-aria-props-for-role"),
        argument("on|off|warn"),
        optional,
        hide
    )]
    #[serde(skip_serializing_if = "Option::is_none")]
    pub use_aria_props_for_role: Option<RuleConfiguration>,
    #[doc = "Enforces the usage of the attribute type for the element button"]
    #[bpaf(long("use-button-type"), argument("on|off|warn"), optional, hide)]
    #[serde(skip_serializing_if = "Option::is_none")]
    pub use_button_type: Option<RuleConfiguration>,
    #[doc = "Enforce that html element has lang attribute."]
    #[bpaf(long("use-html-lang"), argument("on|off|warn"), optional, hide)]
    #[serde(skip_serializing_if = "Option::is_none")]
    pub use_html_lang: Option<RuleConfiguration>,
    #[doc = "Enforces the usage of the attribute title for the element iframe."]
    #[bpaf(long("use-iframe-title"), argument("on|off|warn"), optional, hide)]
    #[serde(skip_serializing_if = "Option::is_none")]
    pub use_iframe_title: Option<RuleConfiguration>,
    #[doc = "Enforce onClick is accompanied by at least one of the following: onKeyUp, onKeyDown, onKeyPress."]
    #[bpaf(
        long("use-key-with-click-events"),
        argument("on|off|warn"),
        optional,
        hide
    )]
    #[serde(skip_serializing_if = "Option::is_none")]
    pub use_key_with_click_events: Option<RuleConfiguration>,
    #[doc = "Enforce onMouseOver / onMouseOut are accompanied by onFocus / onBlur."]
    #[bpaf(
        long("use-key-with-mouse-events"),
        argument("on|off|warn"),
        optional,
        hide
    )]
    #[serde(skip_serializing_if = "Option::is_none")]
    pub use_key_with_mouse_events: Option<RuleConfiguration>,
    #[doc = "Enforces that audio and video elements must have a track for captions."]
    #[bpaf(long("use-media-caption"), argument("on|off|warn"), optional, hide)]
    #[serde(skip_serializing_if = "Option::is_none")]
    pub use_media_caption: Option<RuleConfiguration>,
    #[doc = "Enforce that all anchors are valid, and they are navigable elements."]
    #[bpaf(long("use-valid-anchor"), argument("on|off|warn"), optional, hide)]
    #[serde(skip_serializing_if = "Option::is_none")]
    pub use_valid_anchor: Option<RuleConfiguration>,
    #[doc = "Ensures that ARIA properties aria-* are all valid."]
    #[bpaf(long("use-valid-aria-props"), argument("on|off|warn"), optional, hide)]
    #[serde(skip_serializing_if = "Option::is_none")]
    pub use_valid_aria_props: Option<RuleConfiguration>,
    #[doc = "Ensure that the attribute passed to the lang attribute is a correct ISO language and/or country."]
    #[bpaf(long("use-valid-lang"), argument("on|off|warn"), optional, hide)]
    #[serde(skip_serializing_if = "Option::is_none")]
    pub use_valid_lang: Option<RuleConfiguration>,
}
impl A11y {
    const GROUP_NAME: &'static str = "a11y";
    pub(crate) const GROUP_RULES: [&'static str; 21] = [
        "noAccessKey",
        "noAutofocus",
        "noBlankTarget",
        "noDistractingElements",
        "noHeaderScope",
        "noNoninteractiveElementToInteractiveRole",
        "noPositiveTabindex",
        "noRedundantAlt",
        "noSvgWithoutTitle",
        "useAltText",
        "useAnchorContent",
        "useAriaPropsForRole",
        "useButtonType",
        "useHtmlLang",
        "useIframeTitle",
        "useKeyWithClickEvents",
        "useKeyWithMouseEvents",
        "useMediaCaption",
        "useValidAnchor",
        "useValidAriaProps",
        "useValidLang",
    ];
    const RECOMMENDED_RULES: [&'static str; 20] = [
        "noAutofocus",
        "noBlankTarget",
        "noDistractingElements",
        "noHeaderScope",
        "noNoninteractiveElementToInteractiveRole",
        "noPositiveTabindex",
        "noRedundantAlt",
        "noSvgWithoutTitle",
        "useAltText",
        "useAnchorContent",
        "useAriaPropsForRole",
        "useButtonType",
        "useHtmlLang",
        "useIframeTitle",
        "useKeyWithClickEvents",
        "useKeyWithMouseEvents",
        "useMediaCaption",
        "useValidAnchor",
        "useValidAriaProps",
        "useValidLang",
    ];
    const RECOMMENDED_RULES_AS_FILTERS: [RuleFilter<'static>; 20] = [
        RuleFilter::Rule(Self::GROUP_NAME, Self::GROUP_RULES[1]),
        RuleFilter::Rule(Self::GROUP_NAME, Self::GROUP_RULES[2]),
        RuleFilter::Rule(Self::GROUP_NAME, Self::GROUP_RULES[3]),
        RuleFilter::Rule(Self::GROUP_NAME, Self::GROUP_RULES[4]),
        RuleFilter::Rule(Self::GROUP_NAME, Self::GROUP_RULES[5]),
        RuleFilter::Rule(Self::GROUP_NAME, Self::GROUP_RULES[6]),
        RuleFilter::Rule(Self::GROUP_NAME, Self::GROUP_RULES[7]),
        RuleFilter::Rule(Self::GROUP_NAME, Self::GROUP_RULES[8]),
        RuleFilter::Rule(Self::GROUP_NAME, Self::GROUP_RULES[9]),
        RuleFilter::Rule(Self::GROUP_NAME, Self::GROUP_RULES[10]),
        RuleFilter::Rule(Self::GROUP_NAME, Self::GROUP_RULES[11]),
        RuleFilter::Rule(Self::GROUP_NAME, Self::GROUP_RULES[12]),
        RuleFilter::Rule(Self::GROUP_NAME, Self::GROUP_RULES[13]),
        RuleFilter::Rule(Self::GROUP_NAME, Self::GROUP_RULES[14]),
        RuleFilter::Rule(Self::GROUP_NAME, Self::GROUP_RULES[15]),
        RuleFilter::Rule(Self::GROUP_NAME, Self::GROUP_RULES[16]),
        RuleFilter::Rule(Self::GROUP_NAME, Self::GROUP_RULES[17]),
        RuleFilter::Rule(Self::GROUP_NAME, Self::GROUP_RULES[18]),
        RuleFilter::Rule(Self::GROUP_NAME, Self::GROUP_RULES[19]),
        RuleFilter::Rule(Self::GROUP_NAME, Self::GROUP_RULES[20]),
    ];
    const ALL_RULES_AS_FILTERS: [RuleFilter<'static>; 21] = [
        RuleFilter::Rule(Self::GROUP_NAME, Self::GROUP_RULES[0]),
        RuleFilter::Rule(Self::GROUP_NAME, Self::GROUP_RULES[1]),
        RuleFilter::Rule(Self::GROUP_NAME, Self::GROUP_RULES[2]),
        RuleFilter::Rule(Self::GROUP_NAME, Self::GROUP_RULES[3]),
        RuleFilter::Rule(Self::GROUP_NAME, Self::GROUP_RULES[4]),
        RuleFilter::Rule(Self::GROUP_NAME, Self::GROUP_RULES[5]),
        RuleFilter::Rule(Self::GROUP_NAME, Self::GROUP_RULES[6]),
        RuleFilter::Rule(Self::GROUP_NAME, Self::GROUP_RULES[7]),
        RuleFilter::Rule(Self::GROUP_NAME, Self::GROUP_RULES[8]),
        RuleFilter::Rule(Self::GROUP_NAME, Self::GROUP_RULES[9]),
        RuleFilter::Rule(Self::GROUP_NAME, Self::GROUP_RULES[10]),
        RuleFilter::Rule(Self::GROUP_NAME, Self::GROUP_RULES[11]),
        RuleFilter::Rule(Self::GROUP_NAME, Self::GROUP_RULES[12]),
        RuleFilter::Rule(Self::GROUP_NAME, Self::GROUP_RULES[13]),
        RuleFilter::Rule(Self::GROUP_NAME, Self::GROUP_RULES[14]),
        RuleFilter::Rule(Self::GROUP_NAME, Self::GROUP_RULES[15]),
        RuleFilter::Rule(Self::GROUP_NAME, Self::GROUP_RULES[16]),
        RuleFilter::Rule(Self::GROUP_NAME, Self::GROUP_RULES[17]),
        RuleFilter::Rule(Self::GROUP_NAME, Self::GROUP_RULES[18]),
        RuleFilter::Rule(Self::GROUP_NAME, Self::GROUP_RULES[19]),
        RuleFilter::Rule(Self::GROUP_NAME, Self::GROUP_RULES[20]),
    ];
    #[doc = r" Retrieves the recommended rules"]
    pub(crate) fn is_recommended(&self) -> bool { matches!(self.recommended, Some(true)) }
    pub(crate) const fn is_not_recommended(&self) -> bool {
        matches!(self.recommended, Some(false))
    }
    pub(crate) fn is_all(&self) -> bool { matches!(self.all, Some(true)) }
    pub(crate) fn is_not_all(&self) -> bool { matches!(self.all, Some(false)) }
    pub(crate) fn get_enabled_rules(&self) -> IndexSet<RuleFilter> {
        let mut index_set = IndexSet::new();
        if let Some(rule) = self.no_access_key.as_ref() {
            if rule.is_enabled() {
                index_set.insert(RuleFilter::Rule(Self::GROUP_NAME, Self::GROUP_RULES[0]));
            }
        }
        if let Some(rule) = self.no_autofocus.as_ref() {
            if rule.is_enabled() {
                index_set.insert(RuleFilter::Rule(Self::GROUP_NAME, Self::GROUP_RULES[1]));
            }
        }
        if let Some(rule) = self.no_blank_target.as_ref() {
            if rule.is_enabled() {
                index_set.insert(RuleFilter::Rule(Self::GROUP_NAME, Self::GROUP_RULES[2]));
            }
        }
        if let Some(rule) = self.no_distracting_elements.as_ref() {
            if rule.is_enabled() {
                index_set.insert(RuleFilter::Rule(Self::GROUP_NAME, Self::GROUP_RULES[3]));
            }
        }
        if let Some(rule) = self.no_header_scope.as_ref() {
            if rule.is_enabled() {
                index_set.insert(RuleFilter::Rule(Self::GROUP_NAME, Self::GROUP_RULES[4]));
            }
        }
        if let Some(rule) = self.no_noninteractive_element_to_interactive_role.as_ref() {
            if rule.is_enabled() {
                index_set.insert(RuleFilter::Rule(Self::GROUP_NAME, Self::GROUP_RULES[5]));
            }
        }
        if let Some(rule) = self.no_positive_tabindex.as_ref() {
            if rule.is_enabled() {
                index_set.insert(RuleFilter::Rule(Self::GROUP_NAME, Self::GROUP_RULES[6]));
            }
        }
        if let Some(rule) = self.no_redundant_alt.as_ref() {
            if rule.is_enabled() {
                index_set.insert(RuleFilter::Rule(Self::GROUP_NAME, Self::GROUP_RULES[7]));
            }
        }
        if let Some(rule) = self.no_svg_without_title.as_ref() {
            if rule.is_enabled() {
                index_set.insert(RuleFilter::Rule(Self::GROUP_NAME, Self::GROUP_RULES[8]));
            }
        }
        if let Some(rule) = self.use_alt_text.as_ref() {
            if rule.is_enabled() {
                index_set.insert(RuleFilter::Rule(Self::GROUP_NAME, Self::GROUP_RULES[9]));
            }
        }
        if let Some(rule) = self.use_anchor_content.as_ref() {
            if rule.is_enabled() {
                index_set.insert(RuleFilter::Rule(Self::GROUP_NAME, Self::GROUP_RULES[10]));
            }
        }
        if let Some(rule) = self.use_aria_props_for_role.as_ref() {
            if rule.is_enabled() {
                index_set.insert(RuleFilter::Rule(Self::GROUP_NAME, Self::GROUP_RULES[11]));
            }
        }
        if let Some(rule) = self.use_button_type.as_ref() {
            if rule.is_enabled() {
                index_set.insert(RuleFilter::Rule(Self::GROUP_NAME, Self::GROUP_RULES[12]));
            }
        }
        if let Some(rule) = self.use_html_lang.as_ref() {
            if rule.is_enabled() {
                index_set.insert(RuleFilter::Rule(Self::GROUP_NAME, Self::GROUP_RULES[13]));
            }
        }
        if let Some(rule) = self.use_iframe_title.as_ref() {
            if rule.is_enabled() {
                index_set.insert(RuleFilter::Rule(Self::GROUP_NAME, Self::GROUP_RULES[14]));
            }
        }
        if let Some(rule) = self.use_key_with_click_events.as_ref() {
            if rule.is_enabled() {
                index_set.insert(RuleFilter::Rule(Self::GROUP_NAME, Self::GROUP_RULES[15]));
            }
        }
        if let Some(rule) = self.use_key_with_mouse_events.as_ref() {
            if rule.is_enabled() {
                index_set.insert(RuleFilter::Rule(Self::GROUP_NAME, Self::GROUP_RULES[16]));
            }
        }
        if let Some(rule) = self.use_media_caption.as_ref() {
            if rule.is_enabled() {
                index_set.insert(RuleFilter::Rule(Self::GROUP_NAME, Self::GROUP_RULES[17]));
            }
        }
        if let Some(rule) = self.use_valid_anchor.as_ref() {
            if rule.is_enabled() {
                index_set.insert(RuleFilter::Rule(Self::GROUP_NAME, Self::GROUP_RULES[18]));
            }
        }
        if let Some(rule) = self.use_valid_aria_props.as_ref() {
            if rule.is_enabled() {
                index_set.insert(RuleFilter::Rule(Self::GROUP_NAME, Self::GROUP_RULES[19]));
            }
        }
        if let Some(rule) = self.use_valid_lang.as_ref() {
            if rule.is_enabled() {
                index_set.insert(RuleFilter::Rule(Self::GROUP_NAME, Self::GROUP_RULES[20]));
            }
        }
        index_set
    }
    pub(crate) fn get_disabled_rules(&self) -> IndexSet<RuleFilter> {
        let mut index_set = IndexSet::new();
        if let Some(rule) = self.no_access_key.as_ref() {
            if rule.is_disabled() {
                index_set.insert(RuleFilter::Rule(Self::GROUP_NAME, Self::GROUP_RULES[0]));
            }
        }
        if let Some(rule) = self.no_autofocus.as_ref() {
            if rule.is_disabled() {
                index_set.insert(RuleFilter::Rule(Self::GROUP_NAME, Self::GROUP_RULES[1]));
            }
        }
        if let Some(rule) = self.no_blank_target.as_ref() {
            if rule.is_disabled() {
                index_set.insert(RuleFilter::Rule(Self::GROUP_NAME, Self::GROUP_RULES[2]));
            }
        }
        if let Some(rule) = self.no_distracting_elements.as_ref() {
            if rule.is_disabled() {
                index_set.insert(RuleFilter::Rule(Self::GROUP_NAME, Self::GROUP_RULES[3]));
            }
        }
        if let Some(rule) = self.no_header_scope.as_ref() {
            if rule.is_disabled() {
                index_set.insert(RuleFilter::Rule(Self::GROUP_NAME, Self::GROUP_RULES[4]));
            }
        }
        if let Some(rule) = self.no_noninteractive_element_to_interactive_role.as_ref() {
            if rule.is_disabled() {
                index_set.insert(RuleFilter::Rule(Self::GROUP_NAME, Self::GROUP_RULES[5]));
            }
        }
        if let Some(rule) = self.no_positive_tabindex.as_ref() {
            if rule.is_disabled() {
                index_set.insert(RuleFilter::Rule(Self::GROUP_NAME, Self::GROUP_RULES[6]));
            }
        }
        if let Some(rule) = self.no_redundant_alt.as_ref() {
            if rule.is_disabled() {
                index_set.insert(RuleFilter::Rule(Self::GROUP_NAME, Self::GROUP_RULES[7]));
            }
        }
        if let Some(rule) = self.no_svg_without_title.as_ref() {
            if rule.is_disabled() {
                index_set.insert(RuleFilter::Rule(Self::GROUP_NAME, Self::GROUP_RULES[8]));
            }
        }
        if let Some(rule) = self.use_alt_text.as_ref() {
            if rule.is_disabled() {
                index_set.insert(RuleFilter::Rule(Self::GROUP_NAME, Self::GROUP_RULES[9]));
            }
        }
        if let Some(rule) = self.use_anchor_content.as_ref() {
            if rule.is_disabled() {
                index_set.insert(RuleFilter::Rule(Self::GROUP_NAME, Self::GROUP_RULES[10]));
            }
        }
        if let Some(rule) = self.use_aria_props_for_role.as_ref() {
            if rule.is_disabled() {
                index_set.insert(RuleFilter::Rule(Self::GROUP_NAME, Self::GROUP_RULES[11]));
            }
        }
        if let Some(rule) = self.use_button_type.as_ref() {
            if rule.is_disabled() {
                index_set.insert(RuleFilter::Rule(Self::GROUP_NAME, Self::GROUP_RULES[12]));
            }
        }
        if let Some(rule) = self.use_html_lang.as_ref() {
            if rule.is_disabled() {
                index_set.insert(RuleFilter::Rule(Self::GROUP_NAME, Self::GROUP_RULES[13]));
            }
        }
        if let Some(rule) = self.use_iframe_title.as_ref() {
            if rule.is_disabled() {
                index_set.insert(RuleFilter::Rule(Self::GROUP_NAME, Self::GROUP_RULES[14]));
            }
        }
        if let Some(rule) = self.use_key_with_click_events.as_ref() {
            if rule.is_disabled() {
                index_set.insert(RuleFilter::Rule(Self::GROUP_NAME, Self::GROUP_RULES[15]));
            }
        }
        if let Some(rule) = self.use_key_with_mouse_events.as_ref() {
            if rule.is_disabled() {
                index_set.insert(RuleFilter::Rule(Self::GROUP_NAME, Self::GROUP_RULES[16]));
            }
        }
        if let Some(rule) = self.use_media_caption.as_ref() {
            if rule.is_disabled() {
                index_set.insert(RuleFilter::Rule(Self::GROUP_NAME, Self::GROUP_RULES[17]));
            }
        }
        if let Some(rule) = self.use_valid_anchor.as_ref() {
            if rule.is_disabled() {
                index_set.insert(RuleFilter::Rule(Self::GROUP_NAME, Self::GROUP_RULES[18]));
            }
        }
        if let Some(rule) = self.use_valid_aria_props.as_ref() {
            if rule.is_disabled() {
                index_set.insert(RuleFilter::Rule(Self::GROUP_NAME, Self::GROUP_RULES[19]));
            }
        }
        if let Some(rule) = self.use_valid_lang.as_ref() {
            if rule.is_disabled() {
                index_set.insert(RuleFilter::Rule(Self::GROUP_NAME, Self::GROUP_RULES[20]));
            }
        }
        index_set
    }
    #[doc = r" Checks if, given a rule name, matches one of the rules contained in this category"]
    pub(crate) fn has_rule(rule_name: &str) -> bool { Self::GROUP_RULES.contains(&rule_name) }
    #[doc = r" Checks if, given a rule name, it is marked as recommended"]
    pub(crate) fn is_recommended_rule(rule_name: &str) -> bool {
        Self::RECOMMENDED_RULES.contains(&rule_name)
    }
    pub(crate) fn recommended_rules_as_filters() -> [RuleFilter<'static>; 20] {
        Self::RECOMMENDED_RULES_AS_FILTERS
    }
    pub(crate) fn all_rules_as_filters() -> [RuleFilter<'static>; 21] { Self::ALL_RULES_AS_FILTERS }
    #[doc = r" Select preset rules"]
    pub(crate) fn collect_preset_rules(
        &self,
        parent_is_recommended: bool,
        enabled_rules: &mut IndexSet<RuleFilter>,
        disabled_rules: &mut IndexSet<RuleFilter>,
    ) {
        if self.is_all() {
            enabled_rules.extend(Self::all_rules_as_filters());
        } else if parent_is_recommended || self.is_recommended() {
            enabled_rules.extend(Self::recommended_rules_as_filters());
        }
        if self.is_not_all() {
            disabled_rules.extend(Self::all_rules_as_filters());
        } else if self.is_not_recommended() {
            disabled_rules.extend(Self::recommended_rules_as_filters());
        }
    }
    pub(crate) fn get_rule_configuration(&self, rule_name: &str) -> Option<&RuleConfiguration> {
        match rule_name {
            "noAccessKey" => self.no_access_key.as_ref(),
            "noAutofocus" => self.no_autofocus.as_ref(),
            "noBlankTarget" => self.no_blank_target.as_ref(),
            "noDistractingElements" => self.no_distracting_elements.as_ref(),
            "noHeaderScope" => self.no_header_scope.as_ref(),
            "noNoninteractiveElementToInteractiveRole" => {
                self.no_noninteractive_element_to_interactive_role.as_ref()
            }
            "noPositiveTabindex" => self.no_positive_tabindex.as_ref(),
            "noRedundantAlt" => self.no_redundant_alt.as_ref(),
            "noSvgWithoutTitle" => self.no_svg_without_title.as_ref(),
            "useAltText" => self.use_alt_text.as_ref(),
            "useAnchorContent" => self.use_anchor_content.as_ref(),
            "useAriaPropsForRole" => self.use_aria_props_for_role.as_ref(),
            "useButtonType" => self.use_button_type.as_ref(),
            "useHtmlLang" => self.use_html_lang.as_ref(),
            "useIframeTitle" => self.use_iframe_title.as_ref(),
            "useKeyWithClickEvents" => self.use_key_with_click_events.as_ref(),
            "useKeyWithMouseEvents" => self.use_key_with_mouse_events.as_ref(),
            "useMediaCaption" => self.use_media_caption.as_ref(),
            "useValidAnchor" => self.use_valid_anchor.as_ref(),
            "useValidAriaProps" => self.use_valid_aria_props.as_ref(),
            "useValidLang" => self.use_valid_lang.as_ref(),
            _ => None,
        }
    }
}
#[derive(Deserialize, Default, Serialize, Debug, Clone, Bpaf)]
#[cfg_attr(feature = "schemars", derive(JsonSchema))]
#[serde(rename_all = "camelCase", default)]
#[doc = r" A list of rules that belong to this group"]
pub struct Complexity {
    #[doc = r" It enables the recommended rules for this group"]
    #[serde(skip_serializing_if = "Option::is_none")]
    #[bpaf(hide)]
    pub recommended: Option<bool>,
    #[doc = r" It enables ALL rules for this group."]
    #[serde(skip_serializing_if = "Option::is_none")]
    #[bpaf(hide)]
    pub all: Option<bool>,
    #[doc = "Disallow unnecessary boolean casts"]
    #[bpaf(long("no-extra-boolean-cast"), argument("on|off|warn"), optional, hide)]
    #[serde(skip_serializing_if = "Option::is_none")]
    pub no_extra_boolean_cast: Option<RuleConfiguration>,
    #[doc = "Disallow unclear usage of multiple space characters in regular expression literals"]
    #[bpaf(
        long("no-multiple-spaces-in-regular-expression-literals"),
        argument("on|off|warn"),
        optional,
        hide
    )]
    #[serde(skip_serializing_if = "Option::is_none")]
    pub no_multiple_spaces_in_regular_expression_literals: Option<RuleConfiguration>,
    #[doc = "Disallow unnecessary catch clauses."]
    #[bpaf(long("no-useless-catch"), argument("on|off|warn"), optional, hide)]
    #[serde(skip_serializing_if = "Option::is_none")]
    pub no_useless_catch: Option<RuleConfiguration>,
    #[doc = "Disallow unnecessary constructors."]
    #[bpaf(
        long("no-useless-constructor"),
        argument("on|off|warn"),
        optional,
        hide
    )]
    #[serde(skip_serializing_if = "Option::is_none")]
    pub no_useless_constructor: Option<RuleConfiguration>,
    #[doc = "Disallow unnecessary fragments"]
    #[bpaf(long("no-useless-fragments"), argument("on|off|warn"), optional, hide)]
    #[serde(skip_serializing_if = "Option::is_none")]
    pub no_useless_fragments: Option<RuleConfiguration>,
    #[doc = "Disallow unnecessary labels."]
    #[bpaf(long("no-useless-label"), argument("on|off|warn"), optional, hide)]
    #[serde(skip_serializing_if = "Option::is_none")]
    pub no_useless_label: Option<RuleConfiguration>,
    #[doc = "Disallow renaming import, export, and destructured assignments to the same name."]
    #[bpaf(long("no-useless-rename"), argument("on|off|warn"), optional, hide)]
    #[serde(skip_serializing_if = "Option::is_none")]
    pub no_useless_rename: Option<RuleConfiguration>,
    #[doc = "Disallow useless case in switch statements."]
    #[bpaf(
        long("no-useless-switch-case"),
        argument("on|off|warn"),
        optional,
        hide
    )]
    #[serde(skip_serializing_if = "Option::is_none")]
    pub no_useless_switch_case: Option<RuleConfiguration>,
    #[doc = "Disallow using any or unknown as type constraint."]
    #[bpaf(
        long("no-useless-type-constraint"),
        argument("on|off|warn"),
        optional,
        hide
    )]
    #[serde(skip_serializing_if = "Option::is_none")]
    pub no_useless_type_constraint: Option<RuleConfiguration>,
    #[doc = "Disallow with statements in non-strict contexts."]
    #[bpaf(long("no-with"), argument("on|off|warn"), optional, hide)]
    #[serde(skip_serializing_if = "Option::is_none")]
    pub no_with: Option<RuleConfiguration>,
    #[doc = "Promotes the use of .flatMap() when map().flat() are used together."]
    #[bpaf(long("use-flat-map"), argument("on|off|warn"), optional, hide)]
    #[serde(skip_serializing_if = "Option::is_none")]
    pub use_flat_map: Option<RuleConfiguration>,
    #[doc = "Enforce using concise optional chain instead of chained logical expressions."]
    #[bpaf(long("use-optional-chain"), argument("on|off|warn"), optional, hide)]
    #[serde(skip_serializing_if = "Option::is_none")]
    pub use_optional_chain: Option<RuleConfiguration>,
    #[doc = "Discard redundant terms from logical expressions."]
    #[bpaf(
        long("use-simplified-logic-expression"),
        argument("on|off|warn"),
        optional,
        hide
    )]
    #[serde(skip_serializing_if = "Option::is_none")]
    pub use_simplified_logic_expression: Option<RuleConfiguration>,
}
impl Complexity {
    const GROUP_NAME: &'static str = "complexity";
    pub(crate) const GROUP_RULES: [&'static str; 13] = [
        "noExtraBooleanCast",
        "noMultipleSpacesInRegularExpressionLiterals",
        "noUselessCatch",
        "noUselessConstructor",
        "noUselessFragments",
        "noUselessLabel",
        "noUselessRename",
        "noUselessSwitchCase",
        "noUselessTypeConstraint",
        "noWith",
        "useFlatMap",
        "useOptionalChain",
        "useSimplifiedLogicExpression",
    ];
    const RECOMMENDED_RULES: [&'static str; 11] = [
        "noExtraBooleanCast",
        "noMultipleSpacesInRegularExpressionLiterals",
        "noUselessCatch",
        "noUselessConstructor",
        "noUselessLabel",
        "noUselessRename",
        "noUselessSwitchCase",
        "noUselessTypeConstraint",
        "noWith",
        "useFlatMap",
        "useOptionalChain",
    ];
    const RECOMMENDED_RULES_AS_FILTERS: [RuleFilter<'static>; 11] = [
        RuleFilter::Rule(Self::GROUP_NAME, Self::GROUP_RULES[0]),
        RuleFilter::Rule(Self::GROUP_NAME, Self::GROUP_RULES[1]),
        RuleFilter::Rule(Self::GROUP_NAME, Self::GROUP_RULES[2]),
        RuleFilter::Rule(Self::GROUP_NAME, Self::GROUP_RULES[3]),
        RuleFilter::Rule(Self::GROUP_NAME, Self::GROUP_RULES[5]),
        RuleFilter::Rule(Self::GROUP_NAME, Self::GROUP_RULES[6]),
        RuleFilter::Rule(Self::GROUP_NAME, Self::GROUP_RULES[7]),
        RuleFilter::Rule(Self::GROUP_NAME, Self::GROUP_RULES[8]),
        RuleFilter::Rule(Self::GROUP_NAME, Self::GROUP_RULES[9]),
        RuleFilter::Rule(Self::GROUP_NAME, Self::GROUP_RULES[10]),
        RuleFilter::Rule(Self::GROUP_NAME, Self::GROUP_RULES[11]),
    ];
    const ALL_RULES_AS_FILTERS: [RuleFilter<'static>; 13] = [
        RuleFilter::Rule(Self::GROUP_NAME, Self::GROUP_RULES[0]),
        RuleFilter::Rule(Self::GROUP_NAME, Self::GROUP_RULES[1]),
        RuleFilter::Rule(Self::GROUP_NAME, Self::GROUP_RULES[2]),
        RuleFilter::Rule(Self::GROUP_NAME, Self::GROUP_RULES[3]),
        RuleFilter::Rule(Self::GROUP_NAME, Self::GROUP_RULES[4]),
        RuleFilter::Rule(Self::GROUP_NAME, Self::GROUP_RULES[5]),
        RuleFilter::Rule(Self::GROUP_NAME, Self::GROUP_RULES[6]),
        RuleFilter::Rule(Self::GROUP_NAME, Self::GROUP_RULES[7]),
        RuleFilter::Rule(Self::GROUP_NAME, Self::GROUP_RULES[8]),
        RuleFilter::Rule(Self::GROUP_NAME, Self::GROUP_RULES[9]),
        RuleFilter::Rule(Self::GROUP_NAME, Self::GROUP_RULES[10]),
        RuleFilter::Rule(Self::GROUP_NAME, Self::GROUP_RULES[11]),
        RuleFilter::Rule(Self::GROUP_NAME, Self::GROUP_RULES[12]),
    ];
    #[doc = r" Retrieves the recommended rules"]
    pub(crate) fn is_recommended(&self) -> bool { matches!(self.recommended, Some(true)) }
    pub(crate) const fn is_not_recommended(&self) -> bool {
        matches!(self.recommended, Some(false))
    }
    pub(crate) fn is_all(&self) -> bool { matches!(self.all, Some(true)) }
    pub(crate) fn is_not_all(&self) -> bool { matches!(self.all, Some(false)) }
    pub(crate) fn get_enabled_rules(&self) -> IndexSet<RuleFilter> {
        let mut index_set = IndexSet::new();
        if let Some(rule) = self.no_extra_boolean_cast.as_ref() {
            if rule.is_enabled() {
                index_set.insert(RuleFilter::Rule(Self::GROUP_NAME, Self::GROUP_RULES[0]));
            }
        }
        if let Some(rule) = self
            .no_multiple_spaces_in_regular_expression_literals
            .as_ref()
        {
            if rule.is_enabled() {
                index_set.insert(RuleFilter::Rule(Self::GROUP_NAME, Self::GROUP_RULES[1]));
            }
        }
        if let Some(rule) = self.no_useless_catch.as_ref() {
            if rule.is_enabled() {
                index_set.insert(RuleFilter::Rule(Self::GROUP_NAME, Self::GROUP_RULES[2]));
            }
        }
        if let Some(rule) = self.no_useless_constructor.as_ref() {
            if rule.is_enabled() {
                index_set.insert(RuleFilter::Rule(Self::GROUP_NAME, Self::GROUP_RULES[3]));
            }
        }
        if let Some(rule) = self.no_useless_fragments.as_ref() {
            if rule.is_enabled() {
                index_set.insert(RuleFilter::Rule(Self::GROUP_NAME, Self::GROUP_RULES[4]));
            }
        }
        if let Some(rule) = self.no_useless_label.as_ref() {
            if rule.is_enabled() {
                index_set.insert(RuleFilter::Rule(Self::GROUP_NAME, Self::GROUP_RULES[5]));
            }
        }
        if let Some(rule) = self.no_useless_rename.as_ref() {
            if rule.is_enabled() {
                index_set.insert(RuleFilter::Rule(Self::GROUP_NAME, Self::GROUP_RULES[6]));
            }
        }
        if let Some(rule) = self.no_useless_switch_case.as_ref() {
            if rule.is_enabled() {
                index_set.insert(RuleFilter::Rule(Self::GROUP_NAME, Self::GROUP_RULES[7]));
            }
        }
        if let Some(rule) = self.no_useless_type_constraint.as_ref() {
            if rule.is_enabled() {
                index_set.insert(RuleFilter::Rule(Self::GROUP_NAME, Self::GROUP_RULES[8]));
            }
        }
        if let Some(rule) = self.no_with.as_ref() {
            if rule.is_enabled() {
                index_set.insert(RuleFilter::Rule(Self::GROUP_NAME, Self::GROUP_RULES[9]));
            }
        }
        if let Some(rule) = self.use_flat_map.as_ref() {
            if rule.is_enabled() {
                index_set.insert(RuleFilter::Rule(Self::GROUP_NAME, Self::GROUP_RULES[10]));
            }
        }
        if let Some(rule) = self.use_optional_chain.as_ref() {
            if rule.is_enabled() {
                index_set.insert(RuleFilter::Rule(Self::GROUP_NAME, Self::GROUP_RULES[11]));
            }
        }
        if let Some(rule) = self.use_simplified_logic_expression.as_ref() {
            if rule.is_enabled() {
                index_set.insert(RuleFilter::Rule(Self::GROUP_NAME, Self::GROUP_RULES[12]));
            }
        }
        index_set
    }
    pub(crate) fn get_disabled_rules(&self) -> IndexSet<RuleFilter> {
        let mut index_set = IndexSet::new();
        if let Some(rule) = self.no_extra_boolean_cast.as_ref() {
            if rule.is_disabled() {
                index_set.insert(RuleFilter::Rule(Self::GROUP_NAME, Self::GROUP_RULES[0]));
            }
        }
        if let Some(rule) = self
            .no_multiple_spaces_in_regular_expression_literals
            .as_ref()
        {
            if rule.is_disabled() {
                index_set.insert(RuleFilter::Rule(Self::GROUP_NAME, Self::GROUP_RULES[1]));
            }
        }
        if let Some(rule) = self.no_useless_catch.as_ref() {
            if rule.is_disabled() {
                index_set.insert(RuleFilter::Rule(Self::GROUP_NAME, Self::GROUP_RULES[2]));
            }
        }
        if let Some(rule) = self.no_useless_constructor.as_ref() {
            if rule.is_disabled() {
                index_set.insert(RuleFilter::Rule(Self::GROUP_NAME, Self::GROUP_RULES[3]));
            }
        }
        if let Some(rule) = self.no_useless_fragments.as_ref() {
            if rule.is_disabled() {
                index_set.insert(RuleFilter::Rule(Self::GROUP_NAME, Self::GROUP_RULES[4]));
            }
        }
        if let Some(rule) = self.no_useless_label.as_ref() {
            if rule.is_disabled() {
                index_set.insert(RuleFilter::Rule(Self::GROUP_NAME, Self::GROUP_RULES[5]));
            }
        }
        if let Some(rule) = self.no_useless_rename.as_ref() {
            if rule.is_disabled() {
                index_set.insert(RuleFilter::Rule(Self::GROUP_NAME, Self::GROUP_RULES[6]));
            }
        }
        if let Some(rule) = self.no_useless_switch_case.as_ref() {
            if rule.is_disabled() {
                index_set.insert(RuleFilter::Rule(Self::GROUP_NAME, Self::GROUP_RULES[7]));
            }
        }
        if let Some(rule) = self.no_useless_type_constraint.as_ref() {
            if rule.is_disabled() {
                index_set.insert(RuleFilter::Rule(Self::GROUP_NAME, Self::GROUP_RULES[8]));
            }
        }
        if let Some(rule) = self.no_with.as_ref() {
            if rule.is_disabled() {
                index_set.insert(RuleFilter::Rule(Self::GROUP_NAME, Self::GROUP_RULES[9]));
            }
        }
        if let Some(rule) = self.use_flat_map.as_ref() {
            if rule.is_disabled() {
                index_set.insert(RuleFilter::Rule(Self::GROUP_NAME, Self::GROUP_RULES[10]));
            }
        }
        if let Some(rule) = self.use_optional_chain.as_ref() {
            if rule.is_disabled() {
                index_set.insert(RuleFilter::Rule(Self::GROUP_NAME, Self::GROUP_RULES[11]));
            }
        }
        if let Some(rule) = self.use_simplified_logic_expression.as_ref() {
            if rule.is_disabled() {
                index_set.insert(RuleFilter::Rule(Self::GROUP_NAME, Self::GROUP_RULES[12]));
            }
        }
        index_set
    }
    #[doc = r" Checks if, given a rule name, matches one of the rules contained in this category"]
    pub(crate) fn has_rule(rule_name: &str) -> bool { Self::GROUP_RULES.contains(&rule_name) }
    #[doc = r" Checks if, given a rule name, it is marked as recommended"]
    pub(crate) fn is_recommended_rule(rule_name: &str) -> bool {
        Self::RECOMMENDED_RULES.contains(&rule_name)
    }
    pub(crate) fn recommended_rules_as_filters() -> [RuleFilter<'static>; 11] {
        Self::RECOMMENDED_RULES_AS_FILTERS
    }
    pub(crate) fn all_rules_as_filters() -> [RuleFilter<'static>; 13] { Self::ALL_RULES_AS_FILTERS }
    #[doc = r" Select preset rules"]
    pub(crate) fn collect_preset_rules(
        &self,
        parent_is_recommended: bool,
        enabled_rules: &mut IndexSet<RuleFilter>,
        disabled_rules: &mut IndexSet<RuleFilter>,
    ) {
        if self.is_all() {
            enabled_rules.extend(Self::all_rules_as_filters());
        } else if parent_is_recommended || self.is_recommended() {
            enabled_rules.extend(Self::recommended_rules_as_filters());
        }
        if self.is_not_all() {
            disabled_rules.extend(Self::all_rules_as_filters());
        } else if self.is_not_recommended() {
            disabled_rules.extend(Self::recommended_rules_as_filters());
        }
    }
    pub(crate) fn get_rule_configuration(&self, rule_name: &str) -> Option<&RuleConfiguration> {
        match rule_name {
            "noExtraBooleanCast" => self.no_extra_boolean_cast.as_ref(),
            "noMultipleSpacesInRegularExpressionLiterals" => self
                .no_multiple_spaces_in_regular_expression_literals
                .as_ref(),
            "noUselessCatch" => self.no_useless_catch.as_ref(),
            "noUselessConstructor" => self.no_useless_constructor.as_ref(),
            "noUselessFragments" => self.no_useless_fragments.as_ref(),
            "noUselessLabel" => self.no_useless_label.as_ref(),
            "noUselessRename" => self.no_useless_rename.as_ref(),
            "noUselessSwitchCase" => self.no_useless_switch_case.as_ref(),
            "noUselessTypeConstraint" => self.no_useless_type_constraint.as_ref(),
            "noWith" => self.no_with.as_ref(),
            "useFlatMap" => self.use_flat_map.as_ref(),
            "useOptionalChain" => self.use_optional_chain.as_ref(),
            "useSimplifiedLogicExpression" => self.use_simplified_logic_expression.as_ref(),
            _ => None,
        }
    }
}
#[derive(Deserialize, Default, Serialize, Debug, Clone, Bpaf)]
#[cfg_attr(feature = "schemars", derive(JsonSchema))]
#[serde(rename_all = "camelCase", default)]
#[doc = r" A list of rules that belong to this group"]
pub struct Correctness {
    #[doc = r" It enables the recommended rules for this group"]
    #[serde(skip_serializing_if = "Option::is_none")]
    #[bpaf(hide)]
    pub recommended: Option<bool>,
    #[doc = r" It enables ALL rules for this group."]
    #[serde(skip_serializing_if = "Option::is_none")]
    #[bpaf(hide)]
    pub all: Option<bool>,
    #[doc = "Prevent passing of children as props."]
    #[bpaf(long("no-children-prop"), argument("on|off|warn"), optional, hide)]
    #[serde(skip_serializing_if = "Option::is_none")]
    pub no_children_prop: Option<RuleConfiguration>,
    #[doc = "Prevents from having const variables being re-assigned."]
    #[bpaf(long("no-const-assign"), argument("on|off|warn"), optional, hide)]
    #[serde(skip_serializing_if = "Option::is_none")]
    pub no_const_assign: Option<RuleConfiguration>,
    #[doc = "Disallow returning a value from a constructor."]
    #[bpaf(long("no-constructor-return"), argument("on|off|warn"), optional, hide)]
    #[serde(skip_serializing_if = "Option::is_none")]
    pub no_constructor_return: Option<RuleConfiguration>,
    #[doc = "Disallows empty destructuring patterns."]
    #[bpaf(long("no-empty-pattern"), argument("on|off|warn"), optional, hide)]
    #[serde(skip_serializing_if = "Option::is_none")]
    pub no_empty_pattern: Option<RuleConfiguration>,
    #[doc = "Disallow calling global object properties as functions"]
    #[bpaf(
        long("no-global-object-calls"),
        argument("on|off|warn"),
        optional,
        hide
    )]
    #[serde(skip_serializing_if = "Option::is_none")]
    pub no_global_object_calls: Option<RuleConfiguration>,
    #[doc = "Disallow function and var declarations that are accessible outside their block."]
    #[bpaf(long("no-inner-declarations"), argument("on|off|warn"), optional, hide)]
    #[serde(skip_serializing_if = "Option::is_none")]
    pub no_inner_declarations: Option<RuleConfiguration>,
    #[doc = "Prevents the incorrect use of super() inside classes. It also checks whether a call super() is missing from classes that extends other constructors."]
    #[bpaf(
        long("no-invalid-constructor-super"),
        argument("on|off|warn"),
        optional,
        hide
    )]
    #[serde(skip_serializing_if = "Option::is_none")]
    pub no_invalid_constructor_super: Option<RuleConfiguration>,
    #[doc = "Disallow new operators with the Symbol object"]
    #[bpaf(long("no-new-symbol"), argument("on|off|warn"), optional, hide)]
    #[serde(skip_serializing_if = "Option::is_none")]
    pub no_new_symbol: Option<RuleConfiguration>,
    #[doc = "Disallow literal numbers that lose precision"]
    #[bpaf(long("no-precision-loss"), argument("on|off|warn"), optional, hide)]
    #[serde(skip_serializing_if = "Option::is_none")]
    pub no_precision_loss: Option<RuleConfiguration>,
    #[doc = "Prevent the usage of the return value of React.render."]
    #[bpaf(
        long("no-render-return-value"),
        argument("on|off|warn"),
        optional,
        hide
    )]
    #[serde(skip_serializing_if = "Option::is_none")]
    pub no_render_return_value: Option<RuleConfiguration>,
    #[doc = "Disallow returning a value from a setter"]
    #[bpaf(long("no-setter-return"), argument("on|off|warn"), optional, hide)]
    #[serde(skip_serializing_if = "Option::is_none")]
    pub no_setter_return: Option<RuleConfiguration>,
    #[doc = "Disallow comparison of expressions modifying the string case with non-compliant value."]
    #[bpaf(
        long("no-string-case-mismatch"),
        argument("on|off|warn"),
        optional,
        hide
    )]
    #[serde(skip_serializing_if = "Option::is_none")]
    pub no_string_case_mismatch: Option<RuleConfiguration>,
    #[doc = "Disallow lexical declarations in switch clauses."]
    #[bpaf(
        long("no-switch-declarations"),
        argument("on|off|warn"),
        optional,
        hide
    )]
    #[serde(skip_serializing_if = "Option::is_none")]
    pub no_switch_declarations: Option<RuleConfiguration>,
    #[doc = "Prevents the usage of variables that haven't been declared inside the document."]
    #[bpaf(
        long("no-undeclared-variables"),
        argument("on|off|warn"),
        optional,
        hide
    )]
    #[serde(skip_serializing_if = "Option::is_none")]
    pub no_undeclared_variables: Option<RuleConfiguration>,
    #[doc = "Avoid using unnecessary continue."]
    #[bpaf(
        long("no-unnecessary-continue"),
        argument("on|off|warn"),
        optional,
        hide
    )]
    #[serde(skip_serializing_if = "Option::is_none")]
    pub no_unnecessary_continue: Option<RuleConfiguration>,
    #[doc = "Disallow unreachable code"]
    #[bpaf(long("no-unreachable"), argument("on|off|warn"), optional, hide)]
    #[serde(skip_serializing_if = "Option::is_none")]
    pub no_unreachable: Option<RuleConfiguration>,
    #[doc = "Ensures the super() constructor is called exactly once on every code path in a class constructor before this is accessed if the class has a superclass"]
    #[bpaf(long("no-unreachable-super"), argument("on|off|warn"), optional, hide)]
    #[serde(skip_serializing_if = "Option::is_none")]
    pub no_unreachable_super: Option<RuleConfiguration>,
    #[doc = "Disallow control flow statements in finally blocks."]
    #[bpaf(long("no-unsafe-finally"), argument("on|off|warn"), optional, hide)]
    #[serde(skip_serializing_if = "Option::is_none")]
    pub no_unsafe_finally: Option<RuleConfiguration>,
    #[doc = "Disallow the use of optional chaining in contexts where the undefined value is not allowed."]
    #[bpaf(
        long("no-unsafe-optional-chaining"),
        argument("on|off|warn"),
        optional,
        hide
    )]
    #[serde(skip_serializing_if = "Option::is_none")]
    pub no_unsafe_optional_chaining: Option<RuleConfiguration>,
    #[doc = "Disallow unused labels."]
    #[bpaf(long("no-unused-labels"), argument("on|off|warn"), optional, hide)]
    #[serde(skip_serializing_if = "Option::is_none")]
    pub no_unused_labels: Option<RuleConfiguration>,
    #[doc = "Disallow unused variables."]
    #[bpaf(long("no-unused-variables"), argument("on|off|warn"), optional, hide)]
    #[serde(skip_serializing_if = "Option::is_none")]
    pub no_unused_variables: Option<RuleConfiguration>,
    #[doc = "This rules prevents void elements (AKA self-closing elements) from having children."]
    #[bpaf(
        long("no-void-elements-with-children"),
        argument("on|off|warn"),
        optional,
        hide
    )]
    #[serde(skip_serializing_if = "Option::is_none")]
    pub no_void_elements_with_children: Option<RuleConfiguration>,
    #[doc = "Disallow returning a value from a function with the return type 'void'"]
    #[bpaf(long("no-void-type-return"), argument("on|off|warn"), optional, hide)]
    #[serde(skip_serializing_if = "Option::is_none")]
    pub no_void_type_return: Option<RuleConfiguration>,
    #[doc = "Enforce \"for\" loop update clause moving the counter in the right direction."]
    #[bpaf(
        long("use-valid-for-direction"),
        argument("on|off|warn"),
        optional,
        hide
    )]
    #[serde(skip_serializing_if = "Option::is_none")]
    pub use_valid_for_direction: Option<RuleConfiguration>,
    #[doc = "Require generator functions to contain yield."]
    #[bpaf(long("use-yield"), argument("on|off|warn"), optional, hide)]
    #[serde(skip_serializing_if = "Option::is_none")]
    pub use_yield: Option<RuleConfiguration>,
}
impl Correctness {
    const GROUP_NAME: &'static str = "correctness";
    pub(crate) const GROUP_RULES: [&'static str; 25] = [
        "noChildrenProp",
        "noConstAssign",
        "noConstructorReturn",
        "noEmptyPattern",
        "noGlobalObjectCalls",
        "noInnerDeclarations",
        "noInvalidConstructorSuper",
        "noNewSymbol",
        "noPrecisionLoss",
        "noRenderReturnValue",
        "noSetterReturn",
        "noStringCaseMismatch",
        "noSwitchDeclarations",
        "noUndeclaredVariables",
        "noUnnecessaryContinue",
        "noUnreachable",
        "noUnreachableSuper",
        "noUnsafeFinally",
        "noUnsafeOptionalChaining",
        "noUnusedLabels",
        "noUnusedVariables",
        "noVoidElementsWithChildren",
        "noVoidTypeReturn",
        "useValidForDirection",
        "useYield",
    ];
    const RECOMMENDED_RULES: [&'static str; 23] = [
        "noChildrenProp",
        "noConstAssign",
        "noConstructorReturn",
        "noEmptyPattern",
        "noGlobalObjectCalls",
        "noInnerDeclarations",
        "noInvalidConstructorSuper",
        "noNewSymbol",
        "noPrecisionLoss",
        "noRenderReturnValue",
        "noSetterReturn",
        "noStringCaseMismatch",
        "noSwitchDeclarations",
        "noUnnecessaryContinue",
        "noUnreachable",
        "noUnreachableSuper",
        "noUnsafeFinally",
        "noUnsafeOptionalChaining",
        "noUnusedLabels",
        "noVoidElementsWithChildren",
        "noVoidTypeReturn",
        "useValidForDirection",
        "useYield",
    ];
    const RECOMMENDED_RULES_AS_FILTERS: [RuleFilter<'static>; 23] = [
        RuleFilter::Rule(Self::GROUP_NAME, Self::GROUP_RULES[0]),
        RuleFilter::Rule(Self::GROUP_NAME, Self::GROUP_RULES[1]),
        RuleFilter::Rule(Self::GROUP_NAME, Self::GROUP_RULES[2]),
        RuleFilter::Rule(Self::GROUP_NAME, Self::GROUP_RULES[3]),
        RuleFilter::Rule(Self::GROUP_NAME, Self::GROUP_RULES[4]),
        RuleFilter::Rule(Self::GROUP_NAME, Self::GROUP_RULES[5]),
        RuleFilter::Rule(Self::GROUP_NAME, Self::GROUP_RULES[6]),
        RuleFilter::Rule(Self::GROUP_NAME, Self::GROUP_RULES[7]),
        RuleFilter::Rule(Self::GROUP_NAME, Self::GROUP_RULES[8]),
        RuleFilter::Rule(Self::GROUP_NAME, Self::GROUP_RULES[9]),
        RuleFilter::Rule(Self::GROUP_NAME, Self::GROUP_RULES[10]),
        RuleFilter::Rule(Self::GROUP_NAME, Self::GROUP_RULES[11]),
        RuleFilter::Rule(Self::GROUP_NAME, Self::GROUP_RULES[12]),
        RuleFilter::Rule(Self::GROUP_NAME, Self::GROUP_RULES[14]),
        RuleFilter::Rule(Self::GROUP_NAME, Self::GROUP_RULES[15]),
        RuleFilter::Rule(Self::GROUP_NAME, Self::GROUP_RULES[16]),
        RuleFilter::Rule(Self::GROUP_NAME, Self::GROUP_RULES[17]),
        RuleFilter::Rule(Self::GROUP_NAME, Self::GROUP_RULES[18]),
        RuleFilter::Rule(Self::GROUP_NAME, Self::GROUP_RULES[19]),
        RuleFilter::Rule(Self::GROUP_NAME, Self::GROUP_RULES[21]),
        RuleFilter::Rule(Self::GROUP_NAME, Self::GROUP_RULES[22]),
        RuleFilter::Rule(Self::GROUP_NAME, Self::GROUP_RULES[23]),
        RuleFilter::Rule(Self::GROUP_NAME, Self::GROUP_RULES[24]),
    ];
    const ALL_RULES_AS_FILTERS: [RuleFilter<'static>; 25] = [
        RuleFilter::Rule(Self::GROUP_NAME, Self::GROUP_RULES[0]),
        RuleFilter::Rule(Self::GROUP_NAME, Self::GROUP_RULES[1]),
        RuleFilter::Rule(Self::GROUP_NAME, Self::GROUP_RULES[2]),
        RuleFilter::Rule(Self::GROUP_NAME, Self::GROUP_RULES[3]),
        RuleFilter::Rule(Self::GROUP_NAME, Self::GROUP_RULES[4]),
        RuleFilter::Rule(Self::GROUP_NAME, Self::GROUP_RULES[5]),
        RuleFilter::Rule(Self::GROUP_NAME, Self::GROUP_RULES[6]),
        RuleFilter::Rule(Self::GROUP_NAME, Self::GROUP_RULES[7]),
        RuleFilter::Rule(Self::GROUP_NAME, Self::GROUP_RULES[8]),
        RuleFilter::Rule(Self::GROUP_NAME, Self::GROUP_RULES[9]),
        RuleFilter::Rule(Self::GROUP_NAME, Self::GROUP_RULES[10]),
        RuleFilter::Rule(Self::GROUP_NAME, Self::GROUP_RULES[11]),
        RuleFilter::Rule(Self::GROUP_NAME, Self::GROUP_RULES[12]),
        RuleFilter::Rule(Self::GROUP_NAME, Self::GROUP_RULES[13]),
        RuleFilter::Rule(Self::GROUP_NAME, Self::GROUP_RULES[14]),
        RuleFilter::Rule(Self::GROUP_NAME, Self::GROUP_RULES[15]),
        RuleFilter::Rule(Self::GROUP_NAME, Self::GROUP_RULES[16]),
        RuleFilter::Rule(Self::GROUP_NAME, Self::GROUP_RULES[17]),
        RuleFilter::Rule(Self::GROUP_NAME, Self::GROUP_RULES[18]),
        RuleFilter::Rule(Self::GROUP_NAME, Self::GROUP_RULES[19]),
        RuleFilter::Rule(Self::GROUP_NAME, Self::GROUP_RULES[20]),
        RuleFilter::Rule(Self::GROUP_NAME, Self::GROUP_RULES[21]),
        RuleFilter::Rule(Self::GROUP_NAME, Self::GROUP_RULES[22]),
        RuleFilter::Rule(Self::GROUP_NAME, Self::GROUP_RULES[23]),
        RuleFilter::Rule(Self::GROUP_NAME, Self::GROUP_RULES[24]),
    ];
    #[doc = r" Retrieves the recommended rules"]
    pub(crate) fn is_recommended(&self) -> bool { matches!(self.recommended, Some(true)) }
    pub(crate) const fn is_not_recommended(&self) -> bool {
        matches!(self.recommended, Some(false))
    }
    pub(crate) fn is_all(&self) -> bool { matches!(self.all, Some(true)) }
    pub(crate) fn is_not_all(&self) -> bool { matches!(self.all, Some(false)) }
    pub(crate) fn get_enabled_rules(&self) -> IndexSet<RuleFilter> {
        let mut index_set = IndexSet::new();
        if let Some(rule) = self.no_children_prop.as_ref() {
            if rule.is_enabled() {
                index_set.insert(RuleFilter::Rule(Self::GROUP_NAME, Self::GROUP_RULES[0]));
            }
        }
        if let Some(rule) = self.no_const_assign.as_ref() {
            if rule.is_enabled() {
                index_set.insert(RuleFilter::Rule(Self::GROUP_NAME, Self::GROUP_RULES[1]));
            }
        }
        if let Some(rule) = self.no_constructor_return.as_ref() {
            if rule.is_enabled() {
                index_set.insert(RuleFilter::Rule(Self::GROUP_NAME, Self::GROUP_RULES[2]));
            }
        }
        if let Some(rule) = self.no_empty_pattern.as_ref() {
            if rule.is_enabled() {
                index_set.insert(RuleFilter::Rule(Self::GROUP_NAME, Self::GROUP_RULES[3]));
            }
        }
        if let Some(rule) = self.no_global_object_calls.as_ref() {
            if rule.is_enabled() {
                index_set.insert(RuleFilter::Rule(Self::GROUP_NAME, Self::GROUP_RULES[4]));
            }
        }
        if let Some(rule) = self.no_inner_declarations.as_ref() {
            if rule.is_enabled() {
                index_set.insert(RuleFilter::Rule(Self::GROUP_NAME, Self::GROUP_RULES[5]));
            }
        }
        if let Some(rule) = self.no_invalid_constructor_super.as_ref() {
            if rule.is_enabled() {
                index_set.insert(RuleFilter::Rule(Self::GROUP_NAME, Self::GROUP_RULES[6]));
            }
        }
        if let Some(rule) = self.no_new_symbol.as_ref() {
            if rule.is_enabled() {
                index_set.insert(RuleFilter::Rule(Self::GROUP_NAME, Self::GROUP_RULES[7]));
            }
        }
        if let Some(rule) = self.no_precision_loss.as_ref() {
            if rule.is_enabled() {
                index_set.insert(RuleFilter::Rule(Self::GROUP_NAME, Self::GROUP_RULES[8]));
            }
        }
        if let Some(rule) = self.no_render_return_value.as_ref() {
            if rule.is_enabled() {
                index_set.insert(RuleFilter::Rule(Self::GROUP_NAME, Self::GROUP_RULES[9]));
            }
        }
        if let Some(rule) = self.no_setter_return.as_ref() {
            if rule.is_enabled() {
                index_set.insert(RuleFilter::Rule(Self::GROUP_NAME, Self::GROUP_RULES[10]));
            }
        }
        if let Some(rule) = self.no_string_case_mismatch.as_ref() {
            if rule.is_enabled() {
                index_set.insert(RuleFilter::Rule(Self::GROUP_NAME, Self::GROUP_RULES[11]));
            }
        }
        if let Some(rule) = self.no_switch_declarations.as_ref() {
            if rule.is_enabled() {
                index_set.insert(RuleFilter::Rule(Self::GROUP_NAME, Self::GROUP_RULES[12]));
            }
        }
        if let Some(rule) = self.no_undeclared_variables.as_ref() {
            if rule.is_enabled() {
                index_set.insert(RuleFilter::Rule(Self::GROUP_NAME, Self::GROUP_RULES[13]));
            }
        }
        if let Some(rule) = self.no_unnecessary_continue.as_ref() {
            if rule.is_enabled() {
                index_set.insert(RuleFilter::Rule(Self::GROUP_NAME, Self::GROUP_RULES[14]));
            }
        }
        if let Some(rule) = self.no_unreachable.as_ref() {
            if rule.is_enabled() {
                index_set.insert(RuleFilter::Rule(Self::GROUP_NAME, Self::GROUP_RULES[15]));
            }
        }
        if let Some(rule) = self.no_unreachable_super.as_ref() {
            if rule.is_enabled() {
                index_set.insert(RuleFilter::Rule(Self::GROUP_NAME, Self::GROUP_RULES[16]));
            }
        }
        if let Some(rule) = self.no_unsafe_finally.as_ref() {
            if rule.is_enabled() {
                index_set.insert(RuleFilter::Rule(Self::GROUP_NAME, Self::GROUP_RULES[17]));
            }
        }
        if let Some(rule) = self.no_unsafe_optional_chaining.as_ref() {
            if rule.is_enabled() {
                index_set.insert(RuleFilter::Rule(Self::GROUP_NAME, Self::GROUP_RULES[18]));
            }
        }
        if let Some(rule) = self.no_unused_labels.as_ref() {
            if rule.is_enabled() {
                index_set.insert(RuleFilter::Rule(Self::GROUP_NAME, Self::GROUP_RULES[19]));
            }
        }
        if let Some(rule) = self.no_unused_variables.as_ref() {
            if rule.is_enabled() {
                index_set.insert(RuleFilter::Rule(Self::GROUP_NAME, Self::GROUP_RULES[20]));
            }
        }
        if let Some(rule) = self.no_void_elements_with_children.as_ref() {
            if rule.is_enabled() {
                index_set.insert(RuleFilter::Rule(Self::GROUP_NAME, Self::GROUP_RULES[21]));
            }
        }
        if let Some(rule) = self.no_void_type_return.as_ref() {
            if rule.is_enabled() {
                index_set.insert(RuleFilter::Rule(Self::GROUP_NAME, Self::GROUP_RULES[22]));
            }
        }
        if let Some(rule) = self.use_valid_for_direction.as_ref() {
            if rule.is_enabled() {
                index_set.insert(RuleFilter::Rule(Self::GROUP_NAME, Self::GROUP_RULES[23]));
            }
        }
        if let Some(rule) = self.use_yield.as_ref() {
            if rule.is_enabled() {
                index_set.insert(RuleFilter::Rule(Self::GROUP_NAME, Self::GROUP_RULES[24]));
            }
        }
        index_set
    }
    pub(crate) fn get_disabled_rules(&self) -> IndexSet<RuleFilter> {
        let mut index_set = IndexSet::new();
        if let Some(rule) = self.no_children_prop.as_ref() {
            if rule.is_disabled() {
                index_set.insert(RuleFilter::Rule(Self::GROUP_NAME, Self::GROUP_RULES[0]));
            }
        }
        if let Some(rule) = self.no_const_assign.as_ref() {
            if rule.is_disabled() {
                index_set.insert(RuleFilter::Rule(Self::GROUP_NAME, Self::GROUP_RULES[1]));
            }
        }
        if let Some(rule) = self.no_constructor_return.as_ref() {
            if rule.is_disabled() {
                index_set.insert(RuleFilter::Rule(Self::GROUP_NAME, Self::GROUP_RULES[2]));
            }
        }
        if let Some(rule) = self.no_empty_pattern.as_ref() {
            if rule.is_disabled() {
                index_set.insert(RuleFilter::Rule(Self::GROUP_NAME, Self::GROUP_RULES[3]));
            }
        }
        if let Some(rule) = self.no_global_object_calls.as_ref() {
            if rule.is_disabled() {
                index_set.insert(RuleFilter::Rule(Self::GROUP_NAME, Self::GROUP_RULES[4]));
            }
        }
        if let Some(rule) = self.no_inner_declarations.as_ref() {
            if rule.is_disabled() {
                index_set.insert(RuleFilter::Rule(Self::GROUP_NAME, Self::GROUP_RULES[5]));
            }
        }
        if let Some(rule) = self.no_invalid_constructor_super.as_ref() {
            if rule.is_disabled() {
                index_set.insert(RuleFilter::Rule(Self::GROUP_NAME, Self::GROUP_RULES[6]));
            }
        }
        if let Some(rule) = self.no_new_symbol.as_ref() {
            if rule.is_disabled() {
                index_set.insert(RuleFilter::Rule(Self::GROUP_NAME, Self::GROUP_RULES[7]));
            }
        }
        if let Some(rule) = self.no_precision_loss.as_ref() {
            if rule.is_disabled() {
                index_set.insert(RuleFilter::Rule(Self::GROUP_NAME, Self::GROUP_RULES[8]));
            }
        }
        if let Some(rule) = self.no_render_return_value.as_ref() {
            if rule.is_disabled() {
                index_set.insert(RuleFilter::Rule(Self::GROUP_NAME, Self::GROUP_RULES[9]));
            }
        }
        if let Some(rule) = self.no_setter_return.as_ref() {
            if rule.is_disabled() {
                index_set.insert(RuleFilter::Rule(Self::GROUP_NAME, Self::GROUP_RULES[10]));
            }
        }
        if let Some(rule) = self.no_string_case_mismatch.as_ref() {
            if rule.is_disabled() {
                index_set.insert(RuleFilter::Rule(Self::GROUP_NAME, Self::GROUP_RULES[11]));
            }
        }
        if let Some(rule) = self.no_switch_declarations.as_ref() {
            if rule.is_disabled() {
                index_set.insert(RuleFilter::Rule(Self::GROUP_NAME, Self::GROUP_RULES[12]));
            }
        }
        if let Some(rule) = self.no_undeclared_variables.as_ref() {
            if rule.is_disabled() {
                index_set.insert(RuleFilter::Rule(Self::GROUP_NAME, Self::GROUP_RULES[13]));
            }
        }
        if let Some(rule) = self.no_unnecessary_continue.as_ref() {
            if rule.is_disabled() {
                index_set.insert(RuleFilter::Rule(Self::GROUP_NAME, Self::GROUP_RULES[14]));
            }
        }
        if let Some(rule) = self.no_unreachable.as_ref() {
            if rule.is_disabled() {
                index_set.insert(RuleFilter::Rule(Self::GROUP_NAME, Self::GROUP_RULES[15]));
            }
        }
        if let Some(rule) = self.no_unreachable_super.as_ref() {
            if rule.is_disabled() {
                index_set.insert(RuleFilter::Rule(Self::GROUP_NAME, Self::GROUP_RULES[16]));
            }
        }
        if let Some(rule) = self.no_unsafe_finally.as_ref() {
            if rule.is_disabled() {
                index_set.insert(RuleFilter::Rule(Self::GROUP_NAME, Self::GROUP_RULES[17]));
            }
        }
        if let Some(rule) = self.no_unsafe_optional_chaining.as_ref() {
            if rule.is_disabled() {
                index_set.insert(RuleFilter::Rule(Self::GROUP_NAME, Self::GROUP_RULES[18]));
            }
        }
        if let Some(rule) = self.no_unused_labels.as_ref() {
            if rule.is_disabled() {
                index_set.insert(RuleFilter::Rule(Self::GROUP_NAME, Self::GROUP_RULES[19]));
            }
        }
        if let Some(rule) = self.no_unused_variables.as_ref() {
            if rule.is_disabled() {
                index_set.insert(RuleFilter::Rule(Self::GROUP_NAME, Self::GROUP_RULES[20]));
            }
        }
        if let Some(rule) = self.no_void_elements_with_children.as_ref() {
            if rule.is_disabled() {
                index_set.insert(RuleFilter::Rule(Self::GROUP_NAME, Self::GROUP_RULES[21]));
            }
        }
        if let Some(rule) = self.no_void_type_return.as_ref() {
            if rule.is_disabled() {
                index_set.insert(RuleFilter::Rule(Self::GROUP_NAME, Self::GROUP_RULES[22]));
            }
        }
        if let Some(rule) = self.use_valid_for_direction.as_ref() {
            if rule.is_disabled() {
                index_set.insert(RuleFilter::Rule(Self::GROUP_NAME, Self::GROUP_RULES[23]));
            }
        }
        if let Some(rule) = self.use_yield.as_ref() {
            if rule.is_disabled() {
                index_set.insert(RuleFilter::Rule(Self::GROUP_NAME, Self::GROUP_RULES[24]));
            }
        }
        index_set
    }
    #[doc = r" Checks if, given a rule name, matches one of the rules contained in this category"]
    pub(crate) fn has_rule(rule_name: &str) -> bool { Self::GROUP_RULES.contains(&rule_name) }
    #[doc = r" Checks if, given a rule name, it is marked as recommended"]
    pub(crate) fn is_recommended_rule(rule_name: &str) -> bool {
        Self::RECOMMENDED_RULES.contains(&rule_name)
    }
    pub(crate) fn recommended_rules_as_filters() -> [RuleFilter<'static>; 23] {
        Self::RECOMMENDED_RULES_AS_FILTERS
    }
    pub(crate) fn all_rules_as_filters() -> [RuleFilter<'static>; 25] { Self::ALL_RULES_AS_FILTERS }
    #[doc = r" Select preset rules"]
    pub(crate) fn collect_preset_rules(
        &self,
        parent_is_recommended: bool,
        enabled_rules: &mut IndexSet<RuleFilter>,
        disabled_rules: &mut IndexSet<RuleFilter>,
    ) {
        if self.is_all() {
            enabled_rules.extend(Self::all_rules_as_filters());
        } else if parent_is_recommended || self.is_recommended() {
            enabled_rules.extend(Self::recommended_rules_as_filters());
        }
        if self.is_not_all() {
            disabled_rules.extend(Self::all_rules_as_filters());
        } else if self.is_not_recommended() {
            disabled_rules.extend(Self::recommended_rules_as_filters());
        }
    }
    pub(crate) fn get_rule_configuration(&self, rule_name: &str) -> Option<&RuleConfiguration> {
        match rule_name {
            "noChildrenProp" => self.no_children_prop.as_ref(),
            "noConstAssign" => self.no_const_assign.as_ref(),
            "noConstructorReturn" => self.no_constructor_return.as_ref(),
            "noEmptyPattern" => self.no_empty_pattern.as_ref(),
            "noGlobalObjectCalls" => self.no_global_object_calls.as_ref(),
            "noInnerDeclarations" => self.no_inner_declarations.as_ref(),
            "noInvalidConstructorSuper" => self.no_invalid_constructor_super.as_ref(),
            "noNewSymbol" => self.no_new_symbol.as_ref(),
            "noPrecisionLoss" => self.no_precision_loss.as_ref(),
            "noRenderReturnValue" => self.no_render_return_value.as_ref(),
            "noSetterReturn" => self.no_setter_return.as_ref(),
            "noStringCaseMismatch" => self.no_string_case_mismatch.as_ref(),
            "noSwitchDeclarations" => self.no_switch_declarations.as_ref(),
            "noUndeclaredVariables" => self.no_undeclared_variables.as_ref(),
            "noUnnecessaryContinue" => self.no_unnecessary_continue.as_ref(),
            "noUnreachable" => self.no_unreachable.as_ref(),
            "noUnreachableSuper" => self.no_unreachable_super.as_ref(),
            "noUnsafeFinally" => self.no_unsafe_finally.as_ref(),
            "noUnsafeOptionalChaining" => self.no_unsafe_optional_chaining.as_ref(),
            "noUnusedLabels" => self.no_unused_labels.as_ref(),
            "noUnusedVariables" => self.no_unused_variables.as_ref(),
            "noVoidElementsWithChildren" => self.no_void_elements_with_children.as_ref(),
            "noVoidTypeReturn" => self.no_void_type_return.as_ref(),
            "useValidForDirection" => self.use_valid_for_direction.as_ref(),
            "useYield" => self.use_yield.as_ref(),
            _ => None,
        }
    }
}
#[derive(Deserialize, Default, Serialize, Debug, Clone, Bpaf)]
#[cfg_attr(feature = "schemars", derive(JsonSchema))]
#[serde(rename_all = "camelCase", default)]
#[doc = r" A list of rules that belong to this group"]
pub struct Nursery {
    #[doc = r" It enables the recommended rules for this group"]
    #[serde(skip_serializing_if = "Option::is_none")]
    #[bpaf(hide)]
    pub recommended: Option<bool>,
    #[doc = r" It enables ALL rules for this group."]
    #[serde(skip_serializing_if = "Option::is_none")]
    #[bpaf(hide)]
    pub all: Option<bool>,
    #[doc = "Disallow the use of spread (...) syntax on accumulators."]
    #[bpaf(
        long("no-accumulating-spread"),
        argument("on|off|warn"),
        optional,
        hide
    )]
    #[serde(skip_serializing_if = "Option::is_none")]
    pub no_accumulating_spread: Option<RuleConfiguration>,
    #[doc = "Enforce that elements that do not support ARIA roles, states, and properties do not have those attributes."]
    #[bpaf(
        long("no-aria-unsupported-elements"),
        argument("on|off|warn"),
        optional,
        hide
    )]
    #[serde(skip_serializing_if = "Option::is_none")]
    pub no_aria_unsupported_elements: Option<RuleConfiguration>,
    #[doc = "Disallow primitive type aliases and misleading types."]
    #[bpaf(long("no-banned-types"), argument("on|off|warn"), optional, hide)]
    #[serde(skip_serializing_if = "Option::is_none")]
    pub no_banned_types: Option<RuleConfiguration>,
    #[doc = "Disallow arrow functions where they could be confused with comparisons."]
    #[bpaf(long("no-confusing-arrow"), argument("on|off|warn"), optional, hide)]
    #[serde(skip_serializing_if = "Option::is_none")]
    pub no_confusing_arrow: Option<RuleConfiguration>,
    #[doc = "Disallow the use of console.log"]
    #[bpaf(long("no-console-log"), argument("on|off|warn"), optional, hide)]
    #[serde(skip_serializing_if = "Option::is_none")]
    pub no_console_log: Option<RuleConfiguration>,
    #[doc = "Disallow constant expressions in conditions"]
    #[bpaf(long("no-constant-condition"), argument("on|off|warn"), optional, hide)]
    #[serde(skip_serializing_if = "Option::is_none")]
    pub no_constant_condition: Option<RuleConfiguration>,
    #[doc = "Prevents from having control characters and some escape sequences that match control characters in regular expressions."]
    #[bpaf(
        long("no-control-characters-in-regex"),
        argument("on|off|warn"),
        optional,
        hide
    )]
    #[serde(skip_serializing_if = "Option::is_none")]
    pub no_control_characters_in_regex: Option<RuleConfiguration>,
    #[doc = "Disallow two keys with the same name inside a JSON object."]
    #[bpaf(
        long("no-duplicate-json-keys"),
        argument("on|off|warn"),
        optional,
        hide
    )]
    #[serde(skip_serializing_if = "Option::is_none")]
    pub no_duplicate_json_keys: Option<RuleConfiguration>,
    #[doc = "Prevents JSX properties to be assigned multiple times."]
    #[bpaf(
        long("no-duplicate-jsx-props"),
        argument("on|off|warn"),
        optional,
        hide
    )]
    #[serde(skip_serializing_if = "Option::is_none")]
    pub no_duplicate_jsx_props: Option<RuleConfiguration>,
    #[doc = "Disallow functions that exceed a given complexity score."]
    #[bpaf(
        long("no-excessive-complexity"),
        argument("on|off|warn"),
        optional,
        hide
    )]
    #[serde(skip_serializing_if = "Option::is_none")]
    pub no_excessive_complexity: Option<RuleConfiguration>,
    #[doc = "Disallow fallthrough of switch clauses."]
    #[bpaf(
        long("no-fallthrough-switch-clause"),
        argument("on|off|warn"),
        optional,
        hide
    )]
    #[serde(skip_serializing_if = "Option::is_none")]
    pub no_fallthrough_switch_clause: Option<RuleConfiguration>,
    #[doc = "Prefer for...of statement instead of Array.forEach."]
    #[bpaf(long("no-for-each"), argument("on|off|warn"), optional, hide)]
    #[serde(skip_serializing_if = "Option::is_none")]
    pub no_for_each: Option<RuleConfiguration>,
    #[doc = "Use Number.isFinite instead of global isFinite."]
    #[bpaf(long("no-global-is-finite"), argument("on|off|warn"), optional, hide)]
    #[serde(skip_serializing_if = "Option::is_none")]
    pub no_global_is_finite: Option<RuleConfiguration>,
    #[doc = "Use Number.isNaN instead of global isNaN."]
    #[bpaf(long("no-global-is-nan"), argument("on|off|warn"), optional, hide)]
    #[serde(skip_serializing_if = "Option::is_none")]
    pub no_global_is_nan: Option<RuleConfiguration>,
    #[doc = "Enforce that tabIndex is not assigned to non-interactive HTML elements."]
    #[bpaf(
        long("no-noninteractive-tabindex"),
        argument("on|off|warn"),
        optional,
        hide
    )]
    #[serde(skip_serializing_if = "Option::is_none")]
    pub no_noninteractive_tabindex: Option<RuleConfiguration>,
    #[doc = "Disallow \\8 and \\9 escape sequences in string literals."]
    #[bpaf(
        long("no-nonoctal-decimal-escape"),
        argument("on|off|warn"),
        optional,
        hide
    )]
    #[serde(skip_serializing_if = "Option::is_none")]
    pub no_nonoctal_decimal_escape: Option<RuleConfiguration>,
    #[doc = "Enforce explicit role property is not the same as implicit/default role property on an element."]
    #[bpaf(long("no-redundant-roles"), argument("on|off|warn"), optional, hide)]
    #[serde(skip_serializing_if = "Option::is_none")]
    pub no_redundant_roles: Option<RuleConfiguration>,
    #[doc = "Disallow assignments where both sides are exactly the same."]
    #[bpaf(long("no-self-assign"), argument("on|off|warn"), optional, hide)]
    #[serde(skip_serializing_if = "Option::is_none")]
    pub no_self_assign: Option<RuleConfiguration>,
    #[doc = "This rule reports when a class has no non-static members, such as for a class used exclusively as a static namespace."]
    #[bpaf(long("no-static-only-class"), argument("on|off|warn"), optional, hide)]
    #[serde(skip_serializing_if = "Option::is_none")]
    pub no_static_only_class: Option<RuleConfiguration>,
    #[doc = "Disallow empty exports that don't change anything in a module file."]
    #[bpaf(
        long("no-useless-empty-export"),
        argument("on|off|warn"),
        optional,
        hide
    )]
    #[serde(skip_serializing_if = "Option::is_none")]
    pub no_useless_empty_export: Option<RuleConfiguration>,
    #[doc = "Disallow the use of void operators, which is not a familiar operator."]
    #[bpaf(long("no-void"), argument("on|off|warn"), optional, hide)]
    #[serde(skip_serializing_if = "Option::is_none")]
    pub no_void: Option<RuleConfiguration>,
    #[doc = "Enforce that ARIA state and property values are valid."]
    #[bpaf(long("use-aria-prop-types"), argument("on|off|warn"), optional, hide)]
    #[serde(skip_serializing_if = "Option::is_none")]
    pub use_aria_prop_types: Option<RuleConfiguration>,
    #[doc = "Use arrow functions over function expressions."]
    #[bpaf(long("use-arrow-function"), argument("on|off|warn"), optional, hide)]
    #[serde(skip_serializing_if = "Option::is_none")]
    pub use_arrow_function: Option<RuleConfiguration>,
    #[doc = "Enforce camel case naming convention."]
    #[bpaf(long("use-camel-case"), argument("on|off|warn"), optional, hide)]
    #[serde(skip_serializing_if = "Option::is_none")]
    pub use_camel_case: Option<RuleConfiguration>,
    #[doc = "Enforce all dependencies are correctly specified."]
    #[bpaf(
        long("use-exhaustive-dependencies"),
        argument("on|off|warn"),
        optional,
        hide
    )]
    #[serde(skip_serializing_if = "Option::is_none")]
    pub use_exhaustive_dependencies: Option<RuleConfiguration>,
    #[doc = "Enforce the use of import type when an import only has specifiers with type qualifier."]
    #[bpaf(
        long("use-grouped-type-import"),
        argument("on|off|warn"),
        optional,
        hide
    )]
    #[serde(skip_serializing_if = "Option::is_none")]
    pub use_grouped_type_import: Option<RuleConfiguration>,
    #[doc = "Enforce that heading elements (h1, h2, etc.) have content and that the content is accessible to screen readers. Accessible means that it is not hidden using the aria-hidden prop."]
    #[bpaf(long("use-heading-content"), argument("on|off|warn"), optional, hide)]
    #[serde(skip_serializing_if = "Option::is_none")]
    pub use_heading_content: Option<RuleConfiguration>,
    #[doc = "Enforce that all React hooks are being called from the Top Level component functions."]
    #[bpaf(long("use-hook-at-top-level"), argument("on|off|warn"), optional, hide)]
    #[serde(skip_serializing_if = "Option::is_none")]
    pub use_hook_at_top_level: Option<RuleConfiguration>,
<<<<<<< HEAD
    #[doc = "Disallows imports from certain modules."]
    #[bpaf(
        long("use-import-restrictions"),
        argument("on|off|warn"),
        optional,
        hide
    )]
    #[serde(skip_serializing_if = "Option::is_none")]
    pub use_import_restrictions: Option<RuleConfiguration>,
=======
    #[doc = "Use Array.isArray() instead of instanceof Array."]
    #[bpaf(long("use-is-array"), argument("on|off|warn"), optional, hide)]
    #[serde(skip_serializing_if = "Option::is_none")]
    pub use_is_array: Option<RuleConfiguration>,
>>>>>>> 13494528
    #[doc = "Require calls to isNaN() when checking for NaN."]
    #[bpaf(long("use-is-nan"), argument("on|off|warn"), optional, hide)]
    #[serde(skip_serializing_if = "Option::is_none")]
    pub use_is_nan: Option<RuleConfiguration>,
    #[doc = "Require all enum members to be literal values."]
    #[bpaf(
        long("use-literal-enum-members"),
        argument("on|off|warn"),
        optional,
        hide
    )]
    #[serde(skip_serializing_if = "Option::is_none")]
    pub use_literal_enum_members: Option<RuleConfiguration>,
    #[doc = "Enforce the usage of a literal access to properties over computed property access."]
    #[bpaf(long("use-literal-keys"), argument("on|off|warn"), optional, hide)]
    #[serde(skip_serializing_if = "Option::is_none")]
    pub use_literal_keys: Option<RuleConfiguration>,
    #[doc = "Enforce naming conventions for everything across a codebase."]
    #[bpaf(long("use-naming-convention"), argument("on|off|warn"), optional, hide)]
    #[serde(skip_serializing_if = "Option::is_none")]
    pub use_naming_convention: Option<RuleConfiguration>,
    #[doc = "Disallow number literal object member names which are not base10 or uses underscore as separator"]
    #[bpaf(
        long("use-simple-number-keys"),
        argument("on|off|warn"),
        optional,
        hide
    )]
    #[serde(skip_serializing_if = "Option::is_none")]
    pub use_simple_number_keys: Option<RuleConfiguration>,
}
impl Nursery {
    const GROUP_NAME: &'static str = "nursery";
    pub(crate) const GROUP_RULES: [&'static str; 34] = [
        "noAccumulatingSpread",
        "noAriaUnsupportedElements",
        "noBannedTypes",
        "noConfusingArrow",
        "noConsoleLog",
        "noConstantCondition",
        "noControlCharactersInRegex",
        "noDuplicateJsonKeys",
        "noDuplicateJsxProps",
        "noExcessiveComplexity",
        "noFallthroughSwitchClause",
        "noForEach",
        "noGlobalIsFinite",
        "noGlobalIsNan",
        "noNoninteractiveTabindex",
        "noNonoctalDecimalEscape",
        "noRedundantRoles",
        "noSelfAssign",
        "noStaticOnlyClass",
        "noUselessEmptyExport",
        "noVoid",
        "useAriaPropTypes",
        "useArrowFunction",
        "useCamelCase",
        "useExhaustiveDependencies",
        "useGroupedTypeImport",
        "useHeadingContent",
        "useHookAtTopLevel",
<<<<<<< HEAD
        "useImportRestrictions",
=======
        "useIsArray",
>>>>>>> 13494528
        "useIsNan",
        "useLiteralEnumMembers",
        "useLiteralKeys",
        "useNamingConvention",
        "useSimpleNumberKeys",
    ];
    const RECOMMENDED_RULES: [&'static str; 20] = [
        "noAriaUnsupportedElements",
        "noBannedTypes",
        "noConstantCondition",
        "noControlCharactersInRegex",
        "noDuplicateJsonKeys",
        "noDuplicateJsxProps",
        "noGlobalIsFinite",
        "noGlobalIsNan",
        "noNonoctalDecimalEscape",
        "noRedundantRoles",
        "noSelfAssign",
        "noStaticOnlyClass",
        "noUselessEmptyExport",
        "useArrowFunction",
        "useExhaustiveDependencies",
        "useGroupedTypeImport",
        "useIsArray",
        "useIsNan",
        "useLiteralEnumMembers",
        "useLiteralKeys",
    ];
    const RECOMMENDED_RULES_AS_FILTERS: [RuleFilter<'static>; 20] = [
        RuleFilter::Rule(Self::GROUP_NAME, Self::GROUP_RULES[1]),
        RuleFilter::Rule(Self::GROUP_NAME, Self::GROUP_RULES[2]),
        RuleFilter::Rule(Self::GROUP_NAME, Self::GROUP_RULES[5]),
        RuleFilter::Rule(Self::GROUP_NAME, Self::GROUP_RULES[6]),
        RuleFilter::Rule(Self::GROUP_NAME, Self::GROUP_RULES[7]),
        RuleFilter::Rule(Self::GROUP_NAME, Self::GROUP_RULES[8]),
        RuleFilter::Rule(Self::GROUP_NAME, Self::GROUP_RULES[12]),
        RuleFilter::Rule(Self::GROUP_NAME, Self::GROUP_RULES[13]),
        RuleFilter::Rule(Self::GROUP_NAME, Self::GROUP_RULES[15]),
        RuleFilter::Rule(Self::GROUP_NAME, Self::GROUP_RULES[16]),
        RuleFilter::Rule(Self::GROUP_NAME, Self::GROUP_RULES[17]),
        RuleFilter::Rule(Self::GROUP_NAME, Self::GROUP_RULES[18]),
        RuleFilter::Rule(Self::GROUP_NAME, Self::GROUP_RULES[19]),
        RuleFilter::Rule(Self::GROUP_NAME, Self::GROUP_RULES[22]),
        RuleFilter::Rule(Self::GROUP_NAME, Self::GROUP_RULES[24]),
        RuleFilter::Rule(Self::GROUP_NAME, Self::GROUP_RULES[25]),
        RuleFilter::Rule(Self::GROUP_NAME, Self::GROUP_RULES[29]),
        RuleFilter::Rule(Self::GROUP_NAME, Self::GROUP_RULES[30]),
        RuleFilter::Rule(Self::GROUP_NAME, Self::GROUP_RULES[31]),
    ];
    const ALL_RULES_AS_FILTERS: [RuleFilter<'static>; 34] = [
        RuleFilter::Rule(Self::GROUP_NAME, Self::GROUP_RULES[0]),
        RuleFilter::Rule(Self::GROUP_NAME, Self::GROUP_RULES[1]),
        RuleFilter::Rule(Self::GROUP_NAME, Self::GROUP_RULES[2]),
        RuleFilter::Rule(Self::GROUP_NAME, Self::GROUP_RULES[3]),
        RuleFilter::Rule(Self::GROUP_NAME, Self::GROUP_RULES[4]),
        RuleFilter::Rule(Self::GROUP_NAME, Self::GROUP_RULES[5]),
        RuleFilter::Rule(Self::GROUP_NAME, Self::GROUP_RULES[6]),
        RuleFilter::Rule(Self::GROUP_NAME, Self::GROUP_RULES[7]),
        RuleFilter::Rule(Self::GROUP_NAME, Self::GROUP_RULES[8]),
        RuleFilter::Rule(Self::GROUP_NAME, Self::GROUP_RULES[9]),
        RuleFilter::Rule(Self::GROUP_NAME, Self::GROUP_RULES[10]),
        RuleFilter::Rule(Self::GROUP_NAME, Self::GROUP_RULES[11]),
        RuleFilter::Rule(Self::GROUP_NAME, Self::GROUP_RULES[12]),
        RuleFilter::Rule(Self::GROUP_NAME, Self::GROUP_RULES[13]),
        RuleFilter::Rule(Self::GROUP_NAME, Self::GROUP_RULES[14]),
        RuleFilter::Rule(Self::GROUP_NAME, Self::GROUP_RULES[15]),
        RuleFilter::Rule(Self::GROUP_NAME, Self::GROUP_RULES[16]),
        RuleFilter::Rule(Self::GROUP_NAME, Self::GROUP_RULES[17]),
        RuleFilter::Rule(Self::GROUP_NAME, Self::GROUP_RULES[18]),
        RuleFilter::Rule(Self::GROUP_NAME, Self::GROUP_RULES[19]),
        RuleFilter::Rule(Self::GROUP_NAME, Self::GROUP_RULES[20]),
        RuleFilter::Rule(Self::GROUP_NAME, Self::GROUP_RULES[21]),
        RuleFilter::Rule(Self::GROUP_NAME, Self::GROUP_RULES[22]),
        RuleFilter::Rule(Self::GROUP_NAME, Self::GROUP_RULES[23]),
        RuleFilter::Rule(Self::GROUP_NAME, Self::GROUP_RULES[24]),
        RuleFilter::Rule(Self::GROUP_NAME, Self::GROUP_RULES[25]),
        RuleFilter::Rule(Self::GROUP_NAME, Self::GROUP_RULES[26]),
        RuleFilter::Rule(Self::GROUP_NAME, Self::GROUP_RULES[27]),
        RuleFilter::Rule(Self::GROUP_NAME, Self::GROUP_RULES[28]),
        RuleFilter::Rule(Self::GROUP_NAME, Self::GROUP_RULES[29]),
        RuleFilter::Rule(Self::GROUP_NAME, Self::GROUP_RULES[30]),
        RuleFilter::Rule(Self::GROUP_NAME, Self::GROUP_RULES[31]),
        RuleFilter::Rule(Self::GROUP_NAME, Self::GROUP_RULES[32]),
        RuleFilter::Rule(Self::GROUP_NAME, Self::GROUP_RULES[33]),
    ];
    #[doc = r" Retrieves the recommended rules"]
    pub(crate) fn is_recommended(&self) -> bool { matches!(self.recommended, Some(true)) }
    pub(crate) const fn is_not_recommended(&self) -> bool {
        matches!(self.recommended, Some(false))
    }
    pub(crate) fn is_all(&self) -> bool { matches!(self.all, Some(true)) }
    pub(crate) fn is_not_all(&self) -> bool { matches!(self.all, Some(false)) }
    pub(crate) fn get_enabled_rules(&self) -> IndexSet<RuleFilter> {
        let mut index_set = IndexSet::new();
        if let Some(rule) = self.no_accumulating_spread.as_ref() {
            if rule.is_enabled() {
                index_set.insert(RuleFilter::Rule(Self::GROUP_NAME, Self::GROUP_RULES[0]));
            }
        }
        if let Some(rule) = self.no_aria_unsupported_elements.as_ref() {
            if rule.is_enabled() {
                index_set.insert(RuleFilter::Rule(Self::GROUP_NAME, Self::GROUP_RULES[1]));
            }
        }
        if let Some(rule) = self.no_banned_types.as_ref() {
            if rule.is_enabled() {
                index_set.insert(RuleFilter::Rule(Self::GROUP_NAME, Self::GROUP_RULES[2]));
            }
        }
        if let Some(rule) = self.no_confusing_arrow.as_ref() {
            if rule.is_enabled() {
                index_set.insert(RuleFilter::Rule(Self::GROUP_NAME, Self::GROUP_RULES[3]));
            }
        }
        if let Some(rule) = self.no_console_log.as_ref() {
            if rule.is_enabled() {
                index_set.insert(RuleFilter::Rule(Self::GROUP_NAME, Self::GROUP_RULES[4]));
            }
        }
        if let Some(rule) = self.no_constant_condition.as_ref() {
            if rule.is_enabled() {
                index_set.insert(RuleFilter::Rule(Self::GROUP_NAME, Self::GROUP_RULES[5]));
            }
        }
        if let Some(rule) = self.no_control_characters_in_regex.as_ref() {
            if rule.is_enabled() {
                index_set.insert(RuleFilter::Rule(Self::GROUP_NAME, Self::GROUP_RULES[6]));
            }
        }
        if let Some(rule) = self.no_duplicate_json_keys.as_ref() {
            if rule.is_enabled() {
                index_set.insert(RuleFilter::Rule(Self::GROUP_NAME, Self::GROUP_RULES[7]));
            }
        }
        if let Some(rule) = self.no_duplicate_jsx_props.as_ref() {
            if rule.is_enabled() {
                index_set.insert(RuleFilter::Rule(Self::GROUP_NAME, Self::GROUP_RULES[8]));
            }
        }
        if let Some(rule) = self.no_excessive_complexity.as_ref() {
            if rule.is_enabled() {
                index_set.insert(RuleFilter::Rule(Self::GROUP_NAME, Self::GROUP_RULES[9]));
            }
        }
        if let Some(rule) = self.no_fallthrough_switch_clause.as_ref() {
            if rule.is_enabled() {
                index_set.insert(RuleFilter::Rule(Self::GROUP_NAME, Self::GROUP_RULES[10]));
            }
        }
        if let Some(rule) = self.no_for_each.as_ref() {
            if rule.is_enabled() {
                index_set.insert(RuleFilter::Rule(Self::GROUP_NAME, Self::GROUP_RULES[11]));
            }
        }
        if let Some(rule) = self.no_global_is_finite.as_ref() {
            if rule.is_enabled() {
                index_set.insert(RuleFilter::Rule(Self::GROUP_NAME, Self::GROUP_RULES[12]));
            }
        }
        if let Some(rule) = self.no_global_is_nan.as_ref() {
            if rule.is_enabled() {
                index_set.insert(RuleFilter::Rule(Self::GROUP_NAME, Self::GROUP_RULES[13]));
            }
        }
        if let Some(rule) = self.no_noninteractive_tabindex.as_ref() {
            if rule.is_enabled() {
                index_set.insert(RuleFilter::Rule(Self::GROUP_NAME, Self::GROUP_RULES[14]));
            }
        }
        if let Some(rule) = self.no_nonoctal_decimal_escape.as_ref() {
            if rule.is_enabled() {
                index_set.insert(RuleFilter::Rule(Self::GROUP_NAME, Self::GROUP_RULES[15]));
            }
        }
        if let Some(rule) = self.no_redundant_roles.as_ref() {
            if rule.is_enabled() {
                index_set.insert(RuleFilter::Rule(Self::GROUP_NAME, Self::GROUP_RULES[16]));
            }
        }
        if let Some(rule) = self.no_self_assign.as_ref() {
            if rule.is_enabled() {
                index_set.insert(RuleFilter::Rule(Self::GROUP_NAME, Self::GROUP_RULES[17]));
            }
        }
        if let Some(rule) = self.no_static_only_class.as_ref() {
            if rule.is_enabled() {
                index_set.insert(RuleFilter::Rule(Self::GROUP_NAME, Self::GROUP_RULES[18]));
            }
        }
        if let Some(rule) = self.no_useless_empty_export.as_ref() {
            if rule.is_enabled() {
                index_set.insert(RuleFilter::Rule(Self::GROUP_NAME, Self::GROUP_RULES[19]));
            }
        }
        if let Some(rule) = self.no_void.as_ref() {
            if rule.is_enabled() {
                index_set.insert(RuleFilter::Rule(Self::GROUP_NAME, Self::GROUP_RULES[20]));
            }
        }
        if let Some(rule) = self.use_aria_prop_types.as_ref() {
            if rule.is_enabled() {
                index_set.insert(RuleFilter::Rule(Self::GROUP_NAME, Self::GROUP_RULES[21]));
            }
        }
        if let Some(rule) = self.use_arrow_function.as_ref() {
            if rule.is_enabled() {
                index_set.insert(RuleFilter::Rule(Self::GROUP_NAME, Self::GROUP_RULES[22]));
            }
        }
        if let Some(rule) = self.use_camel_case.as_ref() {
            if rule.is_enabled() {
                index_set.insert(RuleFilter::Rule(Self::GROUP_NAME, Self::GROUP_RULES[23]));
            }
        }
        if let Some(rule) = self.use_exhaustive_dependencies.as_ref() {
            if rule.is_enabled() {
                index_set.insert(RuleFilter::Rule(Self::GROUP_NAME, Self::GROUP_RULES[24]));
            }
        }
        if let Some(rule) = self.use_grouped_type_import.as_ref() {
            if rule.is_enabled() {
                index_set.insert(RuleFilter::Rule(Self::GROUP_NAME, Self::GROUP_RULES[25]));
            }
        }
        if let Some(rule) = self.use_heading_content.as_ref() {
            if rule.is_enabled() {
                index_set.insert(RuleFilter::Rule(Self::GROUP_NAME, Self::GROUP_RULES[26]));
            }
        }
        if let Some(rule) = self.use_hook_at_top_level.as_ref() {
            if rule.is_enabled() {
                index_set.insert(RuleFilter::Rule(Self::GROUP_NAME, Self::GROUP_RULES[27]));
            }
        }
<<<<<<< HEAD
        if let Some(rule) = self.use_import_restrictions.as_ref() {
=======
        if let Some(rule) = self.use_is_array.as_ref() {
>>>>>>> 13494528
            if rule.is_enabled() {
                index_set.insert(RuleFilter::Rule(Self::GROUP_NAME, Self::GROUP_RULES[28]));
            }
        }
        if let Some(rule) = self.use_is_nan.as_ref() {
            if rule.is_enabled() {
                index_set.insert(RuleFilter::Rule(Self::GROUP_NAME, Self::GROUP_RULES[29]));
            }
        }
        if let Some(rule) = self.use_literal_enum_members.as_ref() {
            if rule.is_enabled() {
                index_set.insert(RuleFilter::Rule(Self::GROUP_NAME, Self::GROUP_RULES[30]));
            }
        }
        if let Some(rule) = self.use_literal_keys.as_ref() {
            if rule.is_enabled() {
                index_set.insert(RuleFilter::Rule(Self::GROUP_NAME, Self::GROUP_RULES[31]));
            }
        }
        if let Some(rule) = self.use_naming_convention.as_ref() {
            if rule.is_enabled() {
                index_set.insert(RuleFilter::Rule(Self::GROUP_NAME, Self::GROUP_RULES[32]));
            }
        }
        if let Some(rule) = self.use_simple_number_keys.as_ref() {
            if rule.is_enabled() {
                index_set.insert(RuleFilter::Rule(Self::GROUP_NAME, Self::GROUP_RULES[33]));
            }
        }
        index_set
    }
    pub(crate) fn get_disabled_rules(&self) -> IndexSet<RuleFilter> {
        let mut index_set = IndexSet::new();
        if let Some(rule) = self.no_accumulating_spread.as_ref() {
            if rule.is_disabled() {
                index_set.insert(RuleFilter::Rule(Self::GROUP_NAME, Self::GROUP_RULES[0]));
            }
        }
        if let Some(rule) = self.no_aria_unsupported_elements.as_ref() {
            if rule.is_disabled() {
                index_set.insert(RuleFilter::Rule(Self::GROUP_NAME, Self::GROUP_RULES[1]));
            }
        }
        if let Some(rule) = self.no_banned_types.as_ref() {
            if rule.is_disabled() {
                index_set.insert(RuleFilter::Rule(Self::GROUP_NAME, Self::GROUP_RULES[2]));
            }
        }
        if let Some(rule) = self.no_confusing_arrow.as_ref() {
            if rule.is_disabled() {
                index_set.insert(RuleFilter::Rule(Self::GROUP_NAME, Self::GROUP_RULES[3]));
            }
        }
        if let Some(rule) = self.no_console_log.as_ref() {
            if rule.is_disabled() {
                index_set.insert(RuleFilter::Rule(Self::GROUP_NAME, Self::GROUP_RULES[4]));
            }
        }
        if let Some(rule) = self.no_constant_condition.as_ref() {
            if rule.is_disabled() {
                index_set.insert(RuleFilter::Rule(Self::GROUP_NAME, Self::GROUP_RULES[5]));
            }
        }
        if let Some(rule) = self.no_control_characters_in_regex.as_ref() {
            if rule.is_disabled() {
                index_set.insert(RuleFilter::Rule(Self::GROUP_NAME, Self::GROUP_RULES[6]));
            }
        }
        if let Some(rule) = self.no_duplicate_json_keys.as_ref() {
            if rule.is_disabled() {
                index_set.insert(RuleFilter::Rule(Self::GROUP_NAME, Self::GROUP_RULES[7]));
            }
        }
        if let Some(rule) = self.no_duplicate_jsx_props.as_ref() {
            if rule.is_disabled() {
                index_set.insert(RuleFilter::Rule(Self::GROUP_NAME, Self::GROUP_RULES[8]));
            }
        }
        if let Some(rule) = self.no_excessive_complexity.as_ref() {
            if rule.is_disabled() {
                index_set.insert(RuleFilter::Rule(Self::GROUP_NAME, Self::GROUP_RULES[9]));
            }
        }
        if let Some(rule) = self.no_fallthrough_switch_clause.as_ref() {
            if rule.is_disabled() {
                index_set.insert(RuleFilter::Rule(Self::GROUP_NAME, Self::GROUP_RULES[10]));
            }
        }
        if let Some(rule) = self.no_for_each.as_ref() {
            if rule.is_disabled() {
                index_set.insert(RuleFilter::Rule(Self::GROUP_NAME, Self::GROUP_RULES[11]));
            }
        }
        if let Some(rule) = self.no_global_is_finite.as_ref() {
            if rule.is_disabled() {
                index_set.insert(RuleFilter::Rule(Self::GROUP_NAME, Self::GROUP_RULES[12]));
            }
        }
        if let Some(rule) = self.no_global_is_nan.as_ref() {
            if rule.is_disabled() {
                index_set.insert(RuleFilter::Rule(Self::GROUP_NAME, Self::GROUP_RULES[13]));
            }
        }
        if let Some(rule) = self.no_noninteractive_tabindex.as_ref() {
            if rule.is_disabled() {
                index_set.insert(RuleFilter::Rule(Self::GROUP_NAME, Self::GROUP_RULES[14]));
            }
        }
        if let Some(rule) = self.no_nonoctal_decimal_escape.as_ref() {
            if rule.is_disabled() {
                index_set.insert(RuleFilter::Rule(Self::GROUP_NAME, Self::GROUP_RULES[15]));
            }
        }
        if let Some(rule) = self.no_redundant_roles.as_ref() {
            if rule.is_disabled() {
                index_set.insert(RuleFilter::Rule(Self::GROUP_NAME, Self::GROUP_RULES[16]));
            }
        }
        if let Some(rule) = self.no_self_assign.as_ref() {
            if rule.is_disabled() {
                index_set.insert(RuleFilter::Rule(Self::GROUP_NAME, Self::GROUP_RULES[17]));
            }
        }
        if let Some(rule) = self.no_static_only_class.as_ref() {
            if rule.is_disabled() {
                index_set.insert(RuleFilter::Rule(Self::GROUP_NAME, Self::GROUP_RULES[18]));
            }
        }
        if let Some(rule) = self.no_useless_empty_export.as_ref() {
            if rule.is_disabled() {
                index_set.insert(RuleFilter::Rule(Self::GROUP_NAME, Self::GROUP_RULES[19]));
            }
        }
        if let Some(rule) = self.no_void.as_ref() {
            if rule.is_disabled() {
                index_set.insert(RuleFilter::Rule(Self::GROUP_NAME, Self::GROUP_RULES[20]));
            }
        }
        if let Some(rule) = self.use_aria_prop_types.as_ref() {
            if rule.is_disabled() {
                index_set.insert(RuleFilter::Rule(Self::GROUP_NAME, Self::GROUP_RULES[21]));
            }
        }
        if let Some(rule) = self.use_arrow_function.as_ref() {
            if rule.is_disabled() {
                index_set.insert(RuleFilter::Rule(Self::GROUP_NAME, Self::GROUP_RULES[22]));
            }
        }
        if let Some(rule) = self.use_camel_case.as_ref() {
            if rule.is_disabled() {
                index_set.insert(RuleFilter::Rule(Self::GROUP_NAME, Self::GROUP_RULES[23]));
            }
        }
        if let Some(rule) = self.use_exhaustive_dependencies.as_ref() {
            if rule.is_disabled() {
                index_set.insert(RuleFilter::Rule(Self::GROUP_NAME, Self::GROUP_RULES[24]));
            }
        }
        if let Some(rule) = self.use_grouped_type_import.as_ref() {
            if rule.is_disabled() {
                index_set.insert(RuleFilter::Rule(Self::GROUP_NAME, Self::GROUP_RULES[25]));
            }
        }
        if let Some(rule) = self.use_heading_content.as_ref() {
            if rule.is_disabled() {
                index_set.insert(RuleFilter::Rule(Self::GROUP_NAME, Self::GROUP_RULES[26]));
            }
        }
        if let Some(rule) = self.use_hook_at_top_level.as_ref() {
            if rule.is_disabled() {
                index_set.insert(RuleFilter::Rule(Self::GROUP_NAME, Self::GROUP_RULES[27]));
            }
        }
<<<<<<< HEAD
        if let Some(rule) = self.use_import_restrictions.as_ref() {
=======
        if let Some(rule) = self.use_is_array.as_ref() {
>>>>>>> 13494528
            if rule.is_disabled() {
                index_set.insert(RuleFilter::Rule(Self::GROUP_NAME, Self::GROUP_RULES[28]));
            }
        }
        if let Some(rule) = self.use_is_nan.as_ref() {
            if rule.is_disabled() {
                index_set.insert(RuleFilter::Rule(Self::GROUP_NAME, Self::GROUP_RULES[29]));
            }
        }
        if let Some(rule) = self.use_literal_enum_members.as_ref() {
            if rule.is_disabled() {
                index_set.insert(RuleFilter::Rule(Self::GROUP_NAME, Self::GROUP_RULES[30]));
            }
        }
        if let Some(rule) = self.use_literal_keys.as_ref() {
            if rule.is_disabled() {
                index_set.insert(RuleFilter::Rule(Self::GROUP_NAME, Self::GROUP_RULES[31]));
            }
        }
        if let Some(rule) = self.use_naming_convention.as_ref() {
            if rule.is_disabled() {
                index_set.insert(RuleFilter::Rule(Self::GROUP_NAME, Self::GROUP_RULES[32]));
            }
        }
        if let Some(rule) = self.use_simple_number_keys.as_ref() {
            if rule.is_disabled() {
                index_set.insert(RuleFilter::Rule(Self::GROUP_NAME, Self::GROUP_RULES[33]));
            }
        }
        index_set
    }
    #[doc = r" Checks if, given a rule name, matches one of the rules contained in this category"]
    pub(crate) fn has_rule(rule_name: &str) -> bool { Self::GROUP_RULES.contains(&rule_name) }
    #[doc = r" Checks if, given a rule name, it is marked as recommended"]
    pub(crate) fn is_recommended_rule(rule_name: &str) -> bool {
        Self::RECOMMENDED_RULES.contains(&rule_name)
    }
    pub(crate) fn recommended_rules_as_filters() -> [RuleFilter<'static>; 20] {
        Self::RECOMMENDED_RULES_AS_FILTERS
    }
    pub(crate) fn all_rules_as_filters() -> [RuleFilter<'static>; 34] { Self::ALL_RULES_AS_FILTERS }
    #[doc = r" Select preset rules"]
    pub(crate) fn collect_preset_rules(
        &self,
        _parent_is_recommended: bool,
        enabled_rules: &mut IndexSet<RuleFilter>,
        disabled_rules: &mut IndexSet<RuleFilter>,
    ) {
        if self.is_all() {
            enabled_rules.extend(Self::all_rules_as_filters());
        } else if self.is_recommended() {
            enabled_rules.extend(Self::recommended_rules_as_filters());
        }
        if self.is_not_all() {
            disabled_rules.extend(Self::all_rules_as_filters());
        } else if self.is_not_recommended() {
            disabled_rules.extend(Self::recommended_rules_as_filters());
        }
    }
    pub(crate) fn get_rule_configuration(&self, rule_name: &str) -> Option<&RuleConfiguration> {
        match rule_name {
            "noAccumulatingSpread" => self.no_accumulating_spread.as_ref(),
            "noAriaUnsupportedElements" => self.no_aria_unsupported_elements.as_ref(),
            "noBannedTypes" => self.no_banned_types.as_ref(),
            "noConfusingArrow" => self.no_confusing_arrow.as_ref(),
            "noConsoleLog" => self.no_console_log.as_ref(),
            "noConstantCondition" => self.no_constant_condition.as_ref(),
            "noControlCharactersInRegex" => self.no_control_characters_in_regex.as_ref(),
            "noDuplicateJsonKeys" => self.no_duplicate_json_keys.as_ref(),
            "noDuplicateJsxProps" => self.no_duplicate_jsx_props.as_ref(),
            "noExcessiveComplexity" => self.no_excessive_complexity.as_ref(),
            "noFallthroughSwitchClause" => self.no_fallthrough_switch_clause.as_ref(),
            "noForEach" => self.no_for_each.as_ref(),
            "noGlobalIsFinite" => self.no_global_is_finite.as_ref(),
            "noGlobalIsNan" => self.no_global_is_nan.as_ref(),
            "noNoninteractiveTabindex" => self.no_noninteractive_tabindex.as_ref(),
            "noNonoctalDecimalEscape" => self.no_nonoctal_decimal_escape.as_ref(),
            "noRedundantRoles" => self.no_redundant_roles.as_ref(),
            "noSelfAssign" => self.no_self_assign.as_ref(),
            "noStaticOnlyClass" => self.no_static_only_class.as_ref(),
            "noUselessEmptyExport" => self.no_useless_empty_export.as_ref(),
            "noVoid" => self.no_void.as_ref(),
            "useAriaPropTypes" => self.use_aria_prop_types.as_ref(),
            "useArrowFunction" => self.use_arrow_function.as_ref(),
            "useCamelCase" => self.use_camel_case.as_ref(),
            "useExhaustiveDependencies" => self.use_exhaustive_dependencies.as_ref(),
            "useGroupedTypeImport" => self.use_grouped_type_import.as_ref(),
            "useHeadingContent" => self.use_heading_content.as_ref(),
            "useHookAtTopLevel" => self.use_hook_at_top_level.as_ref(),
<<<<<<< HEAD
            "useImportRestrictions" => self.use_import_restrictions.as_ref(),
=======
            "useIsArray" => self.use_is_array.as_ref(),
>>>>>>> 13494528
            "useIsNan" => self.use_is_nan.as_ref(),
            "useLiteralEnumMembers" => self.use_literal_enum_members.as_ref(),
            "useLiteralKeys" => self.use_literal_keys.as_ref(),
            "useNamingConvention" => self.use_naming_convention.as_ref(),
            "useSimpleNumberKeys" => self.use_simple_number_keys.as_ref(),
            _ => None,
        }
    }
}
#[derive(Deserialize, Default, Serialize, Debug, Clone, Bpaf)]
#[cfg_attr(feature = "schemars", derive(JsonSchema))]
#[serde(rename_all = "camelCase", default)]
#[doc = r" A list of rules that belong to this group"]
pub struct Performance {
    #[doc = r" It enables the recommended rules for this group"]
    #[serde(skip_serializing_if = "Option::is_none")]
    #[bpaf(hide)]
    pub recommended: Option<bool>,
    #[doc = r" It enables ALL rules for this group."]
    #[serde(skip_serializing_if = "Option::is_none")]
    #[bpaf(hide)]
    pub all: Option<bool>,
    #[doc = "Disallow the use of the delete operator."]
    #[bpaf(long("no-delete"), argument("on|off|warn"), optional, hide)]
    #[serde(skip_serializing_if = "Option::is_none")]
    pub no_delete: Option<RuleConfiguration>,
}
impl Performance {
    const GROUP_NAME: &'static str = "performance";
    pub(crate) const GROUP_RULES: [&'static str; 1] = ["noDelete"];
    const RECOMMENDED_RULES: [&'static str; 1] = ["noDelete"];
    const RECOMMENDED_RULES_AS_FILTERS: [RuleFilter<'static>; 1] =
        [RuleFilter::Rule(Self::GROUP_NAME, Self::GROUP_RULES[0])];
    const ALL_RULES_AS_FILTERS: [RuleFilter<'static>; 1] =
        [RuleFilter::Rule(Self::GROUP_NAME, Self::GROUP_RULES[0])];
    #[doc = r" Retrieves the recommended rules"]
    pub(crate) fn is_recommended(&self) -> bool { matches!(self.recommended, Some(true)) }
    pub(crate) const fn is_not_recommended(&self) -> bool {
        matches!(self.recommended, Some(false))
    }
    pub(crate) fn is_all(&self) -> bool { matches!(self.all, Some(true)) }
    pub(crate) fn is_not_all(&self) -> bool { matches!(self.all, Some(false)) }
    pub(crate) fn get_enabled_rules(&self) -> IndexSet<RuleFilter> {
        let mut index_set = IndexSet::new();
        if let Some(rule) = self.no_delete.as_ref() {
            if rule.is_enabled() {
                index_set.insert(RuleFilter::Rule(Self::GROUP_NAME, Self::GROUP_RULES[0]));
            }
        }
        index_set
    }
    pub(crate) fn get_disabled_rules(&self) -> IndexSet<RuleFilter> {
        let mut index_set = IndexSet::new();
        if let Some(rule) = self.no_delete.as_ref() {
            if rule.is_disabled() {
                index_set.insert(RuleFilter::Rule(Self::GROUP_NAME, Self::GROUP_RULES[0]));
            }
        }
        index_set
    }
    #[doc = r" Checks if, given a rule name, matches one of the rules contained in this category"]
    pub(crate) fn has_rule(rule_name: &str) -> bool { Self::GROUP_RULES.contains(&rule_name) }
    #[doc = r" Checks if, given a rule name, it is marked as recommended"]
    pub(crate) fn is_recommended_rule(rule_name: &str) -> bool {
        Self::RECOMMENDED_RULES.contains(&rule_name)
    }
    pub(crate) fn recommended_rules_as_filters() -> [RuleFilter<'static>; 1] {
        Self::RECOMMENDED_RULES_AS_FILTERS
    }
    pub(crate) fn all_rules_as_filters() -> [RuleFilter<'static>; 1] { Self::ALL_RULES_AS_FILTERS }
    #[doc = r" Select preset rules"]
    pub(crate) fn collect_preset_rules(
        &self,
        parent_is_recommended: bool,
        enabled_rules: &mut IndexSet<RuleFilter>,
        disabled_rules: &mut IndexSet<RuleFilter>,
    ) {
        if self.is_all() {
            enabled_rules.extend(Self::all_rules_as_filters());
        } else if parent_is_recommended || self.is_recommended() {
            enabled_rules.extend(Self::recommended_rules_as_filters());
        }
        if self.is_not_all() {
            disabled_rules.extend(Self::all_rules_as_filters());
        } else if self.is_not_recommended() {
            disabled_rules.extend(Self::recommended_rules_as_filters());
        }
    }
    pub(crate) fn get_rule_configuration(&self, rule_name: &str) -> Option<&RuleConfiguration> {
        match rule_name {
            "noDelete" => self.no_delete.as_ref(),
            _ => None,
        }
    }
}
#[derive(Deserialize, Default, Serialize, Debug, Clone, Bpaf)]
#[cfg_attr(feature = "schemars", derive(JsonSchema))]
#[serde(rename_all = "camelCase", default)]
#[doc = r" A list of rules that belong to this group"]
pub struct Security {
    #[doc = r" It enables the recommended rules for this group"]
    #[serde(skip_serializing_if = "Option::is_none")]
    #[bpaf(hide)]
    pub recommended: Option<bool>,
    #[doc = r" It enables ALL rules for this group."]
    #[serde(skip_serializing_if = "Option::is_none")]
    #[bpaf(hide)]
    pub all: Option<bool>,
    #[doc = "Prevent the usage of dangerous JSX props"]
    #[bpaf(
        long("no-dangerously-set-inner-html"),
        argument("on|off|warn"),
        optional,
        hide
    )]
    #[serde(skip_serializing_if = "Option::is_none")]
    pub no_dangerously_set_inner_html: Option<RuleConfiguration>,
    #[doc = "Report when a DOM element or a component uses both children and dangerouslySetInnerHTML prop."]
    #[bpaf(
        long("no-dangerously-set-inner-html-with-children"),
        argument("on|off|warn"),
        optional,
        hide
    )]
    #[serde(skip_serializing_if = "Option::is_none")]
    pub no_dangerously_set_inner_html_with_children: Option<RuleConfiguration>,
}
impl Security {
    const GROUP_NAME: &'static str = "security";
    pub(crate) const GROUP_RULES: [&'static str; 2] = [
        "noDangerouslySetInnerHtml",
        "noDangerouslySetInnerHtmlWithChildren",
    ];
    const RECOMMENDED_RULES: [&'static str; 2] = [
        "noDangerouslySetInnerHtml",
        "noDangerouslySetInnerHtmlWithChildren",
    ];
    const RECOMMENDED_RULES_AS_FILTERS: [RuleFilter<'static>; 2] = [
        RuleFilter::Rule(Self::GROUP_NAME, Self::GROUP_RULES[0]),
        RuleFilter::Rule(Self::GROUP_NAME, Self::GROUP_RULES[1]),
    ];
    const ALL_RULES_AS_FILTERS: [RuleFilter<'static>; 2] = [
        RuleFilter::Rule(Self::GROUP_NAME, Self::GROUP_RULES[0]),
        RuleFilter::Rule(Self::GROUP_NAME, Self::GROUP_RULES[1]),
    ];
    #[doc = r" Retrieves the recommended rules"]
    pub(crate) fn is_recommended(&self) -> bool { matches!(self.recommended, Some(true)) }
    pub(crate) const fn is_not_recommended(&self) -> bool {
        matches!(self.recommended, Some(false))
    }
    pub(crate) fn is_all(&self) -> bool { matches!(self.all, Some(true)) }
    pub(crate) fn is_not_all(&self) -> bool { matches!(self.all, Some(false)) }
    pub(crate) fn get_enabled_rules(&self) -> IndexSet<RuleFilter> {
        let mut index_set = IndexSet::new();
        if let Some(rule) = self.no_dangerously_set_inner_html.as_ref() {
            if rule.is_enabled() {
                index_set.insert(RuleFilter::Rule(Self::GROUP_NAME, Self::GROUP_RULES[0]));
            }
        }
        if let Some(rule) = self.no_dangerously_set_inner_html_with_children.as_ref() {
            if rule.is_enabled() {
                index_set.insert(RuleFilter::Rule(Self::GROUP_NAME, Self::GROUP_RULES[1]));
            }
        }
        index_set
    }
    pub(crate) fn get_disabled_rules(&self) -> IndexSet<RuleFilter> {
        let mut index_set = IndexSet::new();
        if let Some(rule) = self.no_dangerously_set_inner_html.as_ref() {
            if rule.is_disabled() {
                index_set.insert(RuleFilter::Rule(Self::GROUP_NAME, Self::GROUP_RULES[0]));
            }
        }
        if let Some(rule) = self.no_dangerously_set_inner_html_with_children.as_ref() {
            if rule.is_disabled() {
                index_set.insert(RuleFilter::Rule(Self::GROUP_NAME, Self::GROUP_RULES[1]));
            }
        }
        index_set
    }
    #[doc = r" Checks if, given a rule name, matches one of the rules contained in this category"]
    pub(crate) fn has_rule(rule_name: &str) -> bool { Self::GROUP_RULES.contains(&rule_name) }
    #[doc = r" Checks if, given a rule name, it is marked as recommended"]
    pub(crate) fn is_recommended_rule(rule_name: &str) -> bool {
        Self::RECOMMENDED_RULES.contains(&rule_name)
    }
    pub(crate) fn recommended_rules_as_filters() -> [RuleFilter<'static>; 2] {
        Self::RECOMMENDED_RULES_AS_FILTERS
    }
    pub(crate) fn all_rules_as_filters() -> [RuleFilter<'static>; 2] { Self::ALL_RULES_AS_FILTERS }
    #[doc = r" Select preset rules"]
    pub(crate) fn collect_preset_rules(
        &self,
        parent_is_recommended: bool,
        enabled_rules: &mut IndexSet<RuleFilter>,
        disabled_rules: &mut IndexSet<RuleFilter>,
    ) {
        if self.is_all() {
            enabled_rules.extend(Self::all_rules_as_filters());
        } else if parent_is_recommended || self.is_recommended() {
            enabled_rules.extend(Self::recommended_rules_as_filters());
        }
        if self.is_not_all() {
            disabled_rules.extend(Self::all_rules_as_filters());
        } else if self.is_not_recommended() {
            disabled_rules.extend(Self::recommended_rules_as_filters());
        }
    }
    pub(crate) fn get_rule_configuration(&self, rule_name: &str) -> Option<&RuleConfiguration> {
        match rule_name {
            "noDangerouslySetInnerHtml" => self.no_dangerously_set_inner_html.as_ref(),
            "noDangerouslySetInnerHtmlWithChildren" => {
                self.no_dangerously_set_inner_html_with_children.as_ref()
            }
            _ => None,
        }
    }
}
#[derive(Deserialize, Default, Serialize, Debug, Clone, Bpaf)]
#[cfg_attr(feature = "schemars", derive(JsonSchema))]
#[serde(rename_all = "camelCase", default)]
#[doc = r" A list of rules that belong to this group"]
pub struct Style {
    #[doc = r" It enables the recommended rules for this group"]
    #[serde(skip_serializing_if = "Option::is_none")]
    #[bpaf(hide)]
    pub recommended: Option<bool>,
    #[doc = r" It enables ALL rules for this group."]
    #[serde(skip_serializing_if = "Option::is_none")]
    #[bpaf(hide)]
    pub all: Option<bool>,
    #[doc = "Disallow the use of arguments"]
    #[bpaf(long("no-arguments"), argument("on|off|warn"), optional, hide)]
    #[serde(skip_serializing_if = "Option::is_none")]
    pub no_arguments: Option<RuleConfiguration>,
    #[doc = "Disallow comma operator."]
    #[bpaf(long("no-comma-operator"), argument("on|off|warn"), optional, hide)]
    #[serde(skip_serializing_if = "Option::is_none")]
    pub no_comma_operator: Option<RuleConfiguration>,
    #[doc = "Disallow implicit true values on JSX boolean attributes"]
    #[bpaf(long("no-implicit-boolean"), argument("on|off|warn"), optional, hide)]
    #[serde(skip_serializing_if = "Option::is_none")]
    pub no_implicit_boolean: Option<RuleConfiguration>,
    #[doc = "Disallow type annotations for variables, parameters, and class properties initialized with a literal expression."]
    #[bpaf(long("no-inferrable-types"), argument("on|off|warn"), optional, hide)]
    #[serde(skip_serializing_if = "Option::is_none")]
    pub no_inferrable_types: Option<RuleConfiguration>,
    #[doc = "Disallow the use of TypeScript's namespaces."]
    #[bpaf(long("no-namespace"), argument("on|off|warn"), optional, hide)]
    #[serde(skip_serializing_if = "Option::is_none")]
    pub no_namespace: Option<RuleConfiguration>,
    #[doc = "Disallow negation in the condition of an if statement if it has an else clause"]
    #[bpaf(long("no-negation-else"), argument("on|off|warn"), optional, hide)]
    #[serde(skip_serializing_if = "Option::is_none")]
    pub no_negation_else: Option<RuleConfiguration>,
    #[doc = "Disallow non-null assertions using the ! postfix operator."]
    #[bpaf(long("no-non-null-assertion"), argument("on|off|warn"), optional, hide)]
    #[serde(skip_serializing_if = "Option::is_none")]
    pub no_non_null_assertion: Option<RuleConfiguration>,
    #[doc = "Disallow reassigning function parameters."]
    #[bpaf(long("no-parameter-assign"), argument("on|off|warn"), optional, hide)]
    #[serde(skip_serializing_if = "Option::is_none")]
    pub no_parameter_assign: Option<RuleConfiguration>,
    #[doc = "Disallow the use of parameter properties in class constructors."]
    #[bpaf(
        long("no-parameter-properties"),
        argument("on|off|warn"),
        optional,
        hide
    )]
    #[serde(skip_serializing_if = "Option::is_none")]
    pub no_parameter_properties: Option<RuleConfiguration>,
    #[doc = "This rule allows you to specify global variable names that you don’t want to use in your application."]
    #[bpaf(long("no-restricted-globals"), argument("on|off|warn"), optional, hide)]
    #[serde(skip_serializing_if = "Option::is_none")]
    pub no_restricted_globals: Option<RuleConfiguration>,
    #[doc = "Disallow the use of constants which its value is the upper-case version of its name."]
    #[bpaf(long("no-shouty-constants"), argument("on|off|warn"), optional, hide)]
    #[serde(skip_serializing_if = "Option::is_none")]
    pub no_shouty_constants: Option<RuleConfiguration>,
    #[doc = "Disallow template literals if interpolation and special-character handling are not needed"]
    #[bpaf(
        long("no-unused-template-literal"),
        argument("on|off|warn"),
        optional,
        hide
    )]
    #[serde(skip_serializing_if = "Option::is_none")]
    pub no_unused_template_literal: Option<RuleConfiguration>,
    #[doc = "Disallow the use of var"]
    #[bpaf(long("no-var"), argument("on|off|warn"), optional, hide)]
    #[serde(skip_serializing_if = "Option::is_none")]
    pub no_var: Option<RuleConfiguration>,
    #[doc = "Requires following curly brace conventions. JavaScript allows the omission of curly braces when a block contains only one statement. However, it is considered by many to be best practice to never omit curly braces around blocks, even when they are optional, because it can lead to bugs and reduces code clarity."]
    #[bpaf(long("use-block-statements"), argument("on|off|warn"), optional, hide)]
    #[serde(skip_serializing_if = "Option::is_none")]
    pub use_block_statements: Option<RuleConfiguration>,
    #[doc = "Require const declarations for variables that are never reassigned after declared."]
    #[bpaf(long("use-const"), argument("on|off|warn"), optional, hide)]
    #[serde(skip_serializing_if = "Option::is_none")]
    pub use_const: Option<RuleConfiguration>,
    #[doc = "Enforce default function parameters and optional function parameters to be last."]
    #[bpaf(
        long("use-default-parameter-last"),
        argument("on|off|warn"),
        optional,
        hide
    )]
    #[serde(skip_serializing_if = "Option::is_none")]
    pub use_default_parameter_last: Option<RuleConfiguration>,
    #[doc = "Require that each enum member value be explicitly initialized."]
    #[bpaf(long("use-enum-initializers"), argument("on|off|warn"), optional, hide)]
    #[serde(skip_serializing_if = "Option::is_none")]
    pub use_enum_initializers: Option<RuleConfiguration>,
    #[doc = "Disallow the use of Math.pow in favor of the ** operator."]
    #[bpaf(
        long("use-exponentiation-operator"),
        argument("on|off|warn"),
        optional,
        hide
    )]
    #[serde(skip_serializing_if = "Option::is_none")]
    pub use_exponentiation_operator: Option<RuleConfiguration>,
    #[doc = "This rule enforces the use of <>...</> over <Fragment>...</Fragment>."]
    #[bpaf(long("use-fragment-syntax"), argument("on|off|warn"), optional, hide)]
    #[serde(skip_serializing_if = "Option::is_none")]
    pub use_fragment_syntax: Option<RuleConfiguration>,
    #[doc = "Disallow parseInt() and Number.parseInt() in favor of binary, octal, and hexadecimal literals"]
    #[bpaf(long("use-numeric-literals"), argument("on|off|warn"), optional, hide)]
    #[serde(skip_serializing_if = "Option::is_none")]
    pub use_numeric_literals: Option<RuleConfiguration>,
    #[doc = "Prevent extra closing tags for components without children"]
    #[bpaf(
        long("use-self-closing-elements"),
        argument("on|off|warn"),
        optional,
        hide
    )]
    #[serde(skip_serializing_if = "Option::is_none")]
    pub use_self_closing_elements: Option<RuleConfiguration>,
    #[doc = "When expressing array types, this rule promotes the usage of T[] shorthand instead of Array<T>."]
    #[bpaf(
        long("use-shorthand-array-type"),
        argument("on|off|warn"),
        optional,
        hide
    )]
    #[serde(skip_serializing_if = "Option::is_none")]
    pub use_shorthand_array_type: Option<RuleConfiguration>,
    #[doc = "Enforces switch clauses have a single statement, emits a quick fix wrapping the statements in a block."]
    #[bpaf(
        long("use-single-case-statement"),
        argument("on|off|warn"),
        optional,
        hide
    )]
    #[serde(skip_serializing_if = "Option::is_none")]
    pub use_single_case_statement: Option<RuleConfiguration>,
    #[doc = "Disallow multiple variable declarations in the same variable statement"]
    #[bpaf(
        long("use-single-var-declarator"),
        argument("on|off|warn"),
        optional,
        hide
    )]
    #[serde(skip_serializing_if = "Option::is_none")]
    pub use_single_var_declarator: Option<RuleConfiguration>,
    #[doc = "Template literals are preferred over string concatenation."]
    #[bpaf(long("use-template"), argument("on|off|warn"), optional, hide)]
    #[serde(skip_serializing_if = "Option::is_none")]
    pub use_template: Option<RuleConfiguration>,
    #[doc = "Enforce the use of while loops instead of for loops when the initializer and update expressions are not needed"]
    #[bpaf(long("use-while"), argument("on|off|warn"), optional, hide)]
    #[serde(skip_serializing_if = "Option::is_none")]
    pub use_while: Option<RuleConfiguration>,
}
impl Style {
    const GROUP_NAME: &'static str = "style";
    pub(crate) const GROUP_RULES: [&'static str; 26] = [
        "noArguments",
        "noCommaOperator",
        "noImplicitBoolean",
        "noInferrableTypes",
        "noNamespace",
        "noNegationElse",
        "noNonNullAssertion",
        "noParameterAssign",
        "noParameterProperties",
        "noRestrictedGlobals",
        "noShoutyConstants",
        "noUnusedTemplateLiteral",
        "noVar",
        "useBlockStatements",
        "useConst",
        "useDefaultParameterLast",
        "useEnumInitializers",
        "useExponentiationOperator",
        "useFragmentSyntax",
        "useNumericLiterals",
        "useSelfClosingElements",
        "useShorthandArrayType",
        "useSingleCaseStatement",
        "useSingleVarDeclarator",
        "useTemplate",
        "useWhile",
    ];
    const RECOMMENDED_RULES: [&'static str; 15] = [
        "noArguments",
        "noCommaOperator",
        "noInferrableTypes",
        "noNonNullAssertion",
        "noParameterAssign",
        "noUnusedTemplateLiteral",
        "noVar",
        "useConst",
        "useDefaultParameterLast",
        "useEnumInitializers",
        "useNumericLiterals",
        "useSelfClosingElements",
        "useSingleVarDeclarator",
        "useTemplate",
        "useWhile",
    ];
    const RECOMMENDED_RULES_AS_FILTERS: [RuleFilter<'static>; 15] = [
        RuleFilter::Rule(Self::GROUP_NAME, Self::GROUP_RULES[0]),
        RuleFilter::Rule(Self::GROUP_NAME, Self::GROUP_RULES[1]),
        RuleFilter::Rule(Self::GROUP_NAME, Self::GROUP_RULES[3]),
        RuleFilter::Rule(Self::GROUP_NAME, Self::GROUP_RULES[6]),
        RuleFilter::Rule(Self::GROUP_NAME, Self::GROUP_RULES[7]),
        RuleFilter::Rule(Self::GROUP_NAME, Self::GROUP_RULES[11]),
        RuleFilter::Rule(Self::GROUP_NAME, Self::GROUP_RULES[12]),
        RuleFilter::Rule(Self::GROUP_NAME, Self::GROUP_RULES[14]),
        RuleFilter::Rule(Self::GROUP_NAME, Self::GROUP_RULES[15]),
        RuleFilter::Rule(Self::GROUP_NAME, Self::GROUP_RULES[16]),
        RuleFilter::Rule(Self::GROUP_NAME, Self::GROUP_RULES[19]),
        RuleFilter::Rule(Self::GROUP_NAME, Self::GROUP_RULES[20]),
        RuleFilter::Rule(Self::GROUP_NAME, Self::GROUP_RULES[23]),
        RuleFilter::Rule(Self::GROUP_NAME, Self::GROUP_RULES[24]),
        RuleFilter::Rule(Self::GROUP_NAME, Self::GROUP_RULES[25]),
    ];
    const ALL_RULES_AS_FILTERS: [RuleFilter<'static>; 26] = [
        RuleFilter::Rule(Self::GROUP_NAME, Self::GROUP_RULES[0]),
        RuleFilter::Rule(Self::GROUP_NAME, Self::GROUP_RULES[1]),
        RuleFilter::Rule(Self::GROUP_NAME, Self::GROUP_RULES[2]),
        RuleFilter::Rule(Self::GROUP_NAME, Self::GROUP_RULES[3]),
        RuleFilter::Rule(Self::GROUP_NAME, Self::GROUP_RULES[4]),
        RuleFilter::Rule(Self::GROUP_NAME, Self::GROUP_RULES[5]),
        RuleFilter::Rule(Self::GROUP_NAME, Self::GROUP_RULES[6]),
        RuleFilter::Rule(Self::GROUP_NAME, Self::GROUP_RULES[7]),
        RuleFilter::Rule(Self::GROUP_NAME, Self::GROUP_RULES[8]),
        RuleFilter::Rule(Self::GROUP_NAME, Self::GROUP_RULES[9]),
        RuleFilter::Rule(Self::GROUP_NAME, Self::GROUP_RULES[10]),
        RuleFilter::Rule(Self::GROUP_NAME, Self::GROUP_RULES[11]),
        RuleFilter::Rule(Self::GROUP_NAME, Self::GROUP_RULES[12]),
        RuleFilter::Rule(Self::GROUP_NAME, Self::GROUP_RULES[13]),
        RuleFilter::Rule(Self::GROUP_NAME, Self::GROUP_RULES[14]),
        RuleFilter::Rule(Self::GROUP_NAME, Self::GROUP_RULES[15]),
        RuleFilter::Rule(Self::GROUP_NAME, Self::GROUP_RULES[16]),
        RuleFilter::Rule(Self::GROUP_NAME, Self::GROUP_RULES[17]),
        RuleFilter::Rule(Self::GROUP_NAME, Self::GROUP_RULES[18]),
        RuleFilter::Rule(Self::GROUP_NAME, Self::GROUP_RULES[19]),
        RuleFilter::Rule(Self::GROUP_NAME, Self::GROUP_RULES[20]),
        RuleFilter::Rule(Self::GROUP_NAME, Self::GROUP_RULES[21]),
        RuleFilter::Rule(Self::GROUP_NAME, Self::GROUP_RULES[22]),
        RuleFilter::Rule(Self::GROUP_NAME, Self::GROUP_RULES[23]),
        RuleFilter::Rule(Self::GROUP_NAME, Self::GROUP_RULES[24]),
        RuleFilter::Rule(Self::GROUP_NAME, Self::GROUP_RULES[25]),
    ];
    #[doc = r" Retrieves the recommended rules"]
    pub(crate) fn is_recommended(&self) -> bool { matches!(self.recommended, Some(true)) }
    pub(crate) const fn is_not_recommended(&self) -> bool {
        matches!(self.recommended, Some(false))
    }
    pub(crate) fn is_all(&self) -> bool { matches!(self.all, Some(true)) }
    pub(crate) fn is_not_all(&self) -> bool { matches!(self.all, Some(false)) }
    pub(crate) fn get_enabled_rules(&self) -> IndexSet<RuleFilter> {
        let mut index_set = IndexSet::new();
        if let Some(rule) = self.no_arguments.as_ref() {
            if rule.is_enabled() {
                index_set.insert(RuleFilter::Rule(Self::GROUP_NAME, Self::GROUP_RULES[0]));
            }
        }
        if let Some(rule) = self.no_comma_operator.as_ref() {
            if rule.is_enabled() {
                index_set.insert(RuleFilter::Rule(Self::GROUP_NAME, Self::GROUP_RULES[1]));
            }
        }
        if let Some(rule) = self.no_implicit_boolean.as_ref() {
            if rule.is_enabled() {
                index_set.insert(RuleFilter::Rule(Self::GROUP_NAME, Self::GROUP_RULES[2]));
            }
        }
        if let Some(rule) = self.no_inferrable_types.as_ref() {
            if rule.is_enabled() {
                index_set.insert(RuleFilter::Rule(Self::GROUP_NAME, Self::GROUP_RULES[3]));
            }
        }
        if let Some(rule) = self.no_namespace.as_ref() {
            if rule.is_enabled() {
                index_set.insert(RuleFilter::Rule(Self::GROUP_NAME, Self::GROUP_RULES[4]));
            }
        }
        if let Some(rule) = self.no_negation_else.as_ref() {
            if rule.is_enabled() {
                index_set.insert(RuleFilter::Rule(Self::GROUP_NAME, Self::GROUP_RULES[5]));
            }
        }
        if let Some(rule) = self.no_non_null_assertion.as_ref() {
            if rule.is_enabled() {
                index_set.insert(RuleFilter::Rule(Self::GROUP_NAME, Self::GROUP_RULES[6]));
            }
        }
        if let Some(rule) = self.no_parameter_assign.as_ref() {
            if rule.is_enabled() {
                index_set.insert(RuleFilter::Rule(Self::GROUP_NAME, Self::GROUP_RULES[7]));
            }
        }
        if let Some(rule) = self.no_parameter_properties.as_ref() {
            if rule.is_enabled() {
                index_set.insert(RuleFilter::Rule(Self::GROUP_NAME, Self::GROUP_RULES[8]));
            }
        }
        if let Some(rule) = self.no_restricted_globals.as_ref() {
            if rule.is_enabled() {
                index_set.insert(RuleFilter::Rule(Self::GROUP_NAME, Self::GROUP_RULES[9]));
            }
        }
        if let Some(rule) = self.no_shouty_constants.as_ref() {
            if rule.is_enabled() {
                index_set.insert(RuleFilter::Rule(Self::GROUP_NAME, Self::GROUP_RULES[10]));
            }
        }
        if let Some(rule) = self.no_unused_template_literal.as_ref() {
            if rule.is_enabled() {
                index_set.insert(RuleFilter::Rule(Self::GROUP_NAME, Self::GROUP_RULES[11]));
            }
        }
        if let Some(rule) = self.no_var.as_ref() {
            if rule.is_enabled() {
                index_set.insert(RuleFilter::Rule(Self::GROUP_NAME, Self::GROUP_RULES[12]));
            }
        }
        if let Some(rule) = self.use_block_statements.as_ref() {
            if rule.is_enabled() {
                index_set.insert(RuleFilter::Rule(Self::GROUP_NAME, Self::GROUP_RULES[13]));
            }
        }
        if let Some(rule) = self.use_const.as_ref() {
            if rule.is_enabled() {
                index_set.insert(RuleFilter::Rule(Self::GROUP_NAME, Self::GROUP_RULES[14]));
            }
        }
        if let Some(rule) = self.use_default_parameter_last.as_ref() {
            if rule.is_enabled() {
                index_set.insert(RuleFilter::Rule(Self::GROUP_NAME, Self::GROUP_RULES[15]));
            }
        }
        if let Some(rule) = self.use_enum_initializers.as_ref() {
            if rule.is_enabled() {
                index_set.insert(RuleFilter::Rule(Self::GROUP_NAME, Self::GROUP_RULES[16]));
            }
        }
        if let Some(rule) = self.use_exponentiation_operator.as_ref() {
            if rule.is_enabled() {
                index_set.insert(RuleFilter::Rule(Self::GROUP_NAME, Self::GROUP_RULES[17]));
            }
        }
        if let Some(rule) = self.use_fragment_syntax.as_ref() {
            if rule.is_enabled() {
                index_set.insert(RuleFilter::Rule(Self::GROUP_NAME, Self::GROUP_RULES[18]));
            }
        }
        if let Some(rule) = self.use_numeric_literals.as_ref() {
            if rule.is_enabled() {
                index_set.insert(RuleFilter::Rule(Self::GROUP_NAME, Self::GROUP_RULES[19]));
            }
        }
        if let Some(rule) = self.use_self_closing_elements.as_ref() {
            if rule.is_enabled() {
                index_set.insert(RuleFilter::Rule(Self::GROUP_NAME, Self::GROUP_RULES[20]));
            }
        }
        if let Some(rule) = self.use_shorthand_array_type.as_ref() {
            if rule.is_enabled() {
                index_set.insert(RuleFilter::Rule(Self::GROUP_NAME, Self::GROUP_RULES[21]));
            }
        }
        if let Some(rule) = self.use_single_case_statement.as_ref() {
            if rule.is_enabled() {
                index_set.insert(RuleFilter::Rule(Self::GROUP_NAME, Self::GROUP_RULES[22]));
            }
        }
        if let Some(rule) = self.use_single_var_declarator.as_ref() {
            if rule.is_enabled() {
                index_set.insert(RuleFilter::Rule(Self::GROUP_NAME, Self::GROUP_RULES[23]));
            }
        }
        if let Some(rule) = self.use_template.as_ref() {
            if rule.is_enabled() {
                index_set.insert(RuleFilter::Rule(Self::GROUP_NAME, Self::GROUP_RULES[24]));
            }
        }
        if let Some(rule) = self.use_while.as_ref() {
            if rule.is_enabled() {
                index_set.insert(RuleFilter::Rule(Self::GROUP_NAME, Self::GROUP_RULES[25]));
            }
        }
        index_set
    }
    pub(crate) fn get_disabled_rules(&self) -> IndexSet<RuleFilter> {
        let mut index_set = IndexSet::new();
        if let Some(rule) = self.no_arguments.as_ref() {
            if rule.is_disabled() {
                index_set.insert(RuleFilter::Rule(Self::GROUP_NAME, Self::GROUP_RULES[0]));
            }
        }
        if let Some(rule) = self.no_comma_operator.as_ref() {
            if rule.is_disabled() {
                index_set.insert(RuleFilter::Rule(Self::GROUP_NAME, Self::GROUP_RULES[1]));
            }
        }
        if let Some(rule) = self.no_implicit_boolean.as_ref() {
            if rule.is_disabled() {
                index_set.insert(RuleFilter::Rule(Self::GROUP_NAME, Self::GROUP_RULES[2]));
            }
        }
        if let Some(rule) = self.no_inferrable_types.as_ref() {
            if rule.is_disabled() {
                index_set.insert(RuleFilter::Rule(Self::GROUP_NAME, Self::GROUP_RULES[3]));
            }
        }
        if let Some(rule) = self.no_namespace.as_ref() {
            if rule.is_disabled() {
                index_set.insert(RuleFilter::Rule(Self::GROUP_NAME, Self::GROUP_RULES[4]));
            }
        }
        if let Some(rule) = self.no_negation_else.as_ref() {
            if rule.is_disabled() {
                index_set.insert(RuleFilter::Rule(Self::GROUP_NAME, Self::GROUP_RULES[5]));
            }
        }
        if let Some(rule) = self.no_non_null_assertion.as_ref() {
            if rule.is_disabled() {
                index_set.insert(RuleFilter::Rule(Self::GROUP_NAME, Self::GROUP_RULES[6]));
            }
        }
        if let Some(rule) = self.no_parameter_assign.as_ref() {
            if rule.is_disabled() {
                index_set.insert(RuleFilter::Rule(Self::GROUP_NAME, Self::GROUP_RULES[7]));
            }
        }
        if let Some(rule) = self.no_parameter_properties.as_ref() {
            if rule.is_disabled() {
                index_set.insert(RuleFilter::Rule(Self::GROUP_NAME, Self::GROUP_RULES[8]));
            }
        }
        if let Some(rule) = self.no_restricted_globals.as_ref() {
            if rule.is_disabled() {
                index_set.insert(RuleFilter::Rule(Self::GROUP_NAME, Self::GROUP_RULES[9]));
            }
        }
        if let Some(rule) = self.no_shouty_constants.as_ref() {
            if rule.is_disabled() {
                index_set.insert(RuleFilter::Rule(Self::GROUP_NAME, Self::GROUP_RULES[10]));
            }
        }
        if let Some(rule) = self.no_unused_template_literal.as_ref() {
            if rule.is_disabled() {
                index_set.insert(RuleFilter::Rule(Self::GROUP_NAME, Self::GROUP_RULES[11]));
            }
        }
        if let Some(rule) = self.no_var.as_ref() {
            if rule.is_disabled() {
                index_set.insert(RuleFilter::Rule(Self::GROUP_NAME, Self::GROUP_RULES[12]));
            }
        }
        if let Some(rule) = self.use_block_statements.as_ref() {
            if rule.is_disabled() {
                index_set.insert(RuleFilter::Rule(Self::GROUP_NAME, Self::GROUP_RULES[13]));
            }
        }
        if let Some(rule) = self.use_const.as_ref() {
            if rule.is_disabled() {
                index_set.insert(RuleFilter::Rule(Self::GROUP_NAME, Self::GROUP_RULES[14]));
            }
        }
        if let Some(rule) = self.use_default_parameter_last.as_ref() {
            if rule.is_disabled() {
                index_set.insert(RuleFilter::Rule(Self::GROUP_NAME, Self::GROUP_RULES[15]));
            }
        }
        if let Some(rule) = self.use_enum_initializers.as_ref() {
            if rule.is_disabled() {
                index_set.insert(RuleFilter::Rule(Self::GROUP_NAME, Self::GROUP_RULES[16]));
            }
        }
        if let Some(rule) = self.use_exponentiation_operator.as_ref() {
            if rule.is_disabled() {
                index_set.insert(RuleFilter::Rule(Self::GROUP_NAME, Self::GROUP_RULES[17]));
            }
        }
        if let Some(rule) = self.use_fragment_syntax.as_ref() {
            if rule.is_disabled() {
                index_set.insert(RuleFilter::Rule(Self::GROUP_NAME, Self::GROUP_RULES[18]));
            }
        }
        if let Some(rule) = self.use_numeric_literals.as_ref() {
            if rule.is_disabled() {
                index_set.insert(RuleFilter::Rule(Self::GROUP_NAME, Self::GROUP_RULES[19]));
            }
        }
        if let Some(rule) = self.use_self_closing_elements.as_ref() {
            if rule.is_disabled() {
                index_set.insert(RuleFilter::Rule(Self::GROUP_NAME, Self::GROUP_RULES[20]));
            }
        }
        if let Some(rule) = self.use_shorthand_array_type.as_ref() {
            if rule.is_disabled() {
                index_set.insert(RuleFilter::Rule(Self::GROUP_NAME, Self::GROUP_RULES[21]));
            }
        }
        if let Some(rule) = self.use_single_case_statement.as_ref() {
            if rule.is_disabled() {
                index_set.insert(RuleFilter::Rule(Self::GROUP_NAME, Self::GROUP_RULES[22]));
            }
        }
        if let Some(rule) = self.use_single_var_declarator.as_ref() {
            if rule.is_disabled() {
                index_set.insert(RuleFilter::Rule(Self::GROUP_NAME, Self::GROUP_RULES[23]));
            }
        }
        if let Some(rule) = self.use_template.as_ref() {
            if rule.is_disabled() {
                index_set.insert(RuleFilter::Rule(Self::GROUP_NAME, Self::GROUP_RULES[24]));
            }
        }
        if let Some(rule) = self.use_while.as_ref() {
            if rule.is_disabled() {
                index_set.insert(RuleFilter::Rule(Self::GROUP_NAME, Self::GROUP_RULES[25]));
            }
        }
        index_set
    }
    #[doc = r" Checks if, given a rule name, matches one of the rules contained in this category"]
    pub(crate) fn has_rule(rule_name: &str) -> bool { Self::GROUP_RULES.contains(&rule_name) }
    #[doc = r" Checks if, given a rule name, it is marked as recommended"]
    pub(crate) fn is_recommended_rule(rule_name: &str) -> bool {
        Self::RECOMMENDED_RULES.contains(&rule_name)
    }
    pub(crate) fn recommended_rules_as_filters() -> [RuleFilter<'static>; 15] {
        Self::RECOMMENDED_RULES_AS_FILTERS
    }
    pub(crate) fn all_rules_as_filters() -> [RuleFilter<'static>; 26] { Self::ALL_RULES_AS_FILTERS }
    #[doc = r" Select preset rules"]
    pub(crate) fn collect_preset_rules(
        &self,
        parent_is_recommended: bool,
        enabled_rules: &mut IndexSet<RuleFilter>,
        disabled_rules: &mut IndexSet<RuleFilter>,
    ) {
        if self.is_all() {
            enabled_rules.extend(Self::all_rules_as_filters());
        } else if parent_is_recommended || self.is_recommended() {
            enabled_rules.extend(Self::recommended_rules_as_filters());
        }
        if self.is_not_all() {
            disabled_rules.extend(Self::all_rules_as_filters());
        } else if self.is_not_recommended() {
            disabled_rules.extend(Self::recommended_rules_as_filters());
        }
    }
    pub(crate) fn get_rule_configuration(&self, rule_name: &str) -> Option<&RuleConfiguration> {
        match rule_name {
            "noArguments" => self.no_arguments.as_ref(),
            "noCommaOperator" => self.no_comma_operator.as_ref(),
            "noImplicitBoolean" => self.no_implicit_boolean.as_ref(),
            "noInferrableTypes" => self.no_inferrable_types.as_ref(),
            "noNamespace" => self.no_namespace.as_ref(),
            "noNegationElse" => self.no_negation_else.as_ref(),
            "noNonNullAssertion" => self.no_non_null_assertion.as_ref(),
            "noParameterAssign" => self.no_parameter_assign.as_ref(),
            "noParameterProperties" => self.no_parameter_properties.as_ref(),
            "noRestrictedGlobals" => self.no_restricted_globals.as_ref(),
            "noShoutyConstants" => self.no_shouty_constants.as_ref(),
            "noUnusedTemplateLiteral" => self.no_unused_template_literal.as_ref(),
            "noVar" => self.no_var.as_ref(),
            "useBlockStatements" => self.use_block_statements.as_ref(),
            "useConst" => self.use_const.as_ref(),
            "useDefaultParameterLast" => self.use_default_parameter_last.as_ref(),
            "useEnumInitializers" => self.use_enum_initializers.as_ref(),
            "useExponentiationOperator" => self.use_exponentiation_operator.as_ref(),
            "useFragmentSyntax" => self.use_fragment_syntax.as_ref(),
            "useNumericLiterals" => self.use_numeric_literals.as_ref(),
            "useSelfClosingElements" => self.use_self_closing_elements.as_ref(),
            "useShorthandArrayType" => self.use_shorthand_array_type.as_ref(),
            "useSingleCaseStatement" => self.use_single_case_statement.as_ref(),
            "useSingleVarDeclarator" => self.use_single_var_declarator.as_ref(),
            "useTemplate" => self.use_template.as_ref(),
            "useWhile" => self.use_while.as_ref(),
            _ => None,
        }
    }
}
#[derive(Deserialize, Default, Serialize, Debug, Clone, Bpaf)]
#[cfg_attr(feature = "schemars", derive(JsonSchema))]
#[serde(rename_all = "camelCase", default)]
#[doc = r" A list of rules that belong to this group"]
pub struct Suspicious {
    #[doc = r" It enables the recommended rules for this group"]
    #[serde(skip_serializing_if = "Option::is_none")]
    #[bpaf(hide)]
    pub recommended: Option<bool>,
    #[doc = r" It enables ALL rules for this group."]
    #[serde(skip_serializing_if = "Option::is_none")]
    #[bpaf(hide)]
    pub all: Option<bool>,
    #[doc = "Discourage the usage of Array index in keys."]
    #[bpaf(long("no-array-index-key"), argument("on|off|warn"), optional, hide)]
    #[serde(skip_serializing_if = "Option::is_none")]
    pub no_array_index_key: Option<RuleConfiguration>,
    #[doc = "Disallow assignments in expressions."]
    #[bpaf(
        long("no-assign-in-expressions"),
        argument("on|off|warn"),
        optional,
        hide
    )]
    #[serde(skip_serializing_if = "Option::is_none")]
    pub no_assign_in_expressions: Option<RuleConfiguration>,
    #[doc = "Disallows using an async function as a Promise executor."]
    #[bpaf(
        long("no-async-promise-executor"),
        argument("on|off|warn"),
        optional,
        hide
    )]
    #[serde(skip_serializing_if = "Option::is_none")]
    pub no_async_promise_executor: Option<RuleConfiguration>,
    #[doc = "Disallow reassigning exceptions in catch clauses."]
    #[bpaf(long("no-catch-assign"), argument("on|off|warn"), optional, hide)]
    #[serde(skip_serializing_if = "Option::is_none")]
    pub no_catch_assign: Option<RuleConfiguration>,
    #[doc = "Disallow reassigning class members."]
    #[bpaf(long("no-class-assign"), argument("on|off|warn"), optional, hide)]
    #[serde(skip_serializing_if = "Option::is_none")]
    pub no_class_assign: Option<RuleConfiguration>,
    #[doc = "Prevent comments from being inserted as text nodes"]
    #[bpaf(long("no-comment-text"), argument("on|off|warn"), optional, hide)]
    #[serde(skip_serializing_if = "Option::is_none")]
    pub no_comment_text: Option<RuleConfiguration>,
    #[doc = "Disallow comparing against -0"]
    #[bpaf(long("no-compare-neg-zero"), argument("on|off|warn"), optional, hide)]
    #[serde(skip_serializing_if = "Option::is_none")]
    pub no_compare_neg_zero: Option<RuleConfiguration>,
    #[doc = "Disallow labeled statements that are not loops."]
    #[bpaf(long("no-confusing-labels"), argument("on|off|warn"), optional, hide)]
    #[serde(skip_serializing_if = "Option::is_none")]
    pub no_confusing_labels: Option<RuleConfiguration>,
    #[doc = "Disallow TypeScript const enum"]
    #[bpaf(long("no-const-enum"), argument("on|off|warn"), optional, hide)]
    #[serde(skip_serializing_if = "Option::is_none")]
    pub no_const_enum: Option<RuleConfiguration>,
    #[doc = "Disallow the use of debugger"]
    #[bpaf(long("no-debugger"), argument("on|off|warn"), optional, hide)]
    #[serde(skip_serializing_if = "Option::is_none")]
    pub no_debugger: Option<RuleConfiguration>,
    #[doc = "Require the use of === and !=="]
    #[bpaf(long("no-double-equals"), argument("on|off|warn"), optional, hide)]
    #[serde(skip_serializing_if = "Option::is_none")]
    pub no_double_equals: Option<RuleConfiguration>,
    #[doc = "Disallow duplicate case labels. If a switch statement has duplicate test expressions in case clauses, it is likely that a programmer copied a case clause but forgot to change the test expression."]
    #[bpaf(long("no-duplicate-case"), argument("on|off|warn"), optional, hide)]
    #[serde(skip_serializing_if = "Option::is_none")]
    pub no_duplicate_case: Option<RuleConfiguration>,
    #[doc = "Disallow duplicate class members."]
    #[bpaf(
        long("no-duplicate-class-members"),
        argument("on|off|warn"),
        optional,
        hide
    )]
    #[serde(skip_serializing_if = "Option::is_none")]
    pub no_duplicate_class_members: Option<RuleConfiguration>,
    #[doc = "Prevents object literals having more than one property declaration for the same name. If an object property with the same name is defined multiple times (except when combining a getter with a setter), only the last definition makes it into the object and previous definitions are ignored, which is likely a mistake."]
    #[bpaf(
        long("no-duplicate-object-keys"),
        argument("on|off|warn"),
        optional,
        hide
    )]
    #[serde(skip_serializing_if = "Option::is_none")]
    pub no_duplicate_object_keys: Option<RuleConfiguration>,
    #[doc = "Disallow duplicate function parameter name."]
    #[bpaf(
        long("no-duplicate-parameters"),
        argument("on|off|warn"),
        optional,
        hide
    )]
    #[serde(skip_serializing_if = "Option::is_none")]
    pub no_duplicate_parameters: Option<RuleConfiguration>,
    #[doc = "Disallow the declaration of empty interfaces."]
    #[bpaf(long("no-empty-interface"), argument("on|off|warn"), optional, hide)]
    #[serde(skip_serializing_if = "Option::is_none")]
    pub no_empty_interface: Option<RuleConfiguration>,
    #[doc = "Disallow the any type usage."]
    #[bpaf(long("no-explicit-any"), argument("on|off|warn"), optional, hide)]
    #[serde(skip_serializing_if = "Option::is_none")]
    pub no_explicit_any: Option<RuleConfiguration>,
    #[doc = "Prevents the wrong usage of the non-null assertion operator (!) in TypeScript files."]
    #[bpaf(
        long("no-extra-non-null-assertion"),
        argument("on|off|warn"),
        optional,
        hide
    )]
    #[serde(skip_serializing_if = "Option::is_none")]
    pub no_extra_non_null_assertion: Option<RuleConfiguration>,
    #[doc = "Disallow reassigning function declarations."]
    #[bpaf(long("no-function-assign"), argument("on|off|warn"), optional, hide)]
    #[serde(skip_serializing_if = "Option::is_none")]
    pub no_function_assign: Option<RuleConfiguration>,
    #[doc = "Disallow assigning to imported bindings"]
    #[bpaf(long("no-import-assign"), argument("on|off|warn"), optional, hide)]
    #[serde(skip_serializing_if = "Option::is_none")]
    pub no_import_assign: Option<RuleConfiguration>,
    #[doc = "Disallow labels that share a name with a variable"]
    #[bpaf(long("no-label-var"), argument("on|off|warn"), optional, hide)]
    #[serde(skip_serializing_if = "Option::is_none")]
    pub no_label_var: Option<RuleConfiguration>,
    #[doc = "Disallow direct use of Object.prototype builtins."]
    #[bpaf(long("no-prototype-builtins"), argument("on|off|warn"), optional, hide)]
    #[serde(skip_serializing_if = "Option::is_none")]
    pub no_prototype_builtins: Option<RuleConfiguration>,
    #[doc = "Disallow variable, function, class, and type redeclarations in the same scope."]
    #[bpaf(long("no-redeclare"), argument("on|off|warn"), optional, hide)]
    #[serde(skip_serializing_if = "Option::is_none")]
    pub no_redeclare: Option<RuleConfiguration>,
    #[doc = "Prevents from having redundant \"use strict\"."]
    #[bpaf(
        long("no-redundant-use-strict"),
        argument("on|off|warn"),
        optional,
        hide
    )]
    #[serde(skip_serializing_if = "Option::is_none")]
    pub no_redundant_use_strict: Option<RuleConfiguration>,
    #[doc = "Disallow comparisons where both sides are exactly the same."]
    #[bpaf(long("no-self-compare"), argument("on|off|warn"), optional, hide)]
    #[serde(skip_serializing_if = "Option::is_none")]
    pub no_self_compare: Option<RuleConfiguration>,
    #[doc = "Disallow identifiers from shadowing restricted names."]
    #[bpaf(
        long("no-shadow-restricted-names"),
        argument("on|off|warn"),
        optional,
        hide
    )]
    #[serde(skip_serializing_if = "Option::is_none")]
    pub no_shadow_restricted_names: Option<RuleConfiguration>,
    #[doc = "Disallow sparse arrays"]
    #[bpaf(long("no-sparse-array"), argument("on|off|warn"), optional, hide)]
    #[serde(skip_serializing_if = "Option::is_none")]
    pub no_sparse_array: Option<RuleConfiguration>,
    #[doc = "Disallow using unsafe negation."]
    #[bpaf(long("no-unsafe-negation"), argument("on|off|warn"), optional, hide)]
    #[serde(skip_serializing_if = "Option::is_none")]
    pub no_unsafe_negation: Option<RuleConfiguration>,
    #[doc = "Enforce default clauses in switch statements to be last"]
    #[bpaf(
        long("use-default-switch-clause-last"),
        argument("on|off|warn"),
        optional,
        hide
    )]
    #[serde(skip_serializing_if = "Option::is_none")]
    pub use_default_switch_clause_last: Option<RuleConfiguration>,
    #[doc = "Require using the namespace keyword over the module keyword to declare TypeScript namespaces."]
    #[bpaf(long("use-namespace-keyword"), argument("on|off|warn"), optional, hide)]
    #[serde(skip_serializing_if = "Option::is_none")]
    pub use_namespace_keyword: Option<RuleConfiguration>,
    #[doc = "This rule verifies the result of typeof $expr unary expressions is being compared to valid values, either string literals containing valid type names or other typeof expressions"]
    #[bpaf(long("use-valid-typeof"), argument("on|off|warn"), optional, hide)]
    #[serde(skip_serializing_if = "Option::is_none")]
    pub use_valid_typeof: Option<RuleConfiguration>,
}
impl Suspicious {
    const GROUP_NAME: &'static str = "suspicious";
    pub(crate) const GROUP_RULES: [&'static str; 31] = [
        "noArrayIndexKey",
        "noAssignInExpressions",
        "noAsyncPromiseExecutor",
        "noCatchAssign",
        "noClassAssign",
        "noCommentText",
        "noCompareNegZero",
        "noConfusingLabels",
        "noConstEnum",
        "noDebugger",
        "noDoubleEquals",
        "noDuplicateCase",
        "noDuplicateClassMembers",
        "noDuplicateObjectKeys",
        "noDuplicateParameters",
        "noEmptyInterface",
        "noExplicitAny",
        "noExtraNonNullAssertion",
        "noFunctionAssign",
        "noImportAssign",
        "noLabelVar",
        "noPrototypeBuiltins",
        "noRedeclare",
        "noRedundantUseStrict",
        "noSelfCompare",
        "noShadowRestrictedNames",
        "noSparseArray",
        "noUnsafeNegation",
        "useDefaultSwitchClauseLast",
        "useNamespaceKeyword",
        "useValidTypeof",
    ];
    const RECOMMENDED_RULES: [&'static str; 30] = [
        "noArrayIndexKey",
        "noAssignInExpressions",
        "noAsyncPromiseExecutor",
        "noCatchAssign",
        "noClassAssign",
        "noCommentText",
        "noCompareNegZero",
        "noConfusingLabels",
        "noConstEnum",
        "noDebugger",
        "noDoubleEquals",
        "noDuplicateCase",
        "noDuplicateClassMembers",
        "noDuplicateObjectKeys",
        "noDuplicateParameters",
        "noEmptyInterface",
        "noExplicitAny",
        "noExtraNonNullAssertion",
        "noFunctionAssign",
        "noImportAssign",
        "noLabelVar",
        "noPrototypeBuiltins",
        "noRedeclare",
        "noSelfCompare",
        "noShadowRestrictedNames",
        "noSparseArray",
        "noUnsafeNegation",
        "useDefaultSwitchClauseLast",
        "useNamespaceKeyword",
        "useValidTypeof",
    ];
    const RECOMMENDED_RULES_AS_FILTERS: [RuleFilter<'static>; 30] = [
        RuleFilter::Rule(Self::GROUP_NAME, Self::GROUP_RULES[0]),
        RuleFilter::Rule(Self::GROUP_NAME, Self::GROUP_RULES[1]),
        RuleFilter::Rule(Self::GROUP_NAME, Self::GROUP_RULES[2]),
        RuleFilter::Rule(Self::GROUP_NAME, Self::GROUP_RULES[3]),
        RuleFilter::Rule(Self::GROUP_NAME, Self::GROUP_RULES[4]),
        RuleFilter::Rule(Self::GROUP_NAME, Self::GROUP_RULES[5]),
        RuleFilter::Rule(Self::GROUP_NAME, Self::GROUP_RULES[6]),
        RuleFilter::Rule(Self::GROUP_NAME, Self::GROUP_RULES[7]),
        RuleFilter::Rule(Self::GROUP_NAME, Self::GROUP_RULES[8]),
        RuleFilter::Rule(Self::GROUP_NAME, Self::GROUP_RULES[9]),
        RuleFilter::Rule(Self::GROUP_NAME, Self::GROUP_RULES[10]),
        RuleFilter::Rule(Self::GROUP_NAME, Self::GROUP_RULES[11]),
        RuleFilter::Rule(Self::GROUP_NAME, Self::GROUP_RULES[12]),
        RuleFilter::Rule(Self::GROUP_NAME, Self::GROUP_RULES[13]),
        RuleFilter::Rule(Self::GROUP_NAME, Self::GROUP_RULES[14]),
        RuleFilter::Rule(Self::GROUP_NAME, Self::GROUP_RULES[15]),
        RuleFilter::Rule(Self::GROUP_NAME, Self::GROUP_RULES[16]),
        RuleFilter::Rule(Self::GROUP_NAME, Self::GROUP_RULES[17]),
        RuleFilter::Rule(Self::GROUP_NAME, Self::GROUP_RULES[18]),
        RuleFilter::Rule(Self::GROUP_NAME, Self::GROUP_RULES[19]),
        RuleFilter::Rule(Self::GROUP_NAME, Self::GROUP_RULES[20]),
        RuleFilter::Rule(Self::GROUP_NAME, Self::GROUP_RULES[21]),
        RuleFilter::Rule(Self::GROUP_NAME, Self::GROUP_RULES[22]),
        RuleFilter::Rule(Self::GROUP_NAME, Self::GROUP_RULES[24]),
        RuleFilter::Rule(Self::GROUP_NAME, Self::GROUP_RULES[25]),
        RuleFilter::Rule(Self::GROUP_NAME, Self::GROUP_RULES[26]),
        RuleFilter::Rule(Self::GROUP_NAME, Self::GROUP_RULES[27]),
        RuleFilter::Rule(Self::GROUP_NAME, Self::GROUP_RULES[28]),
        RuleFilter::Rule(Self::GROUP_NAME, Self::GROUP_RULES[29]),
        RuleFilter::Rule(Self::GROUP_NAME, Self::GROUP_RULES[30]),
    ];
    const ALL_RULES_AS_FILTERS: [RuleFilter<'static>; 31] = [
        RuleFilter::Rule(Self::GROUP_NAME, Self::GROUP_RULES[0]),
        RuleFilter::Rule(Self::GROUP_NAME, Self::GROUP_RULES[1]),
        RuleFilter::Rule(Self::GROUP_NAME, Self::GROUP_RULES[2]),
        RuleFilter::Rule(Self::GROUP_NAME, Self::GROUP_RULES[3]),
        RuleFilter::Rule(Self::GROUP_NAME, Self::GROUP_RULES[4]),
        RuleFilter::Rule(Self::GROUP_NAME, Self::GROUP_RULES[5]),
        RuleFilter::Rule(Self::GROUP_NAME, Self::GROUP_RULES[6]),
        RuleFilter::Rule(Self::GROUP_NAME, Self::GROUP_RULES[7]),
        RuleFilter::Rule(Self::GROUP_NAME, Self::GROUP_RULES[8]),
        RuleFilter::Rule(Self::GROUP_NAME, Self::GROUP_RULES[9]),
        RuleFilter::Rule(Self::GROUP_NAME, Self::GROUP_RULES[10]),
        RuleFilter::Rule(Self::GROUP_NAME, Self::GROUP_RULES[11]),
        RuleFilter::Rule(Self::GROUP_NAME, Self::GROUP_RULES[12]),
        RuleFilter::Rule(Self::GROUP_NAME, Self::GROUP_RULES[13]),
        RuleFilter::Rule(Self::GROUP_NAME, Self::GROUP_RULES[14]),
        RuleFilter::Rule(Self::GROUP_NAME, Self::GROUP_RULES[15]),
        RuleFilter::Rule(Self::GROUP_NAME, Self::GROUP_RULES[16]),
        RuleFilter::Rule(Self::GROUP_NAME, Self::GROUP_RULES[17]),
        RuleFilter::Rule(Self::GROUP_NAME, Self::GROUP_RULES[18]),
        RuleFilter::Rule(Self::GROUP_NAME, Self::GROUP_RULES[19]),
        RuleFilter::Rule(Self::GROUP_NAME, Self::GROUP_RULES[20]),
        RuleFilter::Rule(Self::GROUP_NAME, Self::GROUP_RULES[21]),
        RuleFilter::Rule(Self::GROUP_NAME, Self::GROUP_RULES[22]),
        RuleFilter::Rule(Self::GROUP_NAME, Self::GROUP_RULES[23]),
        RuleFilter::Rule(Self::GROUP_NAME, Self::GROUP_RULES[24]),
        RuleFilter::Rule(Self::GROUP_NAME, Self::GROUP_RULES[25]),
        RuleFilter::Rule(Self::GROUP_NAME, Self::GROUP_RULES[26]),
        RuleFilter::Rule(Self::GROUP_NAME, Self::GROUP_RULES[27]),
        RuleFilter::Rule(Self::GROUP_NAME, Self::GROUP_RULES[28]),
        RuleFilter::Rule(Self::GROUP_NAME, Self::GROUP_RULES[29]),
        RuleFilter::Rule(Self::GROUP_NAME, Self::GROUP_RULES[30]),
    ];
    #[doc = r" Retrieves the recommended rules"]
    pub(crate) fn is_recommended(&self) -> bool { matches!(self.recommended, Some(true)) }
    pub(crate) const fn is_not_recommended(&self) -> bool {
        matches!(self.recommended, Some(false))
    }
    pub(crate) fn is_all(&self) -> bool { matches!(self.all, Some(true)) }
    pub(crate) fn is_not_all(&self) -> bool { matches!(self.all, Some(false)) }
    pub(crate) fn get_enabled_rules(&self) -> IndexSet<RuleFilter> {
        let mut index_set = IndexSet::new();
        if let Some(rule) = self.no_array_index_key.as_ref() {
            if rule.is_enabled() {
                index_set.insert(RuleFilter::Rule(Self::GROUP_NAME, Self::GROUP_RULES[0]));
            }
        }
        if let Some(rule) = self.no_assign_in_expressions.as_ref() {
            if rule.is_enabled() {
                index_set.insert(RuleFilter::Rule(Self::GROUP_NAME, Self::GROUP_RULES[1]));
            }
        }
        if let Some(rule) = self.no_async_promise_executor.as_ref() {
            if rule.is_enabled() {
                index_set.insert(RuleFilter::Rule(Self::GROUP_NAME, Self::GROUP_RULES[2]));
            }
        }
        if let Some(rule) = self.no_catch_assign.as_ref() {
            if rule.is_enabled() {
                index_set.insert(RuleFilter::Rule(Self::GROUP_NAME, Self::GROUP_RULES[3]));
            }
        }
        if let Some(rule) = self.no_class_assign.as_ref() {
            if rule.is_enabled() {
                index_set.insert(RuleFilter::Rule(Self::GROUP_NAME, Self::GROUP_RULES[4]));
            }
        }
        if let Some(rule) = self.no_comment_text.as_ref() {
            if rule.is_enabled() {
                index_set.insert(RuleFilter::Rule(Self::GROUP_NAME, Self::GROUP_RULES[5]));
            }
        }
        if let Some(rule) = self.no_compare_neg_zero.as_ref() {
            if rule.is_enabled() {
                index_set.insert(RuleFilter::Rule(Self::GROUP_NAME, Self::GROUP_RULES[6]));
            }
        }
        if let Some(rule) = self.no_confusing_labels.as_ref() {
            if rule.is_enabled() {
                index_set.insert(RuleFilter::Rule(Self::GROUP_NAME, Self::GROUP_RULES[7]));
            }
        }
        if let Some(rule) = self.no_const_enum.as_ref() {
            if rule.is_enabled() {
                index_set.insert(RuleFilter::Rule(Self::GROUP_NAME, Self::GROUP_RULES[8]));
            }
        }
        if let Some(rule) = self.no_debugger.as_ref() {
            if rule.is_enabled() {
                index_set.insert(RuleFilter::Rule(Self::GROUP_NAME, Self::GROUP_RULES[9]));
            }
        }
        if let Some(rule) = self.no_double_equals.as_ref() {
            if rule.is_enabled() {
                index_set.insert(RuleFilter::Rule(Self::GROUP_NAME, Self::GROUP_RULES[10]));
            }
        }
        if let Some(rule) = self.no_duplicate_case.as_ref() {
            if rule.is_enabled() {
                index_set.insert(RuleFilter::Rule(Self::GROUP_NAME, Self::GROUP_RULES[11]));
            }
        }
        if let Some(rule) = self.no_duplicate_class_members.as_ref() {
            if rule.is_enabled() {
                index_set.insert(RuleFilter::Rule(Self::GROUP_NAME, Self::GROUP_RULES[12]));
            }
        }
        if let Some(rule) = self.no_duplicate_object_keys.as_ref() {
            if rule.is_enabled() {
                index_set.insert(RuleFilter::Rule(Self::GROUP_NAME, Self::GROUP_RULES[13]));
            }
        }
        if let Some(rule) = self.no_duplicate_parameters.as_ref() {
            if rule.is_enabled() {
                index_set.insert(RuleFilter::Rule(Self::GROUP_NAME, Self::GROUP_RULES[14]));
            }
        }
        if let Some(rule) = self.no_empty_interface.as_ref() {
            if rule.is_enabled() {
                index_set.insert(RuleFilter::Rule(Self::GROUP_NAME, Self::GROUP_RULES[15]));
            }
        }
        if let Some(rule) = self.no_explicit_any.as_ref() {
            if rule.is_enabled() {
                index_set.insert(RuleFilter::Rule(Self::GROUP_NAME, Self::GROUP_RULES[16]));
            }
        }
        if let Some(rule) = self.no_extra_non_null_assertion.as_ref() {
            if rule.is_enabled() {
                index_set.insert(RuleFilter::Rule(Self::GROUP_NAME, Self::GROUP_RULES[17]));
            }
        }
        if let Some(rule) = self.no_function_assign.as_ref() {
            if rule.is_enabled() {
                index_set.insert(RuleFilter::Rule(Self::GROUP_NAME, Self::GROUP_RULES[18]));
            }
        }
        if let Some(rule) = self.no_import_assign.as_ref() {
            if rule.is_enabled() {
                index_set.insert(RuleFilter::Rule(Self::GROUP_NAME, Self::GROUP_RULES[19]));
            }
        }
        if let Some(rule) = self.no_label_var.as_ref() {
            if rule.is_enabled() {
                index_set.insert(RuleFilter::Rule(Self::GROUP_NAME, Self::GROUP_RULES[20]));
            }
        }
        if let Some(rule) = self.no_prototype_builtins.as_ref() {
            if rule.is_enabled() {
                index_set.insert(RuleFilter::Rule(Self::GROUP_NAME, Self::GROUP_RULES[21]));
            }
        }
        if let Some(rule) = self.no_redeclare.as_ref() {
            if rule.is_enabled() {
                index_set.insert(RuleFilter::Rule(Self::GROUP_NAME, Self::GROUP_RULES[22]));
            }
        }
        if let Some(rule) = self.no_redundant_use_strict.as_ref() {
            if rule.is_enabled() {
                index_set.insert(RuleFilter::Rule(Self::GROUP_NAME, Self::GROUP_RULES[23]));
            }
        }
        if let Some(rule) = self.no_self_compare.as_ref() {
            if rule.is_enabled() {
                index_set.insert(RuleFilter::Rule(Self::GROUP_NAME, Self::GROUP_RULES[24]));
            }
        }
        if let Some(rule) = self.no_shadow_restricted_names.as_ref() {
            if rule.is_enabled() {
                index_set.insert(RuleFilter::Rule(Self::GROUP_NAME, Self::GROUP_RULES[25]));
            }
        }
        if let Some(rule) = self.no_sparse_array.as_ref() {
            if rule.is_enabled() {
                index_set.insert(RuleFilter::Rule(Self::GROUP_NAME, Self::GROUP_RULES[26]));
            }
        }
        if let Some(rule) = self.no_unsafe_negation.as_ref() {
            if rule.is_enabled() {
                index_set.insert(RuleFilter::Rule(Self::GROUP_NAME, Self::GROUP_RULES[27]));
            }
        }
        if let Some(rule) = self.use_default_switch_clause_last.as_ref() {
            if rule.is_enabled() {
                index_set.insert(RuleFilter::Rule(Self::GROUP_NAME, Self::GROUP_RULES[28]));
            }
        }
        if let Some(rule) = self.use_namespace_keyword.as_ref() {
            if rule.is_enabled() {
                index_set.insert(RuleFilter::Rule(Self::GROUP_NAME, Self::GROUP_RULES[29]));
            }
        }
        if let Some(rule) = self.use_valid_typeof.as_ref() {
            if rule.is_enabled() {
                index_set.insert(RuleFilter::Rule(Self::GROUP_NAME, Self::GROUP_RULES[30]));
            }
        }
        index_set
    }
    pub(crate) fn get_disabled_rules(&self) -> IndexSet<RuleFilter> {
        let mut index_set = IndexSet::new();
        if let Some(rule) = self.no_array_index_key.as_ref() {
            if rule.is_disabled() {
                index_set.insert(RuleFilter::Rule(Self::GROUP_NAME, Self::GROUP_RULES[0]));
            }
        }
        if let Some(rule) = self.no_assign_in_expressions.as_ref() {
            if rule.is_disabled() {
                index_set.insert(RuleFilter::Rule(Self::GROUP_NAME, Self::GROUP_RULES[1]));
            }
        }
        if let Some(rule) = self.no_async_promise_executor.as_ref() {
            if rule.is_disabled() {
                index_set.insert(RuleFilter::Rule(Self::GROUP_NAME, Self::GROUP_RULES[2]));
            }
        }
        if let Some(rule) = self.no_catch_assign.as_ref() {
            if rule.is_disabled() {
                index_set.insert(RuleFilter::Rule(Self::GROUP_NAME, Self::GROUP_RULES[3]));
            }
        }
        if let Some(rule) = self.no_class_assign.as_ref() {
            if rule.is_disabled() {
                index_set.insert(RuleFilter::Rule(Self::GROUP_NAME, Self::GROUP_RULES[4]));
            }
        }
        if let Some(rule) = self.no_comment_text.as_ref() {
            if rule.is_disabled() {
                index_set.insert(RuleFilter::Rule(Self::GROUP_NAME, Self::GROUP_RULES[5]));
            }
        }
        if let Some(rule) = self.no_compare_neg_zero.as_ref() {
            if rule.is_disabled() {
                index_set.insert(RuleFilter::Rule(Self::GROUP_NAME, Self::GROUP_RULES[6]));
            }
        }
        if let Some(rule) = self.no_confusing_labels.as_ref() {
            if rule.is_disabled() {
                index_set.insert(RuleFilter::Rule(Self::GROUP_NAME, Self::GROUP_RULES[7]));
            }
        }
        if let Some(rule) = self.no_const_enum.as_ref() {
            if rule.is_disabled() {
                index_set.insert(RuleFilter::Rule(Self::GROUP_NAME, Self::GROUP_RULES[8]));
            }
        }
        if let Some(rule) = self.no_debugger.as_ref() {
            if rule.is_disabled() {
                index_set.insert(RuleFilter::Rule(Self::GROUP_NAME, Self::GROUP_RULES[9]));
            }
        }
        if let Some(rule) = self.no_double_equals.as_ref() {
            if rule.is_disabled() {
                index_set.insert(RuleFilter::Rule(Self::GROUP_NAME, Self::GROUP_RULES[10]));
            }
        }
        if let Some(rule) = self.no_duplicate_case.as_ref() {
            if rule.is_disabled() {
                index_set.insert(RuleFilter::Rule(Self::GROUP_NAME, Self::GROUP_RULES[11]));
            }
        }
        if let Some(rule) = self.no_duplicate_class_members.as_ref() {
            if rule.is_disabled() {
                index_set.insert(RuleFilter::Rule(Self::GROUP_NAME, Self::GROUP_RULES[12]));
            }
        }
        if let Some(rule) = self.no_duplicate_object_keys.as_ref() {
            if rule.is_disabled() {
                index_set.insert(RuleFilter::Rule(Self::GROUP_NAME, Self::GROUP_RULES[13]));
            }
        }
        if let Some(rule) = self.no_duplicate_parameters.as_ref() {
            if rule.is_disabled() {
                index_set.insert(RuleFilter::Rule(Self::GROUP_NAME, Self::GROUP_RULES[14]));
            }
        }
        if let Some(rule) = self.no_empty_interface.as_ref() {
            if rule.is_disabled() {
                index_set.insert(RuleFilter::Rule(Self::GROUP_NAME, Self::GROUP_RULES[15]));
            }
        }
        if let Some(rule) = self.no_explicit_any.as_ref() {
            if rule.is_disabled() {
                index_set.insert(RuleFilter::Rule(Self::GROUP_NAME, Self::GROUP_RULES[16]));
            }
        }
        if let Some(rule) = self.no_extra_non_null_assertion.as_ref() {
            if rule.is_disabled() {
                index_set.insert(RuleFilter::Rule(Self::GROUP_NAME, Self::GROUP_RULES[17]));
            }
        }
        if let Some(rule) = self.no_function_assign.as_ref() {
            if rule.is_disabled() {
                index_set.insert(RuleFilter::Rule(Self::GROUP_NAME, Self::GROUP_RULES[18]));
            }
        }
        if let Some(rule) = self.no_import_assign.as_ref() {
            if rule.is_disabled() {
                index_set.insert(RuleFilter::Rule(Self::GROUP_NAME, Self::GROUP_RULES[19]));
            }
        }
        if let Some(rule) = self.no_label_var.as_ref() {
            if rule.is_disabled() {
                index_set.insert(RuleFilter::Rule(Self::GROUP_NAME, Self::GROUP_RULES[20]));
            }
        }
        if let Some(rule) = self.no_prototype_builtins.as_ref() {
            if rule.is_disabled() {
                index_set.insert(RuleFilter::Rule(Self::GROUP_NAME, Self::GROUP_RULES[21]));
            }
        }
        if let Some(rule) = self.no_redeclare.as_ref() {
            if rule.is_disabled() {
                index_set.insert(RuleFilter::Rule(Self::GROUP_NAME, Self::GROUP_RULES[22]));
            }
        }
        if let Some(rule) = self.no_redundant_use_strict.as_ref() {
            if rule.is_disabled() {
                index_set.insert(RuleFilter::Rule(Self::GROUP_NAME, Self::GROUP_RULES[23]));
            }
        }
        if let Some(rule) = self.no_self_compare.as_ref() {
            if rule.is_disabled() {
                index_set.insert(RuleFilter::Rule(Self::GROUP_NAME, Self::GROUP_RULES[24]));
            }
        }
        if let Some(rule) = self.no_shadow_restricted_names.as_ref() {
            if rule.is_disabled() {
                index_set.insert(RuleFilter::Rule(Self::GROUP_NAME, Self::GROUP_RULES[25]));
            }
        }
        if let Some(rule) = self.no_sparse_array.as_ref() {
            if rule.is_disabled() {
                index_set.insert(RuleFilter::Rule(Self::GROUP_NAME, Self::GROUP_RULES[26]));
            }
        }
        if let Some(rule) = self.no_unsafe_negation.as_ref() {
            if rule.is_disabled() {
                index_set.insert(RuleFilter::Rule(Self::GROUP_NAME, Self::GROUP_RULES[27]));
            }
        }
        if let Some(rule) = self.use_default_switch_clause_last.as_ref() {
            if rule.is_disabled() {
                index_set.insert(RuleFilter::Rule(Self::GROUP_NAME, Self::GROUP_RULES[28]));
            }
        }
        if let Some(rule) = self.use_namespace_keyword.as_ref() {
            if rule.is_disabled() {
                index_set.insert(RuleFilter::Rule(Self::GROUP_NAME, Self::GROUP_RULES[29]));
            }
        }
        if let Some(rule) = self.use_valid_typeof.as_ref() {
            if rule.is_disabled() {
                index_set.insert(RuleFilter::Rule(Self::GROUP_NAME, Self::GROUP_RULES[30]));
            }
        }
        index_set
    }
    #[doc = r" Checks if, given a rule name, matches one of the rules contained in this category"]
    pub(crate) fn has_rule(rule_name: &str) -> bool { Self::GROUP_RULES.contains(&rule_name) }
    #[doc = r" Checks if, given a rule name, it is marked as recommended"]
    pub(crate) fn is_recommended_rule(rule_name: &str) -> bool {
        Self::RECOMMENDED_RULES.contains(&rule_name)
    }
    pub(crate) fn recommended_rules_as_filters() -> [RuleFilter<'static>; 30] {
        Self::RECOMMENDED_RULES_AS_FILTERS
    }
    pub(crate) fn all_rules_as_filters() -> [RuleFilter<'static>; 31] { Self::ALL_RULES_AS_FILTERS }
    #[doc = r" Select preset rules"]
    pub(crate) fn collect_preset_rules(
        &self,
        parent_is_recommended: bool,
        enabled_rules: &mut IndexSet<RuleFilter>,
        disabled_rules: &mut IndexSet<RuleFilter>,
    ) {
        if self.is_all() {
            enabled_rules.extend(Self::all_rules_as_filters());
        } else if parent_is_recommended || self.is_recommended() {
            enabled_rules.extend(Self::recommended_rules_as_filters());
        }
        if self.is_not_all() {
            disabled_rules.extend(Self::all_rules_as_filters());
        } else if self.is_not_recommended() {
            disabled_rules.extend(Self::recommended_rules_as_filters());
        }
    }
    pub(crate) fn get_rule_configuration(&self, rule_name: &str) -> Option<&RuleConfiguration> {
        match rule_name {
            "noArrayIndexKey" => self.no_array_index_key.as_ref(),
            "noAssignInExpressions" => self.no_assign_in_expressions.as_ref(),
            "noAsyncPromiseExecutor" => self.no_async_promise_executor.as_ref(),
            "noCatchAssign" => self.no_catch_assign.as_ref(),
            "noClassAssign" => self.no_class_assign.as_ref(),
            "noCommentText" => self.no_comment_text.as_ref(),
            "noCompareNegZero" => self.no_compare_neg_zero.as_ref(),
            "noConfusingLabels" => self.no_confusing_labels.as_ref(),
            "noConstEnum" => self.no_const_enum.as_ref(),
            "noDebugger" => self.no_debugger.as_ref(),
            "noDoubleEquals" => self.no_double_equals.as_ref(),
            "noDuplicateCase" => self.no_duplicate_case.as_ref(),
            "noDuplicateClassMembers" => self.no_duplicate_class_members.as_ref(),
            "noDuplicateObjectKeys" => self.no_duplicate_object_keys.as_ref(),
            "noDuplicateParameters" => self.no_duplicate_parameters.as_ref(),
            "noEmptyInterface" => self.no_empty_interface.as_ref(),
            "noExplicitAny" => self.no_explicit_any.as_ref(),
            "noExtraNonNullAssertion" => self.no_extra_non_null_assertion.as_ref(),
            "noFunctionAssign" => self.no_function_assign.as_ref(),
            "noImportAssign" => self.no_import_assign.as_ref(),
            "noLabelVar" => self.no_label_var.as_ref(),
            "noPrototypeBuiltins" => self.no_prototype_builtins.as_ref(),
            "noRedeclare" => self.no_redeclare.as_ref(),
            "noRedundantUseStrict" => self.no_redundant_use_strict.as_ref(),
            "noSelfCompare" => self.no_self_compare.as_ref(),
            "noShadowRestrictedNames" => self.no_shadow_restricted_names.as_ref(),
            "noSparseArray" => self.no_sparse_array.as_ref(),
            "noUnsafeNegation" => self.no_unsafe_negation.as_ref(),
            "useDefaultSwitchClauseLast" => self.use_default_switch_clause_last.as_ref(),
            "useNamespaceKeyword" => self.use_namespace_keyword.as_ref(),
            "useValidTypeof" => self.use_valid_typeof.as_ref(),
            _ => None,
        }
    }
}<|MERGE_RESOLUTION|>--- conflicted
+++ resolved
@@ -1959,22 +1959,10 @@
     #[bpaf(long("use-hook-at-top-level"), argument("on|off|warn"), optional, hide)]
     #[serde(skip_serializing_if = "Option::is_none")]
     pub use_hook_at_top_level: Option<RuleConfiguration>,
-<<<<<<< HEAD
-    #[doc = "Disallows imports from certain modules."]
-    #[bpaf(
-        long("use-import-restrictions"),
-        argument("on|off|warn"),
-        optional,
-        hide
-    )]
-    #[serde(skip_serializing_if = "Option::is_none")]
-    pub use_import_restrictions: Option<RuleConfiguration>,
-=======
     #[doc = "Use Array.isArray() instead of instanceof Array."]
     #[bpaf(long("use-is-array"), argument("on|off|warn"), optional, hide)]
     #[serde(skip_serializing_if = "Option::is_none")]
     pub use_is_array: Option<RuleConfiguration>,
->>>>>>> 13494528
     #[doc = "Require calls to isNaN() when checking for NaN."]
     #[bpaf(long("use-is-nan"), argument("on|off|warn"), optional, hide)]
     #[serde(skip_serializing_if = "Option::is_none")]
@@ -2037,11 +2025,7 @@
         "useGroupedTypeImport",
         "useHeadingContent",
         "useHookAtTopLevel",
-<<<<<<< HEAD
-        "useImportRestrictions",
-=======
         "useIsArray",
->>>>>>> 13494528
         "useIsNan",
         "useLiteralEnumMembers",
         "useLiteralKeys",
@@ -2276,11 +2260,7 @@
                 index_set.insert(RuleFilter::Rule(Self::GROUP_NAME, Self::GROUP_RULES[27]));
             }
         }
-<<<<<<< HEAD
-        if let Some(rule) = self.use_import_restrictions.as_ref() {
-=======
         if let Some(rule) = self.use_is_array.as_ref() {
->>>>>>> 13494528
             if rule.is_enabled() {
                 index_set.insert(RuleFilter::Rule(Self::GROUP_NAME, Self::GROUP_RULES[28]));
             }
@@ -2454,11 +2434,7 @@
                 index_set.insert(RuleFilter::Rule(Self::GROUP_NAME, Self::GROUP_RULES[27]));
             }
         }
-<<<<<<< HEAD
-        if let Some(rule) = self.use_import_restrictions.as_ref() {
-=======
         if let Some(rule) = self.use_is_array.as_ref() {
->>>>>>> 13494528
             if rule.is_disabled() {
                 index_set.insert(RuleFilter::Rule(Self::GROUP_NAME, Self::GROUP_RULES[28]));
             }
@@ -2548,11 +2524,7 @@
             "useGroupedTypeImport" => self.use_grouped_type_import.as_ref(),
             "useHeadingContent" => self.use_heading_content.as_ref(),
             "useHookAtTopLevel" => self.use_hook_at_top_level.as_ref(),
-<<<<<<< HEAD
-            "useImportRestrictions" => self.use_import_restrictions.as_ref(),
-=======
             "useIsArray" => self.use_is_array.as_ref(),
->>>>>>> 13494528
             "useIsNan" => self.use_is_nan.as_ref(),
             "useLiteralEnumMembers" => self.use_literal_enum_members.as_ref(),
             "useLiteralKeys" => self.use_literal_keys.as_ref(),
