--- conflicted
+++ resolved
@@ -105,9 +105,7 @@
             None
         }
     }
-    pub(crate) fn is_recommended(&self) -> bool {
-        !matches!(self.recommended, Some(false))
-    }
+    pub(crate) fn is_recommended(&self) -> bool { !matches!(self.recommended, Some(false)) }
     #[doc = r" It returns a tuple of filters. The first element of the tuple are the enabled rules,"]
     #[doc = r" while the second element are the disabled rules."]
     #[doc = r""]
@@ -319,9 +317,7 @@
         RuleFilter::Rule("correctness", Self::CATEGORY_RULES[26]),
         RuleFilter::Rule("correctness", Self::CATEGORY_RULES[27]),
     ];
-    pub(crate) fn is_recommended(&self) -> bool {
-        !matches!(self.recommended, Some(false))
-    }
+    pub(crate) fn is_recommended(&self) -> bool { !matches!(self.recommended, Some(false)) }
     pub(crate) fn get_enabled_rules(&self) -> IndexSet<RuleFilter> {
         IndexSet::from_iter(self.rules.iter().filter_map(|(key, conf)| {
             if conf.is_enabled() {
@@ -341,9 +337,7 @@
         }))
     }
     #[doc = r" Checks if, given a rule name, matches one of the rules contained in this category"]
-    pub(crate) fn has_rule(rule_name: &str) -> bool {
-        Self::CATEGORY_RULES.contains(&rule_name)
-    }
+    pub(crate) fn has_rule(rule_name: &str) -> bool { Self::CATEGORY_RULES.contains(&rule_name) }
     #[doc = r" Checks if, given a rule name, it is marked as recommended"]
     pub(crate) fn is_recommended_rule(rule_name: &str) -> bool {
         Self::RECOMMENDED_RULES.contains(&rule_name)
@@ -412,21 +406,14 @@
     use_button_type: Option<RuleConfiguration>,
     use_camel_case: Option<RuleConfiguration>,
     use_fragment_syntax: Option<RuleConfiguration>,
-<<<<<<< HEAD
     use_key_with_click_events: Option<RuleConfiguration>,
-=======
     use_key_with_mouse_events: Option<RuleConfiguration>,
->>>>>>> 0bc49722
     use_optional_chain: Option<RuleConfiguration>,
     use_valid_anchor: Option<RuleConfiguration>,
 }
 impl Nursery {
     const CATEGORY_NAME: &'static str = "nursery";
-<<<<<<< HEAD
-    pub(crate) const CATEGORY_RULES: [&'static str; 22] = [
-=======
-    pub(crate) const CATEGORY_RULES: [&'static str; 23] = [
->>>>>>> 0bc49722
+    pub(crate) const CATEGORY_RULES: [&'static str; 24] = [
         "noArrayIndexKey",
         "noAutofocus",
         "noChildrenProp",
@@ -447,19 +434,14 @@
         "useButtonType",
         "useCamelCase",
         "useFragmentSyntax",
-<<<<<<< HEAD
         "useKeyWithClickEvents",
-=======
         "useKeyWithMouseEvents",
->>>>>>> 0bc49722
         "useOptionalChain",
         "useValidAnchor",
     ];
     const RECOMMENDED_RULES: [&'static str; 0] = [];
     const RECOMMENDED_RULES_AS_FILTERS: [RuleFilter<'static>; 0] = [];
-    pub(crate) fn is_recommended(&self) -> bool {
-        !matches!(self.recommended, Some(false))
-    }
+    pub(crate) fn is_recommended(&self) -> bool { !matches!(self.recommended, Some(false)) }
     pub(crate) fn get_enabled_rules(&self) -> IndexSet<RuleFilter> {
         IndexSet::from_iter(self.rules.iter().filter_map(|(key, conf)| {
             if conf.is_enabled() {
@@ -479,9 +461,7 @@
         }))
     }
     #[doc = r" Checks if, given a rule name, matches one of the rules contained in this category"]
-    pub(crate) fn has_rule(rule_name: &str) -> bool {
-        Self::CATEGORY_RULES.contains(&rule_name)
-    }
+    pub(crate) fn has_rule(rule_name: &str) -> bool { Self::CATEGORY_RULES.contains(&rule_name) }
     #[doc = r" Checks if, given a rule name, it is marked as recommended"]
     pub(crate) fn is_recommended_rule(rule_name: &str) -> bool {
         Self::RECOMMENDED_RULES.contains(&rule_name)
@@ -555,9 +535,7 @@
         RuleFilter::Rule("style", Self::CATEGORY_RULES[2]),
         RuleFilter::Rule("style", Self::CATEGORY_RULES[3]),
     ];
-    pub(crate) fn is_recommended(&self) -> bool {
-        !matches!(self.recommended, Some(false))
-    }
+    pub(crate) fn is_recommended(&self) -> bool { !matches!(self.recommended, Some(false)) }
     pub(crate) fn get_enabled_rules(&self) -> IndexSet<RuleFilter> {
         IndexSet::from_iter(self.rules.iter().filter_map(|(key, conf)| {
             if conf.is_enabled() {
@@ -577,9 +555,7 @@
         }))
     }
     #[doc = r" Checks if, given a rule name, matches one of the rules contained in this category"]
-    pub(crate) fn has_rule(rule_name: &str) -> bool {
-        Self::CATEGORY_RULES.contains(&rule_name)
-    }
+    pub(crate) fn has_rule(rule_name: &str) -> bool { Self::CATEGORY_RULES.contains(&rule_name) }
     #[doc = r" Checks if, given a rule name, it is marked as recommended"]
     pub(crate) fn is_recommended_rule(rule_name: &str) -> bool {
         Self::RECOMMENDED_RULES.contains(&rule_name)
