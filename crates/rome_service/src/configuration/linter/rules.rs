//! Generated file, do not edit by hand, see `xtask/codegen`

use crate::{ConfigurationError, RomeError, RuleConfiguration};
use indexmap::{IndexMap, IndexSet};
use rome_analyze::RuleFilter;
use rome_console::codespan::Severity;
#[cfg(feature = "schemars")]
use schemars::JsonSchema;
use serde::{Deserialize, Serialize};
#[derive(Deserialize, Serialize, Debug, Clone)]
#[cfg_attr(feature = "schemars", derive(JsonSchema))]
#[serde(rename_all = "camelCase", deny_unknown_fields)]
pub struct Rules {
    #[doc = r" It enables the lint rules recommended by Rome. `true` by default."]
    #[serde(skip_serializing_if = "Option::is_none")]
    pub recommended: Option<bool>,
    #[serde(skip_serializing_if = "Option::is_none")]
    pub correctness: Option<Correctness>,
    #[serde(skip_serializing_if = "Option::is_none")]
    pub nursery: Option<Nursery>,
    #[serde(skip_serializing_if = "Option::is_none")]
    pub style: Option<Style>,
}
impl Default for Rules {
    fn default() -> Self {
        Self {
            recommended: Some(true),
            correctness: None,
            nursery: None,
            style: None,
        }
    }
}
impl Rules {
    #[doc = r" Checks if the code coming from [rome_diagnostics::Diagnostic] corresponds to a rule."]
    #[doc = r" Usually the code is built like {category}/{rule_name}"]
    pub fn matches_diagnostic_code<'a>(
        &self,
        category: Option<&'a str>,
        rule_name: Option<&'a str>,
    ) -> Option<(&'a str, &'a str)> {
        match (category, rule_name) {
            (Some(category), Some(rule_name)) => match category {
                "correctness" => Correctness::has_rule(rule_name).then(|| (category, rule_name)),
                "nursery" => Nursery::has_rule(rule_name).then(|| (category, rule_name)),
                "style" => Style::has_rule(rule_name).then(|| (category, rule_name)),
                _ => None,
            },
            _ => None,
        }
    }
    #[doc = r" Given a code coming from [Diagnostic](rome_diagnostics::Diagnostic), this function returns"]
    #[doc = r" the [Severity](rome_diagnostics::Severity) associated to the rule, if the configuration changed it."]
    #[doc = r""]
    #[doc = r" If not, the function returns [None]."]
    pub fn get_severity_from_code(&self, code: &str) -> Option<Severity> {
        let mut split_code = code.split('/');
        let group = split_code.next();
        let rule_name = split_code.next();
        if let Some((group, rule_name)) = self.matches_diagnostic_code(group, rule_name) {
            let severity = match group {
                "correctness" => self
                    .correctness
                    .as_ref()
                    .and_then(|correctness| correctness.rules.get(rule_name))
                    .map(|rule_setting| rule_setting.into())
                    .unwrap_or_else(|| {
                        if Correctness::is_recommended_rule(rule_name) {
                            Severity::Error
                        } else {
                            Severity::Warning
                        }
                    }),
                "nursery" => self
                    .nursery
                    .as_ref()
                    .and_then(|nursery| nursery.rules.get(rule_name))
                    .map(|rule_setting| rule_setting.into())
                    .unwrap_or_else(|| {
                        if Nursery::is_recommended_rule(rule_name) {
                            Severity::Error
                        } else {
                            Severity::Warning
                        }
                    }),
                "style" => self
                    .style
                    .as_ref()
                    .and_then(|style| style.rules.get(rule_name))
                    .map(|rule_setting| rule_setting.into())
                    .unwrap_or_else(|| {
                        if Style::is_recommended_rule(rule_name) {
                            Severity::Error
                        } else {
                            Severity::Warning
                        }
                    }),
                _ => unreachable!("this group should not exist, found {}", group),
            };
            Some(severity)
        } else {
            None
        }
    }
    pub(crate) fn is_recommended(&self) -> bool { !matches!(self.recommended, Some(false)) }
    #[doc = r" It returns a tuple of filters. The first element of the tuple are the enabled rules,"]
    #[doc = r" while the second element are the disabled rules."]
    #[doc = r""]
    #[doc = r" Only one element of the tuple is [Some] at the time."]
    #[doc = r""]
    #[doc = r" The enabled rules are calculated from the difference with the disabled rules."]
    pub fn as_enabled_rules(&self) -> IndexSet<RuleFilter> {
        let mut enabled_rules = IndexSet::new();
        let mut disabled_rules = IndexSet::new();
        if let Some(group) = self.correctness.as_ref() {
            if self.is_recommended() && group.is_recommended() {
                enabled_rules.extend(Correctness::recommended_rules_as_filters());
            }
            enabled_rules.extend(&group.get_enabled_rules());
            disabled_rules.extend(&group.get_disabled_rules());
        } else if self.is_recommended() {
            enabled_rules.extend(Correctness::recommended_rules_as_filters());
        }
        if let Some(group) = self.nursery.as_ref() {
            if self.is_recommended() && group.is_recommended() {
                enabled_rules.extend(Nursery::recommended_rules_as_filters());
            }
            enabled_rules.extend(&group.get_enabled_rules());
            disabled_rules.extend(&group.get_disabled_rules());
        } else if self.is_recommended() {
            enabled_rules.extend(Nursery::recommended_rules_as_filters());
        }
        if let Some(group) = self.style.as_ref() {
            if self.is_recommended() && group.is_recommended() {
                enabled_rules.extend(Style::recommended_rules_as_filters());
            }
            enabled_rules.extend(&group.get_enabled_rules());
            disabled_rules.extend(&group.get_disabled_rules());
        } else if self.is_recommended() {
            enabled_rules.extend(Style::recommended_rules_as_filters());
        }
        if let Some(group) = self.correctness.as_ref() {
            if self.is_recommended() && group.is_recommended() {
                enabled_rules.extend(Correctness::recommended_rules_as_filters());
            }
            enabled_rules.extend(&group.get_enabled_rules());
            disabled_rules.extend(&group.get_disabled_rules());
        } else if self.is_recommended() {
            enabled_rules.extend(Correctness::recommended_rules_as_filters());
        }
        if let Some(group) = self.nursery.as_ref() {
            if self.is_recommended() && group.is_recommended() {
                enabled_rules.extend(Nursery::recommended_rules_as_filters());
            }
            enabled_rules.extend(&group.get_enabled_rules());
            disabled_rules.extend(&group.get_disabled_rules());
        } else if self.is_recommended() {
            enabled_rules.extend(Nursery::recommended_rules_as_filters());
        }
        if let Some(group) = self.style.as_ref() {
            if self.is_recommended() && group.is_recommended() {
                enabled_rules.extend(Style::recommended_rules_as_filters());
            }
            enabled_rules.extend(&group.get_enabled_rules());
            disabled_rules.extend(&group.get_disabled_rules());
        } else if self.is_recommended() {
            enabled_rules.extend(Style::recommended_rules_as_filters());
        }
        enabled_rules.difference(&disabled_rules).cloned().collect()
    }
}
#[derive(Deserialize, Default, Serialize, Debug, Clone)]
#[cfg_attr(feature = "schemars", derive(JsonSchema))]
#[serde(rename_all = "camelCase", default)]
pub struct Correctness {
    #[doc = r" It enables the recommended rules for this group"]
    #[serde(skip_serializing_if = "Option::is_none")]
    pub recommended: Option<bool>,
    #[doc = r" List of rules for the current group"]
    #[serde(
        skip_serializing_if = "IndexMap::is_empty",
        deserialize_with = "deserialize_correctness_rules",
        flatten
    )]
    #[cfg_attr(feature = "schemars", schemars(with = "CorrectnessSchema"))]
    pub rules: IndexMap<String, RuleConfiguration>,
}
<<<<<<< HEAD
impl Js {
    const CATEGORY_NAME: &'static str = "js";
    pub(crate) const CATEGORY_RULES: [&'static str; 32] = [
=======
#[cfg_attr(
    feature = "schemars",
    derive(JsonSchema),
    serde(rename_all = "camelCase")
)]
#[allow(dead_code)]
#[doc = r" A list of rules that belong to this group"]
struct CorrectnessSchema {
    no_arguments: Option<RuleConfiguration>,
    no_async_promise_executor: Option<RuleConfiguration>,
    no_catch_assign: Option<RuleConfiguration>,
    no_comment_text: Option<RuleConfiguration>,
    no_compare_neg_zero: Option<RuleConfiguration>,
    no_debugger: Option<RuleConfiguration>,
    no_delete: Option<RuleConfiguration>,
    no_double_equals: Option<RuleConfiguration>,
    no_dupe_args: Option<RuleConfiguration>,
    no_empty_pattern: Option<RuleConfiguration>,
    no_extra_boolean_cast: Option<RuleConfiguration>,
    no_function_assign: Option<RuleConfiguration>,
    no_implicit_boolean: Option<RuleConfiguration>,
    no_import_assign: Option<RuleConfiguration>,
    no_label_var: Option<RuleConfiguration>,
    no_multiple_spaces_in_regular_expression_literals: Option<RuleConfiguration>,
    no_shadow_restricted_names: Option<RuleConfiguration>,
    no_sparse_array: Option<RuleConfiguration>,
    no_unnecessary_continue: Option<RuleConfiguration>,
    no_unsafe_negation: Option<RuleConfiguration>,
    no_unused_template_literal: Option<RuleConfiguration>,
    use_block_statements: Option<RuleConfiguration>,
    use_optional_chain: Option<RuleConfiguration>,
    use_simplified_logic_expression: Option<RuleConfiguration>,
    use_single_case_statement: Option<RuleConfiguration>,
    use_single_var_declarator: Option<RuleConfiguration>,
    use_template: Option<RuleConfiguration>,
    use_valid_typeof: Option<RuleConfiguration>,
    use_while: Option<RuleConfiguration>,
}
impl Correctness {
    const CATEGORY_NAME: &'static str = "correctness";
    pub(crate) const CATEGORY_RULES: [&'static str; 29] = [
>>>>>>> 348f581a
        "noArguments",
        "noAsyncPromiseExecutor",
        "noCatchAssign",
        "noCommentText",
        "noCompareNegZero",
        "noDebugger",
        "noDelete",
        "noDoubleEquals",
        "noDupeArgs",
        "noEmptyPattern",
        "noExtraBooleanCast",
        "noFunctionAssign",
        "noImplicitBoolean",
        "noImportAssign",
        "noLabelVar",
        "noMultipleSpacesInRegularExpressionLiterals",
        "noShadowRestrictedNames",
        "noSparseArray",
        "noUnnecessaryContinue",
        "noUnsafeNegation",
        "noUnusedTemplateLiteral",
        "useBlockStatements",
        "useOptionalChain",
        "useSimplifiedLogicExpression",
        "useSingleCaseStatement",
        "useSingleVarDeclarator",
        "useTemplate",
        "useValidTypeof",
        "useWhile",
        "noNewSymbol",
    ];
    const RECOMMENDED_RULES: [&'static str; 30] = [
        "noArguments",
        "noAsyncPromiseExecutor",
        "noCatchAssign",
        "noCommentText",
        "noCompareNegZero",
        "noDebugger",
        "noDelete",
        "noDoubleEquals",
        "noDupeArgs",
        "noEmptyPattern",
        "noExtraBooleanCast",
        "noFunctionAssign",
        "noImplicitBoolean",
        "noImportAssign",
        "noLabelVar",
        "noMultipleSpacesInRegularExpressionLiterals",
        "noShadowRestrictedNames",
        "noSparseArray",
        "noUnnecessaryContinue",
        "noUnsafeNegation",
        "noUnusedTemplateLiteral",
        "useBlockStatements",
        "useOptionalChain",
        "useSimplifiedLogicExpression",
        "useSingleCaseStatement",
        "useSingleVarDeclarator",
        "useTemplate",
        "useValidTypeof",
        "useWhile",
        "noNewSymbol",
    ];
    const RECOMMENDED_RULES_AS_FILTERS: [RuleFilter<'static>; 29] = [
        RuleFilter::Rule("correctness", Self::CATEGORY_RULES[0]),
        RuleFilter::Rule("correctness", Self::CATEGORY_RULES[1]),
        RuleFilter::Rule("correctness", Self::CATEGORY_RULES[2]),
        RuleFilter::Rule("correctness", Self::CATEGORY_RULES[3]),
        RuleFilter::Rule("correctness", Self::CATEGORY_RULES[4]),
        RuleFilter::Rule("correctness", Self::CATEGORY_RULES[5]),
        RuleFilter::Rule("correctness", Self::CATEGORY_RULES[6]),
        RuleFilter::Rule("correctness", Self::CATEGORY_RULES[7]),
        RuleFilter::Rule("correctness", Self::CATEGORY_RULES[8]),
        RuleFilter::Rule("correctness", Self::CATEGORY_RULES[9]),
        RuleFilter::Rule("correctness", Self::CATEGORY_RULES[10]),
        RuleFilter::Rule("correctness", Self::CATEGORY_RULES[11]),
        RuleFilter::Rule("correctness", Self::CATEGORY_RULES[12]),
        RuleFilter::Rule("correctness", Self::CATEGORY_RULES[13]),
        RuleFilter::Rule("correctness", Self::CATEGORY_RULES[14]),
        RuleFilter::Rule("correctness", Self::CATEGORY_RULES[15]),
        RuleFilter::Rule("correctness", Self::CATEGORY_RULES[16]),
        RuleFilter::Rule("correctness", Self::CATEGORY_RULES[17]),
        RuleFilter::Rule("correctness", Self::CATEGORY_RULES[18]),
        RuleFilter::Rule("correctness", Self::CATEGORY_RULES[19]),
        RuleFilter::Rule("correctness", Self::CATEGORY_RULES[20]),
        RuleFilter::Rule("correctness", Self::CATEGORY_RULES[21]),
        RuleFilter::Rule("correctness", Self::CATEGORY_RULES[22]),
        RuleFilter::Rule("correctness", Self::CATEGORY_RULES[23]),
        RuleFilter::Rule("correctness", Self::CATEGORY_RULES[24]),
        RuleFilter::Rule("correctness", Self::CATEGORY_RULES[25]),
        RuleFilter::Rule("correctness", Self::CATEGORY_RULES[26]),
        RuleFilter::Rule("correctness", Self::CATEGORY_RULES[27]),
        RuleFilter::Rule("correctness", Self::CATEGORY_RULES[28]),
    ];
    pub(crate) fn is_recommended(&self) -> bool { !matches!(self.recommended, Some(false)) }
    pub(crate) fn get_enabled_rules(&self) -> IndexSet<RuleFilter> {
        IndexSet::from_iter(self.rules.iter().filter_map(|(key, conf)| {
            if conf.is_enabled() {
                Some(RuleFilter::Rule(Self::CATEGORY_NAME, key))
            } else {
                None
            }
        }))
    }
    pub(crate) fn get_disabled_rules(&self) -> IndexSet<RuleFilter> {
        IndexSet::from_iter(self.rules.iter().filter_map(|(key, conf)| {
            if conf.is_disabled() {
                Some(RuleFilter::Rule(Self::CATEGORY_NAME, key))
            } else {
                None
            }
        }))
    }
    #[doc = r" Checks if, given a rule name, matches one of the rules contained in this category"]
    pub(crate) fn has_rule(rule_name: &str) -> bool { Self::CATEGORY_RULES.contains(&rule_name) }
    #[doc = r" Checks if, given a rule name, it is marked as recommended"]
    pub(crate) fn is_recommended_rule(rule_name: &str) -> bool {
        Self::RECOMMENDED_RULES.contains(&rule_name)
    }
    pub(crate) fn recommended_rules_as_filters() -> [RuleFilter<'static>; 29] {
        Self::RECOMMENDED_RULES_AS_FILTERS
    }
}
fn deserialize_correctness_rules<'de, D>(
    deserializer: D,
) -> Result<IndexMap<String, RuleConfiguration>, D::Error>
where
    D: serde::de::Deserializer<'de>,
{
    let value: IndexMap<String, RuleConfiguration> = Deserialize::deserialize(deserializer)?;
    for rule_name in value.keys() {
        if !Correctness::CATEGORY_RULES.contains(&rule_name.as_str()) {
            return Err(serde::de::Error::custom(RomeError::Configuration(
                ConfigurationError::UnknownRule(rule_name.to_string()),
            )));
        }
    }
    Ok(value)
}
#[derive(Deserialize, Default, Serialize, Debug, Clone)]
#[cfg_attr(feature = "schemars", derive(JsonSchema))]
#[serde(rename_all = "camelCase", default)]
pub struct Nursery {
    #[doc = r" It enables the recommended rules for this group"]
    #[serde(skip_serializing_if = "Option::is_none")]
    pub recommended: Option<bool>,
    #[doc = r" List of rules for the current group"]
    #[serde(
        skip_serializing_if = "IndexMap::is_empty",
        deserialize_with = "deserialize_nursery_rules",
        flatten
    )]
    #[cfg_attr(feature = "schemars", schemars(with = "NurserySchema"))]
    pub rules: IndexMap<String, RuleConfiguration>,
}
#[cfg_attr(
    feature = "schemars",
    derive(JsonSchema),
    serde(rename_all = "camelCase")
)]
#[allow(dead_code)]
#[doc = r" A list of rules that belong to this group"]
struct NurserySchema {
    no_unreachable: Option<RuleConfiguration>,
    no_unused_variables: Option<RuleConfiguration>,
    use_camel_case: Option<RuleConfiguration>,
}
impl Nursery {
    const CATEGORY_NAME: &'static str = "nursery";
    pub(crate) const CATEGORY_RULES: [&'static str; 3] =
        ["noUnreachable", "noUnusedVariables", "useCamelCase"];
    const RECOMMENDED_RULES: [&'static str; 1] = ["noUnusedVariables"];
    const RECOMMENDED_RULES_AS_FILTERS: [RuleFilter<'static>; 1] =
        [RuleFilter::Rule("nursery", Self::CATEGORY_RULES[1])];
    pub(crate) fn is_recommended(&self) -> bool { !matches!(self.recommended, Some(false)) }
    pub(crate) fn get_enabled_rules(&self) -> IndexSet<RuleFilter> {
        IndexSet::from_iter(self.rules.iter().filter_map(|(key, conf)| {
            if conf.is_enabled() {
                Some(RuleFilter::Rule(Self::CATEGORY_NAME, key))
            } else {
                None
            }
        }))
    }
    pub(crate) fn get_disabled_rules(&self) -> IndexSet<RuleFilter> {
        IndexSet::from_iter(self.rules.iter().filter_map(|(key, conf)| {
            if conf.is_disabled() {
                Some(RuleFilter::Rule(Self::CATEGORY_NAME, key))
            } else {
                None
            }
        }))
    }
    #[doc = r" Checks if, given a rule name, matches one of the rules contained in this category"]
    pub(crate) fn has_rule(rule_name: &str) -> bool { Self::CATEGORY_RULES.contains(&rule_name) }
    #[doc = r" Checks if, given a rule name, it is marked as recommended"]
    pub(crate) fn is_recommended_rule(rule_name: &str) -> bool {
        Self::RECOMMENDED_RULES.contains(&rule_name)
    }
    pub(crate) fn recommended_rules_as_filters() -> [RuleFilter<'static>; 1] {
        Self::RECOMMENDED_RULES_AS_FILTERS
    }
}
fn deserialize_nursery_rules<'de, D>(
    deserializer: D,
) -> Result<IndexMap<String, RuleConfiguration>, D::Error>
where
    D: serde::de::Deserializer<'de>,
{
    let value: IndexMap<String, RuleConfiguration> = Deserialize::deserialize(deserializer)?;
    for rule_name in value.keys() {
        if !Nursery::CATEGORY_RULES.contains(&rule_name.as_str()) {
            return Err(serde::de::Error::custom(RomeError::Configuration(
                ConfigurationError::UnknownRule(rule_name.to_string()),
            )));
        }
    }
    Ok(value)
}
#[derive(Deserialize, Default, Serialize, Debug, Clone)]
#[cfg_attr(feature = "schemars", derive(JsonSchema))]
#[serde(rename_all = "camelCase", default)]
pub struct Style {
    #[doc = r" It enables the recommended rules for this group"]
    #[serde(skip_serializing_if = "Option::is_none")]
    pub recommended: Option<bool>,
    #[doc = r" List of rules for the current group"]
    #[serde(
        skip_serializing_if = "IndexMap::is_empty",
        deserialize_with = "deserialize_style_rules",
        flatten
    )]
    #[cfg_attr(feature = "schemars", schemars(with = "StyleSchema"))]
    pub rules: IndexMap<String, RuleConfiguration>,
}
#[cfg_attr(
    feature = "schemars",
    derive(JsonSchema),
    serde(rename_all = "camelCase")
)]
#[allow(dead_code)]
#[doc = r" A list of rules that belong to this group"]
struct StyleSchema {
    no_negation_else: Option<RuleConfiguration>,
    no_shouty_constants: Option<RuleConfiguration>,
    use_self_closing_elements: Option<RuleConfiguration>,
    use_shorthand_array_type: Option<RuleConfiguration>,
}
impl Style {
    const CATEGORY_NAME: &'static str = "style";
    pub(crate) const CATEGORY_RULES: [&'static str; 4] = [
        "noNegationElse",
        "noShoutyConstants",
        "useSelfClosingElements",
        "useShorthandArrayType",
    ];
    const RECOMMENDED_RULES: [&'static str; 4] = [
        "noNegationElse",
        "noShoutyConstants",
        "useSelfClosingElements",
        "useShorthandArrayType",
    ];
    const RECOMMENDED_RULES_AS_FILTERS: [RuleFilter<'static>; 4] = [
        RuleFilter::Rule("style", Self::CATEGORY_RULES[0]),
        RuleFilter::Rule("style", Self::CATEGORY_RULES[1]),
        RuleFilter::Rule("style", Self::CATEGORY_RULES[2]),
        RuleFilter::Rule("style", Self::CATEGORY_RULES[3]),
    ];
    pub(crate) fn is_recommended(&self) -> bool { !matches!(self.recommended, Some(false)) }
    pub(crate) fn get_enabled_rules(&self) -> IndexSet<RuleFilter> {
        IndexSet::from_iter(self.rules.iter().filter_map(|(key, conf)| {
            if conf.is_enabled() {
                Some(RuleFilter::Rule(Self::CATEGORY_NAME, key))
            } else {
                None
            }
        }))
    }
    pub(crate) fn get_disabled_rules(&self) -> IndexSet<RuleFilter> {
        IndexSet::from_iter(self.rules.iter().filter_map(|(key, conf)| {
            if conf.is_disabled() {
                Some(RuleFilter::Rule(Self::CATEGORY_NAME, key))
            } else {
                None
            }
        }))
    }
    #[doc = r" Checks if, given a rule name, matches one of the rules contained in this category"]
    pub(crate) fn has_rule(rule_name: &str) -> bool { Self::CATEGORY_RULES.contains(&rule_name) }
    #[doc = r" Checks if, given a rule name, it is marked as recommended"]
    pub(crate) fn is_recommended_rule(rule_name: &str) -> bool {
        Self::RECOMMENDED_RULES.contains(&rule_name)
    }
    pub(crate) fn recommended_rules_as_filters() -> [RuleFilter<'static>; 4] {
        Self::RECOMMENDED_RULES_AS_FILTERS
    }
}
fn deserialize_style_rules<'de, D>(
    deserializer: D,
) -> Result<IndexMap<String, RuleConfiguration>, D::Error>
where
    D: serde::de::Deserializer<'de>,
{
    let value: IndexMap<String, RuleConfiguration> = Deserialize::deserialize(deserializer)?;
    for rule_name in value.keys() {
        if !Style::CATEGORY_RULES.contains(&rule_name.as_str()) {
            return Err(serde::de::Error::custom(RomeError::Configuration(
                ConfigurationError::UnknownRule(rule_name.to_string()),
            )));
        }
    }
    Ok(value)
}<|MERGE_RESOLUTION|>--- conflicted
+++ resolved
@@ -185,11 +185,6 @@
     #[cfg_attr(feature = "schemars", schemars(with = "CorrectnessSchema"))]
     pub rules: IndexMap<String, RuleConfiguration>,
 }
-<<<<<<< HEAD
-impl Js {
-    const CATEGORY_NAME: &'static str = "js";
-    pub(crate) const CATEGORY_RULES: [&'static str; 32] = [
-=======
 #[cfg_attr(
     feature = "schemars",
     derive(JsonSchema),
@@ -231,7 +226,6 @@
 impl Correctness {
     const CATEGORY_NAME: &'static str = "correctness";
     pub(crate) const CATEGORY_RULES: [&'static str; 29] = [
->>>>>>> 348f581a
         "noArguments",
         "noAsyncPromiseExecutor",
         "noCatchAssign",
@@ -261,9 +255,8 @@
         "useTemplate",
         "useValidTypeof",
         "useWhile",
-        "noNewSymbol",
-    ];
-    const RECOMMENDED_RULES: [&'static str; 30] = [
+    ];
+    const RECOMMENDED_RULES: [&'static str; 29] = [
         "noArguments",
         "noAsyncPromiseExecutor",
         "noCatchAssign",
@@ -293,7 +286,6 @@
         "useTemplate",
         "useValidTypeof",
         "useWhile",
-        "noNewSymbol",
     ];
     const RECOMMENDED_RULES_AS_FILTERS: [RuleFilter<'static>; 29] = [
         RuleFilter::Rule("correctness", Self::CATEGORY_RULES[0]),
@@ -401,11 +393,15 @@
 }
 impl Nursery {
     const CATEGORY_NAME: &'static str = "nursery";
-    pub(crate) const CATEGORY_RULES: [&'static str; 3] =
-        ["noUnreachable", "noUnusedVariables", "useCamelCase"];
+    pub(crate) const CATEGORY_RULES: [&'static str; 4] = [
+        "noNewSymbol",
+        "noUnreachable",
+        "noUnusedVariables",
+        "useCamelCase",
+    ];
     const RECOMMENDED_RULES: [&'static str; 1] = ["noUnusedVariables"];
     const RECOMMENDED_RULES_AS_FILTERS: [RuleFilter<'static>; 1] =
-        [RuleFilter::Rule("nursery", Self::CATEGORY_RULES[1])];
+        [RuleFilter::Rule("nursery", Self::CATEGORY_RULES[2])];
     pub(crate) fn is_recommended(&self) -> bool { !matches!(self.recommended, Some(false)) }
     pub(crate) fn get_enabled_rules(&self) -> IndexSet<RuleFilter> {
         IndexSet::from_iter(self.rules.iter().filter_map(|(key, conf)| {
