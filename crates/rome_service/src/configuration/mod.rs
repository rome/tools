//! This module contains the configuration of `rome.json`
//!
//! The configuration is divided by "tool", and then it's possible to further customise it
//! by language. The language might further options divided by tool.

use crate::{DynRef, WorkspaceError};
use indexmap::IndexSet;
use rome_fs::{FileSystem, OpenOptions};
use serde::de::{SeqAccess, Visitor};
use serde::ser::SerializeSeq;
use serde::{Deserialize, Serialize};
use std::fmt::Debug;
use std::io::ErrorKind;
use std::marker::PhantomData;
use std::num::NonZeroU64;
use std::path::{Path, PathBuf};
use tracing::{error, info};

pub mod diagnostics;
mod formatter;
mod generated;
mod javascript;
pub mod linter;
pub mod organize_imports;
mod parse;

pub use crate::configuration::diagnostics::ConfigurationDiagnostic;
use crate::configuration::generated::push_to_analyzer_rules;
use crate::configuration::organize_imports::OrganizeImports;
use crate::settings::{LanguagesSettings, LinterSettings};
pub use formatter::{FormatterConfiguration, PlainIndentStyle};
pub use javascript::{JavascriptConfiguration, JavascriptFormatter};
pub use linter::{LinterConfiguration, RuleConfiguration, Rules};
use rome_analyze::{AnalyzerConfiguration, AnalyzerRules};
use rome_deserialize::json::deserialize_from_json_str;
use rome_deserialize::Deserialized;
use rome_js_analyze::metadata;
use rome_json_formatter::context::JsonFormatOptions;
use rome_json_parser::parse_json;

/// The configuration that is contained inside the file `rome.json`
#[derive(Debug, Deserialize, Serialize)]
#[cfg_attr(feature = "schemars", derive(schemars::JsonSchema))]
#[serde(deny_unknown_fields, rename_all = "camelCase")]
pub struct Configuration {
    /// A field for the [JSON schema](https://json-schema.org/) specification
    #[serde(rename(serialize = "$schema", deserialize = "$schema"))]
    #[serde(skip_serializing_if = "Option::is_none")]
    pub schema: Option<String>,
    /// The configuration of the filesystem
    #[serde(skip_serializing_if = "Option::is_none")]
    pub files: Option<FilesConfiguration>,

    /// The configuration of the formatter
    #[serde(skip_serializing_if = "Option::is_none")]
    pub formatter: Option<FormatterConfiguration>,

    /// The configuration of the import sorting
    #[serde(skip_serializing_if = "Option::is_none")]
    pub organize_imports: Option<OrganizeImports>,

    /// The configuration for the linter
    #[serde(skip_serializing_if = "Option::is_none")]
    pub linter: Option<LinterConfiguration>,

    /// Specific configuration for the JavaScript language
    #[serde(skip_serializing_if = "Option::is_none")]
    pub javascript: Option<JavascriptConfiguration>,
}

impl Default for Configuration {
    fn default() -> Self {
        Self {
            files: None,
            linter: Some(LinterConfiguration {
                enabled: true,
                ..LinterConfiguration::default()
            }),
<<<<<<< HEAD
            organize_imports: Some(OrganizeImports { enabled: false }),
=======
            organize_imports: Some(OrganizeImports::default()),
>>>>>>> aec33ef6
            formatter: None,
            javascript: None,
            schema: None,
        }
    }
}

impl Configuration {
    const KNOWN_KEYS: &'static [&'static str] = &[
        "files",
        "linter",
        "formatter",
        "javascript",
        "$schema",
        "organizeImports",
    ];
}

impl Configuration {
    pub fn is_formatter_disabled(&self) -> bool {
        self.formatter.as_ref().map(|f| !f.enabled).unwrap_or(false)
    }

    pub fn is_linter_disabled(&self) -> bool {
        self.linter.as_ref().map(|f| !f.enabled).unwrap_or(false)
    }

    pub fn is_organize_imports_disabled(&self) -> bool {
        self.organize_imports
            .as_ref()
            .map(|f| !f.enabled)
            .unwrap_or(false)
    }
}

/// The configuration of the filesystem
#[derive(Default, Debug, Deserialize, Serialize)]
#[cfg_attr(feature = "schemars", derive(schemars::JsonSchema))]
#[serde(rename_all = "camelCase", default, deny_unknown_fields)]
pub struct FilesConfiguration {
    /// The maximum allowed size for source code files in bytes. Files above
    /// this limit will be ignored for performance reason. Defaults to 1 MiB
    pub max_size: Option<NonZeroU64>,

    /// A list of Unix shell style patterns. Rome tools will ignore files/folders that will
    /// match these patterns.
    #[serde(
        skip_serializing_if = "Option::is_none",
        deserialize_with = "crate::deserialize_set_of_strings",
        serialize_with = "crate::serialize_set_of_strings"
    )]
    pub ignore: Option<IndexSet<String>>,
}

impl FilesConfiguration {
    const KNOWN_KEYS: &'static [&'static str] = &["maxSize", "ignore"];
}

/// - [Result]: if an error occurred while loading the configuration file.
/// - [Option]: sometimes not having a configuration file should not be an error, so we need this type.
/// - [Deserialized]: result of the deserialization of the configuration.
/// - [Configuration]: the type needed to [Deserialized] to infer the return type.
type LoadConfig = Result<Option<Deserialized<Configuration>>, WorkspaceError>;

#[derive(Debug, Default, PartialEq)]
pub enum ConfigurationBasePath {
    /// The default mode, not having a configuration file is not an error.
    #[default]
    None,
    /// The base path provided by the LSP, not having a configuration file is not an error.
    Lsp(PathBuf),
    /// The base path provided by the user, not having a configuration file is an error.
    /// Throws any kind of I/O errors.
    FromUser(PathBuf),
}

impl ConfigurationBasePath {
    const fn is_from_user(&self) -> bool {
        matches!(self, ConfigurationBasePath::FromUser(_))
    }
}

/// Load the configuration from the file system.
///
/// The configuration file will be read from the `file_system`. A [base path](ConfigurationBasePath) should be provided.
///
/// The function will try to traverse upwards the file system until if finds a `rome.json` file, or there
/// aren't directories anymore.
///
/// If a the configuration base path was provided by the user, the function will error. If not, Rome will use
/// its defaults.
pub fn load_config(
    file_system: &DynRef<dyn FileSystem>,
    base_path: ConfigurationBasePath,
) -> LoadConfig {
    let config_name = file_system.config_name();
    let working_directory = file_system.working_directory();
    let mut configuration_directory = match base_path {
        ConfigurationBasePath::Lsp(ref path) | ConfigurationBasePath::FromUser(ref path) => {
            path.clone()
        }
        _ => match working_directory {
            Some(wd) => wd,
            None => PathBuf::new(),
        },
    };
    let mut configuration_path = configuration_directory.join(config_name);
    let should_error = base_path.is_from_user();
    info!(
        "Attempting to read the configuration file from {}",
        configuration_path.display()
    );

    let mut from_parent = false;
    loop {
        let options = OpenOptions::default().read(true);
        let file = file_system.open_with_options(&configuration_path, options);
        return match file {
            Ok(mut file) => {
                let mut buffer = String::new();
                file.read_to_string(&mut buffer).map_err(|_| {
                    WorkspaceError::cant_read_file(format!("{}", configuration_path.display()))
                })?;

                if from_parent {
                    info!(
                        "Rome auto discovered a configuration file at following path that wasn't in the working directory: {}",
                        configuration_path.display()
                    );
                }

                let deserialized = deserialize_from_json_str::<Configuration>(&buffer)
                    .with_file_path(&configuration_path.display().to_string());
                Ok(Some(deserialized))
            }
            Err(err) => {
                // base paths from users are not eligible for auto discovery
                if !base_path.is_from_user() {
                    let parent_directory = if let Some(path) = configuration_directory.parent() {
                        if path.is_dir() {
                            Some(PathBuf::from(path))
                        } else {
                            None
                        }
                    } else {
                        None
                    };
                    if let Some(parent_directory) = parent_directory {
                        configuration_directory = parent_directory;
                        configuration_path = configuration_directory.join(config_name);
                        from_parent = true;
                        continue;
                    }
                }
                // We skip the error when the configuration file is not found.
                // Not having a configuration file is only an error when the `base_path` is
                // set to `BasePath::FromUser`.
                if should_error || err.kind() != ErrorKind::NotFound {
                    return Err(WorkspaceError::cant_read_file(format!(
                        "{}",
                        configuration_path.display()
                    )));
                }
                error!(
                    "Could not read the configuration file from {:?}, reason:\n {}",
                    configuration_path.display(),
                    err
                );
                Ok(None)
            }
        };
    }
}

/// Creates a new configuration on file system
///
/// ## Errors
///
/// It fails if:
/// - the configuration file already exists
/// - the program doesn't have the write rights
pub fn create_config(
    fs: &mut DynRef<dyn FileSystem>,
    mut configuration: Configuration,
) -> Result<(), WorkspaceError> {
    let path = PathBuf::from(fs.config_name());

    let options = OpenOptions::default().write(true).create_new(true);

    let mut config_file = fs.open_with_options(&path, options).map_err(|err| {
        if err.kind() == ErrorKind::AlreadyExists {
            WorkspaceError::Configuration(ConfigurationDiagnostic::new_already_exists())
        } else {
            WorkspaceError::cant_read_file(format!("{}", path.display()))
        }
    })?;

    // we now check if rome is installed inside `node_modules` and if so, we
    let schema_path = Path::new("./node_modules/rome/configuration_schema.json");
    let options = OpenOptions::default().read(true);
    if fs.open_with_options(schema_path, options).is_ok() {
        configuration.schema = schema_path.to_str().map(String::from);
    }

    let contents = serde_json::to_string_pretty(&configuration).map_err(|_| {
        WorkspaceError::Configuration(ConfigurationDiagnostic::new_serialization_error())
    })?;

    let parsed = parse_json(&contents);
    let formatted =
        rome_json_formatter::format_node(JsonFormatOptions::default(), &parsed.syntax())?
            .print()
            .expect("valid format document");

    config_file
        .set_content(formatted.as_code().as_bytes())
        .map_err(|_| WorkspaceError::cant_read_file(format!("{}", path.display())))?;

    Ok(())
}

/// Some documentation
pub fn deserialize_set_of_strings<'de, D>(
    deserializer: D,
) -> Result<Option<IndexSet<String>>, D::Error>
where
    D: serde::de::Deserializer<'de>,
{
    struct IndexVisitor {
        marker: PhantomData<fn() -> Option<IndexSet<String>>>,
    }

    impl IndexVisitor {
        fn new() -> Self {
            IndexVisitor {
                marker: PhantomData,
            }
        }
    }

    impl<'de> Visitor<'de> for IndexVisitor {
        type Value = Option<IndexSet<String>>;

        // Format a message stating what data this Visitor expects to receive.
        fn expecting(&self, formatter: &mut std::fmt::Formatter) -> std::fmt::Result {
            formatter.write_str("expecting a sequence")
        }

        fn visit_seq<A>(self, mut seq: A) -> Result<Self::Value, A::Error>
        where
            A: SeqAccess<'de>,
        {
            let mut index_set = IndexSet::with_capacity(seq.size_hint().unwrap_or(0));

            while let Some(value) = seq.next_element()? {
                index_set.insert(value);
            }

            Ok(Some(index_set))
        }
    }

    deserializer.deserialize_seq(IndexVisitor::new())
}

pub fn serialize_set_of_strings<S>(
    set_of_strings: &Option<IndexSet<String>>,
    s: S,
) -> Result<S::Ok, S::Error>
where
    S: serde::ser::Serializer,
{
    if let Some(set_of_strings) = set_of_strings {
        let mut sequence = s.serialize_seq(Some(set_of_strings.len()))?;
        let iter = set_of_strings.into_iter();
        for global in iter {
            sequence.serialize_element(global)?;
        }

        sequence.end()
    } else {
        s.serialize_none()
    }
}

/// Converts a [WorkspaceSettings] into a suited [configuration for the analyzer].
///
/// The function needs access to a filter, in order to have an easy access to the [metadata] of the
/// rules.
///
/// The third argument is a closure that accepts a reference to `linter_settings`.
///
/// The closure is responsible to map the globals from the correct
/// location of the settings.
///
/// ## Examples
///
/// ```rust
/// use rome_service::configuration::to_analyzer_configuration;
/// use rome_service::settings::{LanguagesSettings, WorkspaceSettings};
/// let mut settings = WorkspaceSettings::default();
/// settings.languages.javascript.globals = Some(["jQuery".to_string(), "React".to_string()].into());
/// // map globals from JS language
/// let analyzer_configuration =
///     to_analyzer_configuration(&settings.linter, &settings.languages, |settings| {
///         if let Some(globals) = settings.javascript.globals.as_ref() {
///             globals
///                 .iter()
///                 .map(|global| global.to_string())
///                 .collect::<Vec<_>>()
///         } else {
///             vec![]
///         }
///     });
///
///  assert_eq!(
///     analyzer_configuration.globals,
///     vec!["jQuery".to_string(), "React".to_string()]
///  )
/// ```
///
/// [WorkspaceSettings]: crate::settings::WorkspaceSettings
/// [metadata]: rome_analyze::RegistryRuleMetadata
/// [configuration for the analyzer]: AnalyzerConfiguration
pub fn to_analyzer_configuration<ToGlobals>(
    linter_settings: &LinterSettings,
    language_settings: &LanguagesSettings,
    to_globals: ToGlobals,
) -> AnalyzerConfiguration
where
    ToGlobals: FnOnce(&LanguagesSettings) -> Vec<String>,
{
    let globals: Vec<String> = to_globals(language_settings);

    let mut analyzer_rules = AnalyzerRules::default();

    if let Some(rules) = linter_settings.rules.as_ref() {
        push_to_analyzer_rules(rules, metadata(), &mut analyzer_rules);
    }

    AnalyzerConfiguration {
        globals,
        rules: analyzer_rules,
    }
}<|MERGE_RESOLUTION|>--- conflicted
+++ resolved
@@ -76,11 +76,7 @@
                 enabled: true,
                 ..LinterConfiguration::default()
             }),
-<<<<<<< HEAD
             organize_imports: Some(OrganizeImports { enabled: false }),
-=======
-            organize_imports: Some(OrganizeImports::default()),
->>>>>>> aec33ef6
             formatter: None,
             javascript: None,
             schema: None,
