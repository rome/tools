//! This module contains the configuration of `rome.json`
//!
//! The configuration is divided by "tool", and then it's possible to further customise it
//! by language. The language might further options divided by tool.

use crate::{DynRef, WorkspaceError};
use indexmap::IndexSet;
use rome_fs::{FileSystem, OpenOptions};
use serde::de::{SeqAccess, Visitor};
use serde::ser::SerializeSeq;
use serde::{Deserialize, Serialize};
use std::fmt::Debug;
use std::io::ErrorKind;
use std::marker::PhantomData;
use std::num::NonZeroU64;
use std::path::{Path, PathBuf};
use tracing::{error, info};

pub mod diagnostics;
mod formatter;
mod generated;
mod javascript;
pub mod linter;
mod parse;

pub use crate::configuration::diagnostics::ConfigurationDiagnostic;
use crate::configuration::generated::push_to_analyzer_rules;
use crate::settings::{LanguagesSettings, LinterSettings};
pub use formatter::{FormatterConfiguration, PlainIndentStyle};
pub use javascript::{JavascriptConfiguration, JavascriptFormatter};
pub use linter::{LinterConfiguration, RuleConfiguration, Rules};
use rome_analyze::{AnalyzerConfiguration, AnalyzerRules};
use rome_deserialize::json::deserialize_from_json;
use rome_deserialize::Deserialized;
use rome_js_analyze::metadata;
use rome_json_formatter::context::JsonFormatOptions;
use rome_json_parser::parse_json;

/// The configuration that is contained inside the file `rome.json`
#[derive(Debug, Deserialize, Serialize)]
#[cfg_attr(feature = "schemars", derive(schemars::JsonSchema))]
#[serde(deny_unknown_fields)]
pub struct Configuration {
    /// A field for the [JSON schema](https://json-schema.org/) specification
    #[serde(rename(serialize = "$schema", deserialize = "$schema"))]
    #[serde(skip_serializing_if = "Option::is_none")]
    pub schema: Option<String>,
    /// The configuration of the filesystem
    #[serde(skip_serializing_if = "Option::is_none")]
    pub files: Option<FilesConfiguration>,

    /// The configuration of the formatter
    #[serde(skip_serializing_if = "Option::is_none")]
    pub formatter: Option<FormatterConfiguration>,

    /// The configuration for the linter
    #[serde(skip_serializing_if = "Option::is_none")]
    pub linter: Option<LinterConfiguration>,

    /// Specific configuration for the JavaScript language
    #[serde(skip_serializing_if = "Option::is_none")]
    pub javascript: Option<JavascriptConfiguration>,
}

impl Default for Configuration {
    fn default() -> Self {
        Self {
            files: None,
            linter: Some(LinterConfiguration {
                enabled: true,
                ..LinterConfiguration::default()
            }),
            formatter: None,
            javascript: None,
            schema: None,
        }
    }
}

impl Configuration {
    const KNOWN_KEYS: &'static [&'static str] =
        &["files", "linter", "formatter", "javascript", "$schema"];
}

impl Configuration {
    pub fn is_formatter_disabled(&self) -> bool {
        self.formatter.as_ref().map(|f| !f.enabled).unwrap_or(false)
    }

    pub fn is_linter_disabled(&self) -> bool {
        self.linter.as_ref().map(|f| !f.enabled).unwrap_or(false)
    }
}

/// The configuration of the filesystem
#[derive(Default, Debug, Deserialize, Serialize)]
#[cfg_attr(feature = "schemars", derive(schemars::JsonSchema))]
#[serde(rename_all = "camelCase", default, deny_unknown_fields)]
pub struct FilesConfiguration {
    /// The maximum allowed size for source code files in bytes. Files above
    /// this limit will be ignored for performance reason. Defaults to 1 MiB
    pub max_size: Option<NonZeroU64>,

    /// A list of Unix shell style patterns. Rome tools will ignore files/folders that will
    /// match these patterns.
    #[serde(
        skip_serializing_if = "Option::is_none",
        deserialize_with = "crate::deserialize_set_of_strings",
        serialize_with = "crate::serialize_set_of_strings"
    )]
    pub ignore: Option<IndexSet<String>>,
}

impl FilesConfiguration {
    const KNOWN_KEYS: &'static [&'static str] = &["maxSize", "ignore"];
}

type LoadConfig = Result<Option<Deserialized<Configuration>>, WorkspaceError>;

/// This function is responsible to load the rome configuration.
///
/// The `file_system` will read the configuration file. A base path can be passed
<<<<<<< HEAD
pub fn load_config(
    file_system: &DynRef<dyn FileSystem>,
    base_path: Option<PathBuf>,
    show_error: bool,
) -> Result<Option<Configuration>, WorkspaceError> {
=======
pub fn load_config(file_system: &DynRef<dyn FileSystem>, base_path: Option<PathBuf>) -> LoadConfig {
>>>>>>> 97e48b42
    let config_name = file_system.config_name();
    let config_path = if let Some(ref base_path) = base_path {
        base_path.join(config_name)
    } else {
        PathBuf::from(config_name)
    };
    info!(
        "Attempting to read the configuration file from {:?}",
        config_path
    );
    let options = OpenOptions::default().read(true);
    let file = file_system.open_with_options(&config_path, options);
    match file {
        Ok(mut file) => {
            let mut buffer = String::new();
            file.read_to_string(&mut buffer).map_err(|_| {
                WorkspaceError::cant_read_file(format!("{}", config_path.display()))
            })?;

<<<<<<< HEAD
            let config: Configuration = serde_json::from_str(&buffer).map_err(|err| {
                WorkspaceError::Configuration(ConfigurationDiagnostic::new_deserialization_error(
                    err.to_string(),
                    from_serde_error_to_range(&err, &buffer),
                ))
            })?;

            Ok(Some(config))
=======
            let deserialized = deserialize_from_json::<Configuration>(&buffer)
                .with_file_path(&configuration_path.display().to_string());
            Ok(Some(deserialized))
>>>>>>> 97e48b42
        }
        Err(err) => {
            // We skip the error when the configuration file is not found
            // and the base path is not explicitly set; not having a configuration
            // file is not a cause of error
            if show_error || err.kind() != ErrorKind::NotFound {
                return Err(WorkspaceError::cant_read_file(format!(
                    "{}",
                    config_path.display()
                )));
            }
            error!(
                "Could not read the configuration file from {:?}, reason:\n {}",
                config_path.display(),
                err
            );
            Ok(None)
        }
    }
}

/// Creates a new configuration on file system
///
/// ## Errors
///
/// It fails if:
/// - the configuration file already exists
/// - the program doesn't have the write rights
pub fn create_config(
    fs: &mut DynRef<dyn FileSystem>,
    mut configuration: Configuration,
) -> Result<(), WorkspaceError> {
    let path = PathBuf::from(fs.config_name());

    let options = OpenOptions::default().write(true).create_new(true);

    let mut config_file = fs.open_with_options(&path, options).map_err(|err| {
        if err.kind() == ErrorKind::AlreadyExists {
            WorkspaceError::Configuration(ConfigurationDiagnostic::new_already_exists())
        } else {
            WorkspaceError::cant_read_file(format!("{}", path.display()))
        }
    })?;

    // we now check if rome is installed inside `node_modules` and if so, we
    let schema_path = Path::new("./node_modules/rome/configuration_schema.json");
    let options = OpenOptions::default().read(true);
    if fs.open_with_options(schema_path, options).is_ok() {
        configuration.schema = schema_path.to_str().map(String::from);
    }

    let contents = serde_json::to_string_pretty(&configuration).map_err(|_| {
        WorkspaceError::Configuration(ConfigurationDiagnostic::new_serialization_error())
    })?;

    let parsed = parse_json(&contents);
    let formatted =
        rome_json_formatter::format_node(JsonFormatOptions::default(), &parsed.syntax())?
            .print()
            .expect("valid format document");

    config_file
        .set_content(formatted.as_code().as_bytes())
        .map_err(|_| WorkspaceError::cant_read_file(format!("{}", path.display())))?;

    Ok(())
}

/// Some documentation
pub fn deserialize_set_of_strings<'de, D>(
    deserializer: D,
) -> Result<Option<IndexSet<String>>, D::Error>
where
    D: serde::de::Deserializer<'de>,
{
    struct IndexVisitor {
        marker: PhantomData<fn() -> Option<IndexSet<String>>>,
    }

    impl IndexVisitor {
        fn new() -> Self {
            IndexVisitor {
                marker: PhantomData,
            }
        }
    }

    impl<'de> Visitor<'de> for IndexVisitor {
        type Value = Option<IndexSet<String>>;

        // Format a message stating what data this Visitor expects to receive.
        fn expecting(&self, formatter: &mut std::fmt::Formatter) -> std::fmt::Result {
            formatter.write_str("expecting a sequence")
        }

        fn visit_seq<A>(self, mut seq: A) -> Result<Self::Value, A::Error>
        where
            A: SeqAccess<'de>,
        {
            let mut index_set = IndexSet::with_capacity(seq.size_hint().unwrap_or(0));

            while let Some(value) = seq.next_element()? {
                index_set.insert(value);
            }

            Ok(Some(index_set))
        }
    }

    deserializer.deserialize_seq(IndexVisitor::new())
}

pub fn serialize_set_of_strings<S>(
    set_of_strings: &Option<IndexSet<String>>,
    s: S,
) -> Result<S::Ok, S::Error>
where
    S: serde::ser::Serializer,
{
    if let Some(set_of_strings) = set_of_strings {
        let mut sequence = s.serialize_seq(Some(set_of_strings.len()))?;
        let iter = set_of_strings.into_iter();
        for global in iter {
            sequence.serialize_element(global)?;
        }

        sequence.end()
    } else {
        s.serialize_none()
    }
}

/// Converts a [WorkspaceSettings] into a suited [configuration for the analyzer].
///
/// The function needs access to a filter, in order to have an easy access to the [metadata] of the
/// rules.
///
/// The third argument is a closure that accepts a reference to `linter_settings`.
///
/// The closure is responsible to map the globals from the correct
/// location of the settings.
///
/// ## Examples
///
/// ```rust
/// use rome_service::configuration::to_analyzer_configuration;
/// use rome_service::settings::{LanguagesSettings, WorkspaceSettings};
/// let mut settings = WorkspaceSettings::default();
/// settings.languages.javascript.globals = Some(["jQuery".to_string(), "React".to_string()].into());
/// // map globals from JS language
/// let analyzer_configuration =
///     to_analyzer_configuration(&settings.linter, &settings.languages, |settings| {
///         if let Some(globals) = settings.javascript.globals.as_ref() {
///             globals
///                 .iter()
///                 .map(|global| global.to_string())
///                 .collect::<Vec<_>>()
///         } else {
///             vec![]
///         }
///     });
///
///  assert_eq!(
///     analyzer_configuration.globals,
///     vec!["jQuery".to_string(), "React".to_string()]
///  )
/// ```
///
/// [WorkspaceSettings]: crate::settings::WorkspaceSettings
/// [metadata]: rome_analyze::RegistryRuleMetadata
/// [configuration for the analyzer]: AnalyzerConfiguration
pub fn to_analyzer_configuration<ToGlobals>(
    linter_settings: &LinterSettings,
    language_settings: &LanguagesSettings,
    to_globals: ToGlobals,
) -> AnalyzerConfiguration
where
    ToGlobals: FnOnce(&LanguagesSettings) -> Vec<String>,
{
    let globals: Vec<String> = to_globals(language_settings);

    let mut analyzer_rules = AnalyzerRules::default();

    if let Some(rules) = linter_settings.rules.as_ref() {
        push_to_analyzer_rules(rules, metadata(), &mut analyzer_rules);
    }

    AnalyzerConfiguration {
        globals,
        rules: analyzer_rules,
    }
}<|MERGE_RESOLUTION|>--- conflicted
+++ resolved
@@ -120,15 +120,11 @@
 /// This function is responsible to load the rome configuration.
 ///
 /// The `file_system` will read the configuration file. A base path can be passed
-<<<<<<< HEAD
 pub fn load_config(
     file_system: &DynRef<dyn FileSystem>,
     base_path: Option<PathBuf>,
     show_error: bool,
-) -> Result<Option<Configuration>, WorkspaceError> {
-=======
-pub fn load_config(file_system: &DynRef<dyn FileSystem>, base_path: Option<PathBuf>) -> LoadConfig {
->>>>>>> 97e48b42
+) -> LoadConfig {
     let config_name = file_system.config_name();
     let config_path = if let Some(ref base_path) = base_path {
         base_path.join(config_name)
@@ -148,20 +144,9 @@
                 WorkspaceError::cant_read_file(format!("{}", config_path.display()))
             })?;
 
-<<<<<<< HEAD
-            let config: Configuration = serde_json::from_str(&buffer).map_err(|err| {
-                WorkspaceError::Configuration(ConfigurationDiagnostic::new_deserialization_error(
-                    err.to_string(),
-                    from_serde_error_to_range(&err, &buffer),
-                ))
-            })?;
-
-            Ok(Some(config))
-=======
             let deserialized = deserialize_from_json::<Configuration>(&buffer)
-                .with_file_path(&configuration_path.display().to_string());
+                .with_file_path(&config_path.display().to_string());
             Ok(Some(deserialized))
->>>>>>> 97e48b42
         }
         Err(err) => {
             // We skip the error when the configuration file is not found
