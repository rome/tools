--- conflicted
+++ resolved
@@ -7,11 +7,7 @@
 use std::{fs::File, io::Read, path::PathBuf, str::FromStr};
 
 use crate::printer::Printer;
-<<<<<<< HEAD
 pub use format_token::{FormatToken, LineMode};
-=======
-pub use format_tokens::{FormatTokens, LineMode};
->>>>>>> 7864ea4e
 
 /// This trait should implemented on each node/value that should have a formatted representation
 pub trait FormatValue {
@@ -67,11 +63,7 @@
 	let tokens = json_to_tokens(buffer.as_str());
 
 	let printer = Printer::new(options);
-<<<<<<< HEAD
-	let print_result = printer.print(tokens);
-=======
 	let print_result = printer.print(&tokens);
->>>>>>> 7864ea4e
 
 	println!("{}", print_result.code());
 }