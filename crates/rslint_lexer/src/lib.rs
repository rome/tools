//! An extremely fast, lookup table based, ECMAScript lexer which yields SyntaxKind tokens used by the rslint_parse parser.
//! For the purposes of error recovery, tokens may have an error attached to them, which is reflected in the Iterator Item.
//! The lexer will also yield `COMMENT` and `WHITESPACE` tokens.
//!
//! The lexer operates on raw bytes to take full advantage of lookup table optimizations, these bytes **must** be valid utf8,
//! therefore making a lexer from a `&[u8]` is unsafe since you must make sure the bytes are valid utf8.
//! Do not use this to learn how to lex JavaScript, this is just needlessly fast and demonic because i can't control myself :)
//!
//! basic ANSI syntax highlighting is also offered through the `highlight` feature.
//!
//! # Warning ⚠️
//!
//! `>>` and `>>>` are not emitted as single tokens, they are emitted as multiple `>` tokens. This is because of
//! TypeScript parsing and productions such as `T<U<N>>`

#![allow(clippy::or_fun_call)]

#[rustfmt::skip]
mod tables;
mod errors;
mod tests;

pub mod buffered_lexer;
mod bytes;
#[cfg(feature = "highlight")]
mod highlight;

use bitflags::bitflags;
#[cfg(feature = "highlight")]
pub use highlight::*;

use rslint_errors::Diagnostic;
use tables::derived_property::*;

pub use rome_js_syntax::*;

use crate::bytes::{
    lookup_byte,
    Dispatch::{self, *},
};
use rome_js_syntax::JsSyntaxKind::*;
use rslint_errors::file::FileId;

use crate::errors::invalid_digits_after_unicode_escape_sequence;

/// A lexed token as returned by [Lexer::next_token].
/// Holds information about the kind of the token and any potential diagnostics.
#[derive(Debug)]
pub struct LexedToken {
    /// The token kind
    pub kind: JsSyntaxKind,

    /// Diagnostics associated with the current token, if any.
    pub diagnostic: Option<Box<Diagnostic>>,
}

impl LexedToken {
    /// Creates a lexed token of the given kind but without any diagnostic
    pub fn ok(kind: JsSyntaxKind) -> Self {
        Self::new(kind, None)
    }

    pub fn new(kind: JsSyntaxKind, diagnostic: Option<Box<Diagnostic>>) -> Self {
        Self { kind, diagnostic }
    }

    /// Creates a lexed token of the given kind and with the given diagnostic
    pub fn with_diagnostic(kind: JsSyntaxKind, diagnostic: Box<Diagnostic>) -> Self {
        Self::new(kind, Some(diagnostic))
    }
}

// Simple macro for unwinding a loop
macro_rules! unwind_loop {
    ($($iter:tt)*) => {
        $($iter)*
        $($iter)*
        $($iter)*
        $($iter)*
        $($iter)*

        loop {
            $($iter)*
            $($iter)*
            $($iter)*
            $($iter)*
            $($iter)*
        }
    };
}

// The first utf8 byte of every valid unicode whitespace char, used for short circuiting whitespace checks
const UNICODE_WHITESPACE_STARTS: [u8; 5] = [
    // NBSP
    0xC2, // BOM
    0xEF, // Ogham space mark
    0xE1, // En quad .. Hair space, narrow no break space, mathematical space
    0xE2, // Ideographic space
    0xE3,
];

// Unicode spaces, designated by the `Zs` unicode property
const UNICODE_SPACES: [char; 19] = [
    '\u{0020}', '\u{00A0}', '\u{1680}', '\u{2000}', '\u{2001}', '\u{2002}', '\u{2003}', '\u{2004}',
    '\u{2005}', '\u{2006}', '\u{2007}', '\u{2008}', '\u{2009}', '\u{200A}', '\u{200B}', '\u{202F}',
    '\u{205F}', '\u{3000}', '\u{FEFF}',
];

fn is_id_start(c: char) -> bool {
    c == '_' || c == '$' || ID_Start(c)
}

fn is_id_continue(c: char) -> bool {
    c == '$' || c == '\u{200d}' || c == '\u{200c}' || ID_Continue(c)
}

/// Context in which the lexer should lex the next token
#[derive(Debug, Copy, Clone, Eq, PartialEq)]
pub enum LexContext {
    /// Default context for if the lexer isn't in any specific other context
    Regular,

    /// For lexing the elements of a JS template literal or TS template type.
    /// Doesn't skip whitespace trivia.
    TemplateElement { tagged: bool },
}

impl Default for LexContext {
    fn default() -> Self {
        LexContext::Regular
    }
}

impl LexContext {
    /// Returns true if this is [LexContext::Regular]
    pub fn is_regular(&self) -> bool {
        matches!(self, LexContext::Regular)
    }
}

/// Context in which the [Lexer]'s current should be re-lexed.
#[derive(Debug, Copy, Clone, Eq, PartialEq)]
pub enum ReLexContext {
    /// Re-lexes a `/` or `/=` token as a regular expression.
    Regex,
    /// Re-lexes `'>', '>'` as `>>` and `'>', '>', '>'` as `>>>`
    BinaryOperator,
    /// Re-lexes `'<', '<'` as `<<` in places where a type argument is expected to support
    /// `B<<A>()>`
    TypeArgumentLessThan,
}

bitflags! {
    /// Flags for a lexed token.
    pub(crate) struct TokenFlags: u8 {
        /// Indicates that there has been a line break between the last non-trivia token
        const PRECEDING_LINE_BREAK = 1 << 0;

        /// Indicates that an identifier contains an unicode escape sequence
        const UNICODE_ESCAPE = 1 << 1;
    }
}

impl TokenFlags {
    pub const fn has_preceding_line_break(&self) -> bool {
        self.contains(TokenFlags::PRECEDING_LINE_BREAK)
    }

    pub const fn has_unicode_escape(&self) -> bool {
        self.contains(TokenFlags::UNICODE_ESCAPE)
    }
}

/// An extremely fast, lookup table based, lossless ECMAScript lexer
#[derive(Debug)]
pub struct Lexer<'src> {
    /// Source text
    source: &'src str,

    /// The start byte position in the source text of the next token.
    position: usize,

    /// `true` if there has been a line break between the last non-trivia token and the next non-trivia token.
    after_newline: bool,

    /// Byte offset of the current token from the start of the source
    /// The range of the current token can be computed by `self.position - self.current_start`
    current_start: TextSize,

    /// The kind of the current token
    current_kind: JsSyntaxKind,

    /// Flags for the current token
    current_flags: TokenFlags,

    /// The id of the file, used for diagnostics
    file_id: FileId,
}

impl<'src> Lexer<'src> {
    /// Make a new lexer from a str, this is safe because strs are valid utf8
    pub fn from_str(string: &'src str, file_id: FileId) -> Self {
        Self {
            source: string,
            after_newline: false,
            current_kind: TOMBSTONE,
            current_start: TextSize::from(0),
            current_flags: TokenFlags::empty(),
            position: 0,
            file_id,
        }
    }

    /// Returns the source code
    pub fn source(&self) -> &'src str {
        self.source
    }

    /// Returns the kind of the current token
    #[inline]
    pub const fn current(&self) -> JsSyntaxKind {
        self.current_kind
    }

    /// Returns the range of the current token (The token that was lexed by the last `next` call)
    #[inline]
    pub fn current_range(&self) -> TextRange {
        TextRange::new(self.current_start, TextSize::from(self.position as u32))
    }

    /// Returns true if a line break precedes the current token.
    #[inline]
    pub const fn has_preceding_line_break(&self) -> bool {
        self.current_flags.has_preceding_line_break()
    }

    /// Returns `true` if the current token is an identifier and it contains a unicode escape sequence (`\u...`).
    #[inline]
    pub const fn has_unicode_escape(&self) -> bool {
        self.current_flags.has_unicode_escape()
    }

    /// Creates a checkpoint storing the current lexer state.
    ///
    /// Use `rewind` to restore the lexer to the state stored in the checkpoint.
    pub fn checkpoint(&self) -> LexerCheckpoint {
        LexerCheckpoint {
            position: TextSize::from(self.position as u32),
            current_start: self.current_start,
            current_flags: self.current_flags,
            current_kind: self.current_kind,
            after_line_break: self.after_newline,
        }
    }

    /// Rewinds the lexer to the same state as when the passed in `checkpoint` was created.
    pub fn rewind(&mut self, checkpoint: LexerCheckpoint) {
        let LexerCheckpoint {
            position,
            current_start,
            current_flags,
            current_kind,
            after_line_break,
        } = checkpoint;

        let new_pos = u32::from(position) as usize;

        self.position = new_pos;
        self.current_kind = current_kind;
        self.current_start = current_start;
        self.current_flags = current_flags;
        self.after_newline = after_line_break;
    }

    /// Lexes the next token.
    ///
    /// ## Return
    /// Returns its kind and any potential error.
    pub fn next_token(&mut self, context: LexContext) -> LexedToken {
        self.current_start = TextSize::from(self.position as u32);
        self.current_flags = TokenFlags::empty();

        let result = if self.is_eof() {
            LexedToken::ok(EOF)
        } else {
            match context {
                LexContext::Regular => self.lex_token(),
                LexContext::TemplateElement { tagged } => self.lex_template(tagged),
            }
        };

        self.current_flags
            .set(TokenFlags::PRECEDING_LINE_BREAK, self.after_newline);
        self.current_kind = result.kind;

        if !result.kind.is_trivia() {
            self.after_newline = false;
        }

        result
    }

    /// Lexes the current token again under the passed [ReLexContext].
    /// Useful in case a token can have different meaning depending on the context.
    ///
    /// For example, a `/` must either be lexed as a `/` token or as a regular expression if it
    /// appears at the start of an expression. Re-lexing allows to always lex the `/` as a `/` token and
    /// call into `re_lex` when the parser is at a valid regular expression position, to see if the
    /// current token can be lexed out as a regular expression literal.
    ///
    /// ## Returns
    /// The new token kind and any associated diagnostic if current token has a different meaning under
    /// the passed [ReLexContext].
    ///
    /// Returns the current kind without any diagnostic if not. Any cached lookahead remains valid in that case.
    pub fn re_lex(&mut self, context: ReLexContext) -> LexedToken {
        let old_position = self.position;
        self.position = u32::from(self.current_start) as usize;

        let result = match context {
            ReLexContext::Regex if matches!(self.current(), T![/] | T![/=]) => self.read_regex(),
<<<<<<< HEAD
            ReLexContext::BinaryOperator => self.re_lex_binary_operator(),
            ReLexContext::TypeArgumentLessThan => self.re_lex_type_argument_less_than(),
            _ => LexerReturn::ok(self.current()),
=======
            _ => {
                // Didn't re-lex anything. Return existing token again
                self.position = old_position;
                LexedToken::ok(self.current())
            }
>>>>>>> 4608991f
        };

        if self.current() == result.kind {
            // Didn't re-lex anything. Return existing token again
            self.position = old_position;
        } else {
            self.current_kind = result.kind;
        }

        result
    }

<<<<<<< HEAD
    fn re_lex_binary_operator(&mut self) -> LexerReturn {
        if self.current_byte() == Some(b'>') {
            match self.next_byte() {
                Some(b'>') => match self.next_byte() {
                    Some(b'>') => match self.next_byte() {
                        Some(b'=') => self.eat_byte(T![>>>=]),
                        _ => LexerReturn::ok(T![>>>]),
                    },
                    Some(b'=') => self.eat_byte(T![>>=]),
                    _ => LexerReturn::ok(T![>>]),
                },
                Some(b'=') => self.eat_byte(T![>=]),
                _ => LexerReturn::ok(T![>]),
            }
        } else {
            LexerReturn::ok(self.current_kind)
        }
    }

    fn re_lex_type_argument_less_than(&mut self) -> LexerReturn {
        if self.current() == T![<<] {
            self.advance(1);
            LexerReturn::ok(T![<])
        } else {
            LexerReturn::ok(self.current())
        }
    }

    /// Bumps the current byte and creates a lexer return for a token of the passed in kind
    fn eat_byte(&mut self, tok: JsSyntaxKind) -> LexerReturn {
=======
    /// Bumps the current byte and creates a lexed token of the passed in kind
    fn eat_byte(&mut self, tok: JsSyntaxKind) -> LexedToken {
>>>>>>> 4608991f
        self.next_byte();
        LexedToken::ok(tok)
    }

    fn consume_newlines(&mut self) -> bool {
        let start = self.position;
        if self.current_byte().is_some() {
            let chr = self.current_char_unchecked();
            if is_linebreak(chr) {
                self.advance(chr.len_utf8());
                if chr == '\r' && self.current_byte() == Some(b'\n') {
                    self.advance('\n'.len_utf8());
                }
            }
        }
        self.position != start
    }

    fn consume_whitespace_until_newline(&mut self) {
        while let Some(current) = self.current_byte() {
            let chr = self.current_char_unchecked();

            if is_linebreak(chr) {
                break;
            }

            let dispatcher = lookup_byte(current);
            if dispatcher == crate::bytes::Dispatch::WHS
                || (UNICODE_WHITESPACE_STARTS.contains(&current) && UNICODE_SPACES.contains(&chr))
            {
                self.advance(chr.len_utf8());
            } else {
                break;
            }
        }
    }

    fn consume_newline_or_whitespace(&mut self) -> LexedToken {
        if self.consume_newlines() {
            self.after_newline = true;
            LexedToken::ok(NEWLINE)
        } else {
            self.consume_whitespace_until_newline();
            LexedToken::ok(WHITESPACE)
        }
    }

    /// Get the unicode char which starts at the current byte
    fn current_char_unchecked(&self) -> char {
        // This is unreachable for all intents and purposes, but this is just a precautionary measure
        debug_assert!(!self.is_eof());

        // Safety: We know this is safe because we require the input to the lexer to be valid utf8 and we always call this when we are at a char
        let string = unsafe {
            std::str::from_utf8_unchecked(self.source.as_bytes().get_unchecked(self.position..))
        };
        let chr = if let Some(chr) = string.chars().next() {
            chr
        } else {
            // Safety: we always call this when we are at a valid char, so this branch is completely unreachable
            unsafe {
                core::hint::unreachable_unchecked();
            }
        };

        chr
    }

    /// Gets the current byte.
    ///
    /// ## Returns
    /// The current byte if the lexer isn't at the end of the file.
    #[inline]
    fn current_byte(&self) -> Option<u8> {
        if self.is_eof() {
            None
        } else {
            Some(self.source.as_bytes()[self.position])
        }
    }

    /// Asserts that the lexer is currently positioned at `byte`
    #[inline]
    fn assert_byte(&self, byte: u8) {
        debug_assert_eq!(self.source.as_bytes()[self.position], byte);
    }

    /// Returns the current byte without checking if the lexer is at the end of the file.
    ///
    /// ## Safety
    /// Calling this function if the lexer is at or passed the end of file is undefined behaviour.
    #[inline]
    unsafe fn current_unchecked(&self) -> u8 {
        *self.source.as_bytes().get_unchecked(self.position)
    }

    /// Advances the position by one and returns the next byte value
    #[inline]
    fn next_byte(&mut self) -> Option<u8> {
        self.advance(1);
        self.current_byte()
    }

    /// Get the next byte but only advance the index if there is a next byte.
    /// This is really just a hack for certain methods like escapes
    #[inline]
    fn next_byte_bounded(&mut self) -> Option<u8> {
        if let Some(b) = self.source.as_bytes().get(self.position + 1) {
            self.advance(1);
            Some(*b)
        } else {
            if !self.is_eof() {
                // Move the cursor by one to position the Lexer at the EOF token
                self.advance(1);
            }
            None
        }
    }

    /// Peeks at the next byte
    #[inline]
    fn peek_byte(&self) -> Option<u8> {
        self.byte_at(1)
    }

    /// Returns the byte at position `self.position + offset` or `None` if it is out of bounds.
    #[inline]
    fn byte_at(&self, offset: usize) -> Option<u8> {
        self.source.as_bytes().get(self.position + offset).copied()
    }

    /// Advances the current position by `n` bytes.
    #[inline]
    fn advance(&mut self, n: usize) {
        self.position += n;
    }

    /// Returns `true` if the parser is at or passed the end of the file.
    #[inline]
    fn is_eof(&self) -> bool {
        self.position >= self.source.len()
    }

    // Read a `\u{000...}` escape sequence, this expects the cur char to be the `{`
    fn read_codepoint_escape(&mut self) -> Result<char, Box<Diagnostic>> {
        let start = self.position + 1;
        self.read_hexnumber();

        if self.current_byte() != Some(b'}') {
            // We should not yield diagnostics on a unicode char boundary. That wont make codespan panic
            // but it may cause a panic for other crates which just consume the diagnostics
            let invalid = self.current_char_unchecked();
            let err = Diagnostic::error(self.file_id, "", "expected hex digits for a unicode code point escape, but encountered an invalid character")
                .primary(self.position.. self.position + invalid.len_utf8(), "");
            self.position -= 1;
            return Err(Box::new(err));
        }

        // Safety: We know for a fact this is in bounds because we must be on the possible char after the } at this point
        // which means its impossible for the range of the digits to be out of bounds.
        // We also know we cant possibly be indexing a unicode char boundary because a unicode char (which cant be a hexdigit)
        // would have triggered the if statement above. We also know this must be valid utf8, both because of read_hexnumber's behavior
        // and because input to the lexer must be valid utf8
        let digits_str = unsafe {
            debug_assert!(self.source.as_bytes().get(start..self.position).is_some());
            debug_assert!(std::str::from_utf8(
                self.source.as_bytes().get_unchecked(start..self.position)
            )
            .is_ok());

            std::str::from_utf8_unchecked(
                self.source.as_bytes().get_unchecked(start..self.position),
            )
        };

        match u32::from_str_radix(digits_str, 16) {
            Ok(digits) if digits <= 0x10FFFF => {
                let res = std::char::from_u32(digits);
                if let Some(chr) = res {
                    Ok(chr)
                } else {
                    let err =
                        Diagnostic::error(self.file_id, "", "invalid codepoint for unicode escape")
                            .primary(start..self.position, "");
                    Err(Box::new(err))
                }
            }

            _ => {
                let err = Diagnostic::error(
                    self.file_id,
                    "",
                    "out of bounds codepoint for unicode codepoint escape sequence",
                )
                .primary(start..self.position, "")
                .footer_note("Codepoints range from 0 to 0x10FFFF (1114111)");
                Err(Box::new(err))
            }
        }
    }

    // Read a `\u0000` escape sequence, this expects the current char to be the `u`, it also does not skip over the escape sequence
    // The pos after this method is the last hex digit
    fn read_unicode_escape(&mut self, advance: bool) -> Result<char, Box<Diagnostic>> {
        self.assert_byte(b'u');

        for idx in 0..4 {
            match self.next_byte_bounded() {
                None => {
                    if !advance {
                        self.position -= idx + 1;
                    }
                    let err = invalid_digits_after_unicode_escape_sequence(
                        self.file_id,
                        self.position - 1,
                        self.position + 1,
                    );
                    return Err(err);
                }
                Some(b) if !b.is_ascii_hexdigit() => {
                    let err = invalid_digits_after_unicode_escape_sequence(
                        self.file_id,
                        self.position - 1,
                        self.position + 1,
                    );
                    if !advance {
                        self.position -= idx + 1;
                    }
                    return Err(err);
                }
                _ => {}
            }
        }

        unsafe {
            // Safety: input to the lexer is guaranteed to be valid utf8 and so is the range since we return if there is a wrong amount of digits beforehand
            let digits_str = std::str::from_utf8_unchecked(
                self.source
                    .as_bytes()
                    .get_unchecked((self.position - 3)..(self.position + 1)),
            );
            if let Ok(digits) = u32::from_str_radix(digits_str, 16) {
                if !advance {
                    self.position -= 4;
                }
                Ok(std::char::from_u32_unchecked(digits))
            } else {
                // Safety: we know this is unreachable because 4 hexdigits cannot make an out of bounds char,
                // and we make sure that the chars are actually hex digits
                core::hint::unreachable_unchecked();
            }
        }
    }

    // Validate a `\x00 escape sequence, this expects the current char to be the `x`, it also does not skip over the escape sequence
    // The pos after this method is the last hex digit
    fn validate_hex_escape(&mut self) -> Option<Box<Diagnostic>> {
        self.assert_byte(b'x');

        let diagnostic =
            Diagnostic::error(self.file_id, "", "invalid digits after hex escape sequence")
                .primary(
                    (self.position - 1)..(self.position + 1),
                    "Expected 2 hex digits following this",
                );

        for _ in 0..2 {
            match self.next_byte_bounded() {
                None => return Some(Box::new(diagnostic)),
                Some(b) if !(b as u8).is_ascii_hexdigit() => return Some(Box::new(diagnostic)),
                _ => {}
            }
        }
        None
    }

    // Validate a `\..` escape sequence and advance the lexer based on it
    fn validate_escape_sequence(&mut self) -> Option<Box<Diagnostic>> {
        self.assert_byte(b'\\');
        let cur = self.position;
        self.next_byte(); // eat over the \
        if let Some(escape) = self.current_byte() {
            match escape {
                // Single escape character
                b'\\' | b'n' | b'r' | b't' | b'b' | b'v' | b'f' | b'\'' | b'"' => {
                    self.next_byte();
                    None
                }
                b'u' if self.peek_byte() == Some(b'{') => {
                    self.next_byte(); // jump over '{'
                    self.read_codepoint_escape().err()
                }
                b'u' => self.read_unicode_escape(true).err(),
                // hexadecimal escape sequence
                b'x' => self.validate_hex_escape(),
                _ => {
                    // We use get_unicode_char to account for escaped source characters which are unicode
                    let chr = self.current_char_unchecked();
                    self.advance(chr.len_utf8());
                    None
                }
            }
        } else {
            Some(Box::new(Diagnostic::error(self.file_id, "", "").primary(
                cur..cur + 1,
                "expected an escape sequence following a backslash, but found none",
            )))
        }
    }

    // Consume an identifier by recursively consuming IDENTIFIER_PART kind chars
    #[inline]
    fn consume_ident(&mut self) {
        unwind_loop! {
            if self.next_byte_bounded().is_some() {
                if self.cur_ident_part().is_none() {
                    return;
                }
            } else {
                return;
            }
        }
    }

    /// Consumes the identifier at the current position, and fills the given buf with the UTF-8
    /// encoded identifier that got consumed.
    ///
    /// Returns the number of bytes written into the buffer, and if any char was escaped.
    /// This method will stop writing into the buffer if the buffer is too small to
    /// fit the whole identifier.
    #[inline]
    fn consume_and_get_ident(&mut self, buf: &mut [u8]) -> (usize, bool) {
        let mut idx = 0;
        let mut any_escaped = false;
        unwind_loop! {
            if self.next_byte_bounded().is_some() {
                if let Some((c, escaped)) = self.cur_ident_part() {
                    if let Some(buf) = buf.get_mut(idx..idx + 4) {
                        let res = c.encode_utf8(buf);
                        idx += res.len();
                        any_escaped |= escaped;
                    }
                } else {
                    return (idx, any_escaped);
                }
            } else {
                return (idx, any_escaped);
            }
        }
    }

    // Consume a string literal and advance the lexer, and returning a list of errors that occurred when reading the string
    // This could include unterminated string and invalid escape sequences
    fn read_str_literal(&mut self) -> Option<Box<Diagnostic>> {
        // Safety: this is only ever called from lex_token, which is guaranteed to be called on a char position
        let quote = unsafe { self.current_unchecked() };
        let start = self.position;
        let mut diagnostic = None;

        self.next_byte(); // skip quote;

        while let Some(byte) = self.current_byte() {
            match byte {
                b'\\' => {
                    let r = self.validate_escape_sequence();
                    diagnostic = match (diagnostic, r) {
                        (None, new) => new,
                        (old, None) => old,
                        (Some(mut old), Some(new)) => {
                            old.children.extend(old.primary.take());
                            old.children.extend(new.primary);
                            Some(old)
                        }
                    }
                }
                b if b == quote => {
                    self.next_byte();
                    return diagnostic;
                }
                _ => {
                    self.next_byte();
                }
            }
        }

        let unterminated = Diagnostic::error(self.file_id, "", "unterminated string literal")
            .primary(self.position..self.position, "input ends here")
            .secondary(start..start + 1, "string literal starts here");

        Some(Box::new(unterminated))
    }

    /// Returns `Some(x)` if the current position is an identifier, with the character at
    /// the position.
    ///
    /// Boolean states if there are escaped characters.
    ///
    /// The character may be a char that was generated from a unicode escape sequence,
    /// e.g. `t` is returned, the actual source code is `\u{74}`
    #[inline]
    fn cur_ident_part(&mut self) -> Option<(char, bool)> {
        debug_assert!(!self.is_eof());

        // Safety: we always call this method on a char
        let b = unsafe { self.current_unchecked() };

        match lookup_byte(b) {
            IDT | DIG | ZER => Some((b as char, false)),
            // FIXME: This should use ID_Continue, not XID_Continue
            UNI => {
                let chr = self.current_char_unchecked();
                let res = is_id_continue(chr);
                if res {
                    self.advance(chr.len_utf8() - 1);
                    Some((chr, false))
                } else {
                    None
                }
            }
            BSL if self.peek_byte() == Some(b'u') => {
                let start = self.position;
                self.next_byte();
                let res = if self.peek_byte() == Some(b'{') {
                    self.next_byte();
                    self.read_codepoint_escape()
                } else {
                    self.read_unicode_escape(true)
                };

                if let Ok(c) = res {
                    if is_id_continue(c) {
                        Some((c, true))
                    } else {
                        self.position = start;
                        None
                    }
                } else {
                    self.position = start;
                    None
                }
            }
            _ => None,
        }
    }

    // check if the current char is an identifier start, this implicitly advances if the char being matched
    // is a `\uxxxx` sequence which is an identifier start, or if the char is a unicode char which is an identifier start
    #[inline]
    fn cur_is_ident_start(&mut self) -> bool {
        debug_assert!(!self.is_eof());

        // Safety: we always call this method on a char
        let b = unsafe { self.current_unchecked() };

        match lookup_byte(b) {
            BSL if self.peek_byte() == Some(b'u') => {
                self.next_byte();
                if let Ok(chr) = self.read_unicode_escape(false) {
                    if is_id_start(chr) {
                        self.advance(5);
                        return true;
                    }
                }
                self.position -= 1;
                false
            }
            UNI => {
                let chr = self.current_char_unchecked();
                if is_id_start(chr) {
                    self.advance(chr.len_utf8() - 1);
                    true
                } else {
                    false
                }
            }
            IDT => true,
            _ => false,
        }
    }

    /// Returns the identifier token at the current position, or the keyword token if
    /// the identifier is a keyword.
    ///
    /// `first` is a pair of a character that was already consumed,
    /// but is still part of the identifier, and the characters position.
    #[inline]
    fn resolve_identifier(&mut self, first: char) -> LexedToken {
        use JsSyntaxKind::*;

        // Note to keep the buffer large enough to fit every possible keyword that
        // the lexer can return
        let mut buf = [0u8; 16];
        let len = first.encode_utf8(&mut buf).len();

        let (count, escaped) = self.consume_and_get_ident(&mut buf[len..]);

        if escaped {
            self.current_flags |= TokenFlags::UNICODE_ESCAPE;
        }

        let kind = match &buf[..count + len] {
            // Keywords
            b"break" => Some(BREAK_KW),
            b"case" => Some(CASE_KW),
            b"catch" => Some(CATCH_KW),
            b"class" => Some(CLASS_KW),
            b"const" => Some(CONST_KW),
            b"continue" => Some(CONTINUE_KW),
            b"debugger" => Some(DEBUGGER_KW),
            b"default" => Some(DEFAULT_KW),
            b"delete" => Some(DELETE_KW),
            b"do" => Some(DO_KW),
            b"else" => Some(ELSE_KW),
            b"enum" => Some(ENUM_KW),
            b"export" => Some(EXPORT_KW),
            b"extends" => Some(EXTENDS_KW),
            b"false" => Some(FALSE_KW),
            b"finally" => Some(FINALLY_KW),
            b"for" => Some(FOR_KW),
            b"function" => Some(FUNCTION_KW),
            b"if" => Some(IF_KW),
            b"in" => Some(IN_KW),
            b"import" => Some(IMPORT_KW),
            b"instanceof" => Some(INSTANCEOF_KW),
            b"new" => Some(NEW_KW),
            b"null" => Some(NULL_KW),
            b"return" => Some(RETURN_KW),
            b"super" => Some(SUPER_KW),
            b"switch" => Some(SWITCH_KW),
            b"this" => Some(THIS_KW),
            b"throw" => Some(THROW_KW),
            b"try" => Some(TRY_KW),
            b"true" => Some(TRUE_KW),
            b"typeof" => Some(TYPEOF_KW),
            b"var" => Some(VAR_KW),
            b"void" => Some(VOID_KW),
            b"while" => Some(WHILE_KW),
            b"with" => Some(WITH_KW),
            // Strict mode contextual Keywords
            b"implements" => Some(IMPLEMENTS_KW),
            b"interface" => Some(INTERFACE_KW),
            b"let" => Some(LET_KW),
            b"package" => Some(PACKAGE_KW),
            b"private" => Some(PRIVATE_KW),
            b"protected" => Some(PROTECTED_KW),
            b"public" => Some(PUBLIC_KW),
            b"static" => Some(STATIC_KW),
            b"yield" => Some(YIELD_KW),
            // contextual keywords
            b"abstract" => Some(ABSTRACT_KW),
            b"as" => Some(AS_KW),
            b"asserts" => Some(ASSERTS_KW),
            b"assert" => Some(ASSERT_KW),
            b"any" => Some(ANY_KW),
            b"async" => Some(ASYNC_KW),
            b"await" => Some(AWAIT_KW),
            b"boolean" => Some(BOOLEAN_KW),
            b"constructor" => Some(CONSTRUCTOR_KW),
            b"declare" => Some(DECLARE_KW),
            b"get" => Some(GET_KW),
            b"infer" => Some(INFER_KW),
            b"is" => Some(IS_KW),
            b"keyof" => Some(KEYOF_KW),
            b"module" => Some(MODULE_KW),
            b"namespace" => Some(NAMESPACE_KW),
            b"never" => Some(NEVER_KW),
            b"readonly" => Some(READONLY_KW),
            b"require" => Some(REQUIRE_KW),
            b"number" => Some(NUMBER_KW),
            b"object" => Some(OBJECT_KW),
            b"set" => Some(SET_KW),
            b"string" => Some(STRING_KW),
            b"symbol" => Some(SYMBOL_KW),
            b"type" => Some(TYPE_KW),
            b"undefined" => Some(UNDEFINED_KW),
            b"unique" => Some(UNIQUE_KW),
            b"unknown" => Some(UNKNOWN_KW),
            b"from" => Some(FROM_KW),
            b"global" => Some(GLOBAL_KW),
            b"bigint" => Some(BIGINT_KW),
            b"override" => Some(OVERRIDE_KW),
            b"of" => Some(OF_KW),
            _ => None,
        };

        if let Some(kind) = kind {
            LexedToken::ok(kind)
        } else {
            LexedToken::ok(T![ident])
        }
    }

    #[inline]
    fn special_number_start<F: Fn(char) -> bool>(&mut self, func: F) -> bool {
        if self.byte_at(2).map(|b| func(b as char)).unwrap_or(false) {
            self.advance(1);
            true
        } else {
            false
        }
    }

    #[inline]
    fn maybe_bigint(&mut self) {
        if let Some(b'n') = self.current_byte() {
            self.next_byte();
        }
    }

    #[inline]
    fn read_zero(&mut self) -> Option<Box<Diagnostic>> {
        match self.peek_byte() {
            Some(b'x') | Some(b'X') => {
                if self.special_number_start(|c| c.is_ascii_hexdigit()) {
                    let diag = self.read_hexnumber();
                    self.maybe_bigint();
                    diag
                } else {
                    self.next_byte();
                    None
                }
            }
            Some(b'b') | Some(b'B') => {
                if self.special_number_start(|c| c == '0' || c == '1') {
                    let diag = self.read_bindigits();
                    self.maybe_bigint();
                    diag
                } else {
                    self.next_byte();
                    None
                }
            }
            Some(b'o') | Some(b'O') => {
                if self.special_number_start(|c| ('0'..='7').contains(&c)) {
                    let diag = self.read_octaldigits();
                    self.maybe_bigint();
                    diag
                } else {
                    self.next_byte();
                    None
                }
            }
            Some(b'n') => {
                self.advance(2);
                None
            }
            Some(b'.') => {
                self.advance(1);
                self.read_float()
            }
            Some(b'e') | Some(b'E') => {
                // At least one digit is required
                match self.byte_at(2) {
                    Some(b'-') | Some(b'+') => {
                        if let Some(b'0'..=b'9') = self.byte_at(3) {
                            self.next_byte();
                            self.read_exponent()
                        } else {
                            self.next_byte();
                            None
                        }
                    }
                    Some(b'0'..=b'9') => {
                        self.next_byte();
                        self.read_exponent()
                    }
                    _ => {
                        self.next_byte();
                        None
                    }
                }
            }
            _ => self.read_number(true),
        }
    }

    #[inline]
    fn read_hexnumber(&mut self) -> Option<Box<Diagnostic>> {
        let mut diag = None;
        unwind_loop! {
            match self.next_byte() {
                Some(b'_') => diag = diag.or_else(|| self.handle_numeric_separator(16)),
                Some(b) if char::from(b).is_ascii_hexdigit() => {},
                _ => return diag,
            }
        }
    }

    #[inline]
    fn handle_numeric_separator(&mut self, radix: u8) -> Option<Box<Diagnostic>> {
        self.assert_byte(b'_');

        let err_diag = Diagnostic::error(
            self.file_id,
            "",
            "numeric separators are only allowed between two digits",
        )
        .primary(self.position..self.position + 1, "");

        let peeked = self.peek_byte();

        if peeked.is_none() || !char::from(peeked.unwrap()).is_digit(radix as u32) {
            return Some(Box::new(err_diag));
        }

        let forbidden = |c: Option<u8>| {
            if c.is_none() {
                return true;
            }
            let c = c.unwrap();

            if radix == 16 {
                matches!(c, b'.' | b'X' | b'_' | b'x')
            } else {
                matches!(c, b'.' | b'B' | b'E' | b'O' | b'_' | b'b' | b'e' | b'o')
            }
        };

        let prev = self.source.as_bytes().get(self.position - 1).copied();

        if forbidden(prev) || forbidden(peeked) {
            return Some(Box::new(err_diag));
        }

        self.next_byte_bounded();
        None
    }

    #[inline]
    fn read_number(&mut self, leading_zero: bool) -> Option<Box<Diagnostic>> {
        let start = self.position;
        let mut diag = None;
        unwind_loop! {
            match self.next_byte_bounded() {
                Some(b'_') => {
                    if leading_zero {
                        diag = Some(Box::new(
                            Diagnostic::error(
                                self.file_id,
                                "",
                                "numeric separator can not be used after leading 0",
                            )
                            .primary(self.position..self.position, ""),
                        ));
                    }
                    diag = diag.or(self.handle_numeric_separator(10))
                },
                Some(b'0'..=b'9') => {},
                Some(b'.') => {
                    if leading_zero {
                        diag = Some(Box::new(
                                Diagnostic::error(self.file_id, "", "unexpected number")
                                .primary(start..self.position + 1, ""),
                        ));
                    }
                    return diag.or(self.read_float());
                },
                // TODO: merge this, and read_float's implementation into one so we dont duplicate exponent code
                Some(b'e') | Some(b'E') => {
                    // At least one digit is required
                    match self.peek_byte() {
                        Some(b'-') | Some(b'+') => {
                            if let Some(b'0'..=b'9') = self.byte_at(2) {
                                self.next_byte();
                                return self.read_exponent();
                            } else {
                                return diag;
                            }
                        },
                        Some(b'0'..=b'9') => return self.read_exponent(),
                        _ => return diag,
                    }
                },
                Some(b'n') => {
                    if leading_zero {
                        diag = Some(Box::new(
                                Diagnostic::error(
                                    self.file_id,
                                    "",
                                    "Octal literals are not allowed for BigInts.",
                                )
                                .primary(start..self.position + 1, ""),
                        ));
                    }
                    self.next_byte();
                    return diag;
                }
                _ => return diag,
            }
        }
    }

    #[inline]
    fn read_float(&mut self) -> Option<Box<Diagnostic>> {
        let mut diag = None;

        unwind_loop! {
            match self.next_byte_bounded() {
                Some(b'_') => diag = diag.or(self.handle_numeric_separator(10)),
                // LLVM has a hard time optimizing inclusive patterns, perhaps we should check if it makes llvm sad,
                // and optimize this into a lookup table
                Some(b'0'..=b'9') => {},
                Some(b'e') | Some(b'E') => {
                    // At least one digit is required
                    match self.peek_byte() {
                        Some(b'-') | Some(b'+') => {
                            if let Some(b'0'..=b'9') = self.byte_at(2) {
                                self.next_byte();
                                return self.read_exponent().or(diag);
                            } else {
                                return diag;
                            }
                        },
                        Some(b'0'..=b'9') => return self.read_exponent().or(diag),
                        _ => return diag,
                    }
                },
                _ => return diag,
            }
        }
    }

    #[inline]
    fn read_exponent(&mut self) -> Option<Box<Diagnostic>> {
        if let Some(b'-') | Some(b'+') = self.peek_byte() {
            self.next_byte();
        }

        let mut diag = None;
        unwind_loop! {
            match self.next_byte() {
                Some(b'_') => diag = diag.or(self.handle_numeric_separator(10)),
                Some(b'0'..=b'9') => {},
                _ => return diag,
            }
        }
    }

    #[inline]
    fn read_bindigits(&mut self) -> Option<Box<Diagnostic>> {
        let mut diag = None;
        unwind_loop! {
            match self.next_byte() {
                Some(b'_') => diag = diag.or(self.handle_numeric_separator(2)),
                Some(b'0') | Some(b'1') => {},
                _ => return diag,
            }
        }
    }

    #[inline]
    fn read_octaldigits(&mut self) -> Option<Box<Diagnostic>> {
        let mut diag = None;
        unwind_loop! {
            match self.next_byte() {
                Some(b'_') => diag = diag.or(self.handle_numeric_separator(8)),
                Some(b'0'..=b'7') => {},
                _ => return diag,
            }
        }
    }

    #[inline]
    fn verify_number_end(&mut self) -> LexedToken {
        let err_start = self.position;
        if !self.is_eof() && self.cur_is_ident_start() {
            self.consume_ident();
            let err = Diagnostic::error(
                self.file_id,
                "",
                "numbers cannot be followed by identifiers directly after",
            )
            .primary(err_start..self.position, "an identifier cannot appear here");

            LexedToken::with_diagnostic(JsSyntaxKind::ERROR_TOKEN, Box::new(err))
        } else {
            LexedToken::ok(JS_NUMBER_LITERAL)
        }
    }

    #[inline]
    fn read_shebang(&mut self) -> LexedToken {
        let start = self.position;
        self.next_byte();
        if start != 0 {
            return LexedToken::ok(T![#]);
        }

        if let Some(b'!') = self.current_byte() {
            while self.next_byte().is_some() {
                let chr = self.current_char_unchecked();

                if is_linebreak(chr) {
                    return LexedToken::ok(JS_SHEBANG);
                }
                self.advance(chr.len_utf8() - 1);
            }
            LexedToken::ok(JS_SHEBANG)
        } else {
            let err = Diagnostic::error(
                self.file_id,
                "",
                "expected `!` following a `#`, but found none",
            )
            .primary(0usize..1usize, "");

            LexedToken::with_diagnostic(JsSyntaxKind::ERROR_TOKEN, Box::new(err))
        }
    }

    #[inline]
    fn read_slash(&mut self) -> LexedToken {
        let start = self.position;
        match self.peek_byte() {
            Some(b'*') => {
                self.next_byte();
                let mut has_newline = false;
                while let Some(b) = self.next_byte() {
                    match b {
                        b'*' if self.peek_byte() == Some(b'/') => {
                            self.advance(2);
                            if has_newline {
                                self.after_newline = true;
                                return LexedToken::ok(MULTILINE_COMMENT);
                            } else {
                                return LexedToken::ok(COMMENT);
                            }
                        }
                        x => {
                            if is_linebreak(x as char) {
                                has_newline = true;
                            } else if UNICODE_WHITESPACE_STARTS.contains(&x) {
                                let x = self.current_char_unchecked();
                                has_newline |= is_linebreak(x as char);
                            }
                        }
                    }
                }

                let err = Diagnostic::error(self.file_id, "", "unterminated block comment")
                    .primary(
                        self.position..self.position + 1,
                        "... but the file ends here",
                    )
                    .secondary(start..start + 2, "A block comment starts here");

                LexedToken::with_diagnostic(JsSyntaxKind::COMMENT, Box::new(err))
            }
            Some(b'/') => {
                self.next_byte();
                while self.next_byte().is_some() {
                    let chr = self.current_char_unchecked();

                    if is_linebreak(chr) {
                        return LexedToken::ok(COMMENT);
                    }
                    self.advance(chr.len_utf8() - 1);
                }
                LexedToken::ok(COMMENT)
            }
            // _ if self.state.expr_allowed => self.read_regex(),
            Some(b'=') => {
                self.advance(2);
                LexedToken::ok(SLASHEQ)
            }
            _ => self.eat_byte(T![/]),
        }
    }

    #[inline]
    fn flag_err(&self, flag: char) -> Diagnostic {
        Diagnostic::error(self.file_id, "", format!("duplicate flag `{}`", flag)).primary(
            self.position..self.position + 1,
            "this flag was already used",
        )
    }

    // TODO: Due to our return of (Token, Option<Error>) we cant issue more than one regex error
    // This is not a huge issue but it would be helpful to users
    #[inline]
    #[allow(clippy::many_single_char_names)]
    fn read_regex(&mut self) -> LexedToken {
        self.assert_byte(b'/');
        let start = self.position;
        let mut in_class = false;
        let mut diagnostic = None;

        unwind_loop! {
            match self.next_byte() {
                Some(b'[') => in_class = true,
                Some(b']') => in_class = false,
                Some(b'/') => {
                    if !in_class {
                        let (mut g, mut i, mut m, mut s, mut u, mut y, mut d) = (false, false, false, false, false, false, false);

                        while let Some(next) = self.next_byte_bounded() {
                            let chr_start = self.position;

                            match next {
                                b'g' => {
                                    if g && diagnostic.is_none() {
                                        diagnostic = Some(self.flag_err('g'))
                                    }
                                    g = true;
                                },
                                b'i' => {
                                    if i && diagnostic.is_none() {
                                        diagnostic = Some(self.flag_err('i'))
                                    }
                                    i = true;
                                },
                                b'm' => {
                                    if m && diagnostic.is_none() {
                                        diagnostic = Some(self.flag_err('m'))
                                    }
                                    m = true;
                                },
                                b's' => {
                                    if s && diagnostic.is_none() {
                                        diagnostic = Some(self.flag_err('s'))
                                    }
                                    s = true;
                                },
                                b'u' => {
                                    if u && diagnostic.is_none() {
                                        diagnostic = Some(self.flag_err('u'))
                                    }
                                    u = true;
                                },
                                b'y' => {
                                    if y && diagnostic.is_none() {
                                        diagnostic = Some(self.flag_err('y'))
                                    }
                                    y = true;
                                },
                                b'd' => {
                                    if d && diagnostic.is_none() {
                                        diagnostic = Some(self.flag_err('d'))
                                    }
                                    d = true;
                                },
                                _ if self.cur_ident_part().is_some() => {
                                    if diagnostic.is_none() {
                                        diagnostic = Some(Diagnostic::error(self.file_id, "", "invalid regex flag")
                                            .primary(chr_start .. self.position + 1, "this is not a valid regex flag"));
                                    }
                                }
                                _ => {break}
                            };
                        }

                        return LexedToken::new(
                            JsSyntaxKind::JS_REGEX_LITERAL,
                            diagnostic.map(Box::new)
                        );
                    }
                },
                Some(b'\\') => {
                    if self.next_byte_bounded().is_none() {
                        let err = Diagnostic::error(self.file_id, "", "expected a character after a regex escape, but found none")
                            .primary(self.position..self.position + 1, "expected a character following this");

                        return LexedToken::with_diagnostic(JsSyntaxKind::JS_REGEX_LITERAL, Box::new(err));
                    }
                },
                Some(_) if is_linebreak(self.current_char_unchecked()) => {
                    let err = Diagnostic::error(self.file_id, "", "unterminated regex literal")
                        .primary(self.position..self.position, "...but the line ends here")
                        .secondary(start..start + 1, "a regex literal starts there...");

                    // Undo the read of the new line trivia
                    self.position -= 1;
                    return LexedToken::with_diagnostic(JsSyntaxKind::JS_REGEX_LITERAL, Box::new(err));
                },
                None => {
                    let err = Diagnostic::error(self.file_id, "", "unterminated regex literal")
                        .primary(self.position..self.position, "...but the file ends here")
                        .secondary(start..start + 1, "a regex literal starts there...");

                    return LexedToken::with_diagnostic(JsSyntaxKind::JS_REGEX_LITERAL, Box::new(err));
                },
                _ => {},
            }
        }
    }

    #[inline]
    fn bin_or_assign(&mut self, bin: JsSyntaxKind, assign: JsSyntaxKind) -> LexedToken {
        if let Some(b'=') = self.next_byte() {
            self.next_byte();
            LexedToken::ok(assign)
        } else {
            LexedToken::ok(bin)
        }
    }

    #[inline]
    fn resolve_bang(&mut self) -> LexedToken {
        match self.next_byte() {
            Some(b'=') => {
                if let Some(b'=') = self.next_byte() {
                    self.next_byte();
                    LexedToken::ok(NEQ2)
                } else {
                    LexedToken::ok(NEQ)
                }
            }
            _ => LexedToken::ok(T![!]),
        }
    }

    #[inline]
    fn resolve_amp(&mut self) -> LexedToken {
        match self.next_byte() {
            Some(b'&') => {
                if let Some(b'=') = self.next_byte() {
                    self.next_byte();
                    LexedToken::ok(AMP2EQ)
                } else {
                    LexedToken::ok(AMP2)
                }
            }
            Some(b'=') => {
                self.next_byte();
                LexedToken::ok(AMPEQ)
            }
            _ => LexedToken::ok(T![&]),
        }
    }

    #[inline]
    fn resolve_plus(&mut self) -> LexedToken {
        match self.next_byte() {
            Some(b'+') => {
                self.next_byte();
                LexedToken::ok(PLUS2)
            }
            Some(b'=') => {
                self.next_byte();
                LexedToken::ok(PLUSEQ)
            }
            _ => LexedToken::ok(T![+]),
        }
    }

    #[inline]
    fn resolve_minus(&mut self) -> LexedToken {
        match self.next_byte() {
            Some(b'-') => {
                self.next_byte();
                LexedToken::ok(MINUS2)
            }
            Some(b'=') => {
                self.next_byte();
                LexedToken::ok(MINUSEQ)
            }
            _ => LexedToken::ok(T![-]),
        }
    }

    #[inline]
    fn resolve_less_than(&mut self) -> LexedToken {
        match self.next_byte() {
            Some(b'<') => {
                if let Some(b'=') = self.next_byte() {
                    self.next_byte();
                    LexedToken::ok(SHLEQ)
                } else {
                    LexedToken::ok(SHL)
                }
            }
            Some(b'=') => {
                self.next_byte();
                LexedToken::ok(LTEQ)
            }
            _ => LexedToken::ok(T![<]),
        }
    }

    #[inline]
    fn resolve_greater_than(&mut self) -> LexedToken {
        match self.next_byte() {
            Some(b'>') => {
                if let Some(b'>') = self.peek_byte() {
                    if let Some(b'=') = self.byte_at(2) {
                        self.advance(3);
                        LexedToken::ok(USHREQ)
                    } else {
                        LexedToken::ok(T![>])
                    }
                } else if self.peek_byte() == Some(b'=') {
                    self.advance(2);
                    LexedToken::ok(SHREQ)
                } else {
                    LexedToken::ok(T![>])
                }
            }
            Some(b'=') => {
                self.next_byte();
                LexedToken::ok(GTEQ)
            }
            _ => LexedToken::ok(T![>]),
        }
    }

    #[inline]
    fn resolve_eq(&mut self) -> LexedToken {
        match self.next_byte() {
            Some(b'=') => {
                if let Some(b'=') = self.next_byte() {
                    self.next_byte();
                    LexedToken::ok(EQ3)
                } else {
                    LexedToken::ok(EQ2)
                }
            }
            Some(b'>') => {
                self.next_byte();
                LexedToken::ok(FAT_ARROW)
            }
            _ => LexedToken::ok(T![=]),
        }
    }

    #[inline]
    fn resolve_pipe(&mut self) -> LexedToken {
        match self.next_byte() {
            Some(b'|') => {
                if let Some(b'=') = self.next_byte() {
                    self.next_byte();
                    LexedToken::ok(PIPE2EQ)
                } else {
                    LexedToken::ok(PIPE2)
                }
            }
            Some(b'=') => {
                self.next_byte();
                LexedToken::ok(PIPEEQ)
            }
            _ => LexedToken::ok(T![|]),
        }
    }

    // Dont ask it to resolve the question of life's meaning because you'll be disappointed
    #[inline]
    fn resolve_question(&mut self) -> LexedToken {
        match self.next_byte() {
            Some(b'?') => {
                if let Some(b'=') = self.next_byte() {
                    self.next_byte();
                    LexedToken::ok(QUESTION2EQ)
                } else {
                    LexedToken::ok(QUESTION2)
                }
            }
            Some(b'.') => {
                // 11.7 Optional chaining punctuator
                if let Some(b'0'..=b'9') = self.peek_byte() {
                    LexedToken::ok(T![?])
                } else {
                    self.next_byte();
                    LexedToken::ok(QUESTIONDOT)
                }
            }
            _ => LexedToken::ok(T![?]),
        }
    }

    #[inline]
    fn resolve_star(&mut self) -> LexedToken {
        match self.next_byte() {
            Some(b'*') => {
                if let Some(b'=') = self.next_byte() {
                    self.next_byte();
                    LexedToken::ok(STAR2EQ)
                } else {
                    LexedToken::ok(STAR2)
                }
            }
            Some(b'=') => {
                self.next_byte();
                LexedToken::ok(STAREQ)
            }
            _ => LexedToken::ok(T![*]),
        }
    }

    /// Lex the next token
    fn lex_token(&mut self) -> LexedToken {
        // Safety: we always call lex_token when we are at a valid char
        let byte = unsafe { self.current_unchecked() };
        let start = self.position;

        // A lookup table of `byte -> fn(l: &mut Lexer) -> Token` is exponentially slower than this approach
        // The speed difference comes from the difference in table size, a 2kb table is easily fit into cpu cache
        // While a 16kb table will be ejected from cache very often leading to slowdowns, this also allows LLVM
        // to do more aggressive optimizations on the match regarding how to map it to instructions
        let dispatched = lookup_byte(byte);

        match dispatched {
            WHS => self.consume_newline_or_whitespace(),
            EXL => self.resolve_bang(),
            HAS => self.read_shebang(),
            PRC => self.bin_or_assign(T![%], T![%=]),
            Dispatch::AMP => self.resolve_amp(),
            PNO => self.eat_byte(T!['(']),
            PNC => self.eat_byte(T![')']),
            MUL => self.resolve_star(),
            PLS => self.resolve_plus(),
            COM => self.eat_byte(T![,]),
            MIN => self.resolve_minus(),
            SLH => self.read_slash(),
            // This simply changes state on the start
            TPL => self.eat_byte(T!['`']),
            ZER => {
                let diag = self.read_zero();
                let LexedToken { kind, diagnostic } = self.verify_number_end();
                LexedToken::new(kind, diagnostic.or(diag))
            }
            PRD => {
                if self.peek_byte() == Some(b'.') && self.byte_at(2) == Some(b'.') {
                    self.advance(3);
                    return LexedToken::ok(DOT3);
                }
                if let Some(b'0'..=b'9') = self.peek_byte() {
                    let diag = self.read_float();
                    let LexedToken { kind, diagnostic } = self.verify_number_end();
                    LexedToken::new(kind, diagnostic.or(diag))
                } else {
                    self.eat_byte(T![.])
                }
            }
            BSL => {
                if self.peek_byte() == Some(b'u') {
                    self.next_byte();
                    let res = if self.peek_byte() == Some(b'{') {
                        self.next_byte();
                        self.read_codepoint_escape()
                    } else {
                        self.read_unicode_escape(true)
                    };

                    match res {
                        Ok(chr) => {
                            if is_id_start(chr) {
                                self.current_flags |= TokenFlags::UNICODE_ESCAPE;
                                self.resolve_identifier(chr)
                            } else {
                                let err = Diagnostic::error(self.file_id, "", "unexpected unicode escape")
                                    .primary(start..self.position, "this escape is unexpected, as it does not designate the start of an identifier");
                                self.next_byte();
                                LexedToken::with_diagnostic(
                                    JsSyntaxKind::ERROR_TOKEN,
                                    Box::new(err),
                                )
                            }
                        }
                        Err(err) => LexedToken::with_diagnostic(JsSyntaxKind::ERROR_TOKEN, err),
                    }
                } else {
                    let err = Diagnostic::error(
                        self.file_id,
                        "",
                        format!("unexpected token `{}`", byte as char),
                    )
                    .primary(start..self.position + 1, "");
                    self.next_byte();
                    LexedToken::with_diagnostic(JsSyntaxKind::ERROR_TOKEN, Box::new(err))
                }
            }
            QOT => {
                if let Some(err) = self.read_str_literal() {
                    LexedToken::with_diagnostic(JsSyntaxKind::ERROR_TOKEN, err)
                } else {
                    LexedToken::ok(JS_STRING_LITERAL)
                }
            }
            IDT => self.resolve_identifier(byte as char),
            DIG => {
                let diag = self.read_number(false);
                let LexedToken { kind, diagnostic } = self.verify_number_end();
                LexedToken::new(kind, diagnostic.or(diag))
            }
            COL => self.eat_byte(T![:]),
            SEM => self.eat_byte(T![;]),
            LSS => self.resolve_less_than(),
            EQL => self.resolve_eq(),
            MOR => self.resolve_greater_than(),
            QST => self.resolve_question(),
            BTO => self.eat_byte(T!('[')),
            BTC => self.eat_byte(T![']']),
            CRT => self.bin_or_assign(T![^], T![^=]),
            BEO => self.eat_byte(T!['{']),
            BEC => self.eat_byte(T!['}']),
            PIP => self.resolve_pipe(),
            TLD => self.eat_byte(T![~]),
            UNI => {
                let chr = self.current_char_unchecked();
                if is_linebreak(chr)
                    || (UNICODE_WHITESPACE_STARTS.contains(&byte) && UNICODE_SPACES.contains(&chr))
                {
                    self.consume_newline_or_whitespace()
                } else {
                    self.advance(chr.len_utf8() - 1);
                    if is_id_start(chr) {
                        self.resolve_identifier(chr)
                    } else {
                        let err = Diagnostic::error(
                            self.file_id,
                            "",
                            format!("Unexpected token `{}`", chr as char),
                        )
                        .primary(start..self.position + 1, "");
                        self.next_byte();

                        LexedToken::with_diagnostic(JsSyntaxKind::ERROR_TOKEN, Box::new(err))
                    }
                }
            }
            AT_ => self.eat_byte(T![@]),
            _ => {
                let err = Diagnostic::error(
                    self.file_id,
                    "",
                    format!("unexpected token `{}`", byte as char),
                )
                .primary(start..self.position + 1, "");
                self.next_byte();

                LexedToken::with_diagnostic(JsSyntaxKind::ERROR_TOKEN, Box::new(err))
            }
        }
    }

    fn lex_template(&mut self, tagged: bool) -> LexedToken {
        let mut diagnostic: Option<Box<Diagnostic>> = None;
        let mut token: Option<JsSyntaxKind> = None;
        let start = self.position;

        loop {
            match self.current_byte() {
                Some(b'`') if self.position == start => {
                    self.next_byte();
                    token = Some(BACKTICK);
                    break;
                }
                Some(b'`') => {
                    token = Some(JsSyntaxKind::TEMPLATE_CHUNK);
                    break;
                }
                Some(b'\\') => {
                    let diag = self.validate_escape_sequence();
                    if let Some(diag) = diag {
                        if !tagged {
                            diagnostic = Some(diag);
                        }
                    };
                }
                Some(b'$') if self.peek_byte() == Some(b'{') && self.position == start => {
                    self.advance(2);
                    token = Some(JsSyntaxKind::DOLLAR_CURLY);
                    break;
                }
                Some(b'$') if self.peek_byte() == Some(b'{') => {
                    token = Some(JsSyntaxKind::TEMPLATE_CHUNK);
                    break;
                }
                Some(_) => {
                    let _ = self.next_byte();
                }
                None => {
                    break;
                }
            }
        }

        match token {
            None => {
                let err = Diagnostic::error(self.file_id, "", "unterminated template literal")
                    .primary(start..self.position + 1, "");
                LexedToken::with_diagnostic(JsSyntaxKind::ERROR_TOKEN, Box::new(err))
            }
            Some(token) => match diagnostic {
                None => LexedToken::ok(token),
                Some(diagnostic) => {
                    LexedToken::with_diagnostic(JsSyntaxKind::ERROR_TOKEN, diagnostic)
                }
            },
        }
    }
}

/// Check if a char is a JS linebreak
fn is_linebreak(chr: char) -> bool {
    matches!(chr, '\n' | '\r' | '\u{2028}' | '\u{2029}')
}

/// Stores the state of the lexer so that it may later be restored to that position.
#[derive(Debug, Clone)]
pub struct LexerCheckpoint {
    pub(crate) position: TextSize,
    pub(crate) current_start: TextSize,
    pub(crate) current_kind: JsSyntaxKind,
    pub(crate) current_flags: TokenFlags,
    pub(crate) after_line_break: bool,
}

impl LexerCheckpoint {
    /// Returns the byte offset of the current token.
    pub fn current_start(&self) -> TextSize {
        self.current_start
    }

    pub(crate) fn has_preceding_line_break(&self) -> bool {
        self.current_flags.has_preceding_line_break()
    }

    pub(crate) fn has_unicode_escape(&self) -> bool {
        self.current_flags.has_unicode_escape()
    }
}<|MERGE_RESOLUTION|>--- conflicted
+++ resolved
@@ -319,17 +319,9 @@
 
         let result = match context {
             ReLexContext::Regex if matches!(self.current(), T![/] | T![/=]) => self.read_regex(),
-<<<<<<< HEAD
             ReLexContext::BinaryOperator => self.re_lex_binary_operator(),
             ReLexContext::TypeArgumentLessThan => self.re_lex_type_argument_less_than(),
-            _ => LexerReturn::ok(self.current()),
-=======
-            _ => {
-                // Didn't re-lex anything. Return existing token again
-                self.position = old_position;
-                LexedToken::ok(self.current())
-            }
->>>>>>> 4608991f
+            _ => LexedToken::ok(self.current()),
         };
 
         if self.current() == result.kind {
@@ -342,41 +334,36 @@
         result
     }
 
-<<<<<<< HEAD
-    fn re_lex_binary_operator(&mut self) -> LexerReturn {
+    fn re_lex_binary_operator(&mut self) -> LexedToken {
         if self.current_byte() == Some(b'>') {
             match self.next_byte() {
                 Some(b'>') => match self.next_byte() {
                     Some(b'>') => match self.next_byte() {
                         Some(b'=') => self.eat_byte(T![>>>=]),
-                        _ => LexerReturn::ok(T![>>>]),
+                        _ => LexedToken::ok(T![>>>]),
                     },
                     Some(b'=') => self.eat_byte(T![>>=]),
-                    _ => LexerReturn::ok(T![>>]),
+                    _ => LexedToken::ok(T![>>]),
                 },
                 Some(b'=') => self.eat_byte(T![>=]),
-                _ => LexerReturn::ok(T![>]),
+                _ => LexedToken::ok(T![>]),
             }
         } else {
-            LexerReturn::ok(self.current_kind)
-        }
-    }
-
-    fn re_lex_type_argument_less_than(&mut self) -> LexerReturn {
+            LexedToken::ok(self.current_kind)
+        }
+    }
+
+    fn re_lex_type_argument_less_than(&mut self) -> LexedToken {
         if self.current() == T![<<] {
             self.advance(1);
-            LexerReturn::ok(T![<])
+            LexedToken::ok(T![<])
         } else {
-            LexerReturn::ok(self.current())
-        }
-    }
-
-    /// Bumps the current byte and creates a lexer return for a token of the passed in kind
-    fn eat_byte(&mut self, tok: JsSyntaxKind) -> LexerReturn {
-=======
+            LexedToken::ok(self.current())
+        }
+    }
+
     /// Bumps the current byte and creates a lexed token of the passed in kind
     fn eat_byte(&mut self, tok: JsSyntaxKind) -> LexedToken {
->>>>>>> 4608991f
         self.next_byte();
         LexedToken::ok(tok)
     }
