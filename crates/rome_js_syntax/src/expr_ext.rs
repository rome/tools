//! Extensions for things which are not easily generated in ast expr nodes
use crate::numbers::parse_js_number;
use crate::{
    JsArrayExpression, JsArrayHole, JsAssignmentExpression, JsBinaryExpression,
    JsLiteralMemberName, JsLogicalExpression, JsNumberLiteralExpression, JsObjectExpression,
    JsStringLiteralExpression, JsSyntaxToken, JsTemplate, JsUnaryExpression, T,
};
use crate::{JsPreUpdateExpression, JsSyntaxKind::*};
use rome_rowan::{
    AstNode, AstSeparatedList, NodeOrToken, SyntaxNodeText, SyntaxResult, TextRange, TextSize,
};
use std::cmp::Ordering;

impl JsLiteralMemberName {
    /// Returns the name of the member as a syntax text
    ///
    /// ## Examples
    ///
    /// Getting the name of a static member containing a string literal
    ///
    /// ```
<<<<<<< HEAD
    /// use rome_js_syntax::{
    ///     JsLanguage, JsLiteralMemberName, JsSyntaxKind, JsSyntaxNode, JsSyntaxTreeBuilder,
    /// };
=======
    /// use rome_js_syntax::{JsSyntaxKind, JsLanguage, JsSyntaxNode, JsLiteralMemberName};
    /// use rome_js_factory::JsSyntaxTreeBuilder;
>>>>>>> c4c14d0d
    /// use rome_rowan::AstNode;
    ///
    /// let node: JsSyntaxNode =
    ///     JsSyntaxTreeBuilder::wrap_with_node(JsSyntaxKind::JS_LITERAL_MEMBER_NAME, |builder| {
    ///         builder.token(JsSyntaxKind::JS_STRING_LITERAL, "\"abcd\"");
    ///     });
    ///
    /// let static_member_name = JsLiteralMemberName::unwrap_cast(node);
    ///
    /// assert_eq!("abcd", static_member_name.name().unwrap());
    /// ```
    ///
    /// Getting the name of a static member containing a number literal
    ///
    /// ```
<<<<<<< HEAD
    /// use rome_js_syntax::{
    ///     JsLanguage, JsLiteralMemberName, JsSyntaxKind, JsSyntaxNode, JsSyntaxTreeBuilder,
    /// };
=======
    /// use rome_js_syntax::{JsSyntaxKind, JsLanguage, JsSyntaxNode, JsLiteralMemberName};
    /// use rome_js_factory::JsSyntaxTreeBuilder;
>>>>>>> c4c14d0d
    /// use rome_rowan::AstNode;
    ///
    /// let node: JsSyntaxNode =
    ///     JsSyntaxTreeBuilder::wrap_with_node(JsSyntaxKind::JS_LITERAL_MEMBER_NAME, |builder| {
    ///         builder.token(JsSyntaxKind::JS_NUMBER_LITERAL, "5");
    ///     });
    ///
    /// let static_member_name = JsLiteralMemberName::unwrap_cast(node);
    ///
    /// assert_eq!("5", static_member_name.name().unwrap());
    /// ```
    ///
    /// Getting the name of a static member containing an identifier
    ///
    /// ```
<<<<<<< HEAD
    /// use rome_js_syntax::{
    ///     JsLanguage, JsLiteralMemberName, JsSyntaxKind, JsSyntaxNode, JsSyntaxTreeBuilder,
    /// };
=======
    /// use rome_js_syntax::{JsSyntaxKind, JsLanguage, JsSyntaxNode, JsLiteralMemberName};
    /// use rome_js_factory::JsSyntaxTreeBuilder;
>>>>>>> c4c14d0d
    /// use rome_rowan::AstNode;
    ///
    /// let node: JsSyntaxNode =
    ///     JsSyntaxTreeBuilder::wrap_with_node(JsSyntaxKind::JS_LITERAL_MEMBER_NAME, |builder| {
    ///         builder.token(JsSyntaxKind::IDENT, "abcd");
    ///     });
    ///
    /// let static_member_name = JsLiteralMemberName::unwrap_cast(node);
    ///
    /// assert_eq!("abcd", static_member_name.name().unwrap());
    /// ```
    pub fn name(&self) -> SyntaxResult<String> {
        let value = self.value()?;
        let name = value.text_trimmed();

        let result = match value.kind() {
            JS_STRING_LITERAL => String::from(&name[1..name.len() - 1]),
            _ => String::from(name),
        };

        Ok(result)
    }
}

/// A binary operation applied to two expressions
///
/// The variants are ordered based on their precedence
#[derive(Debug, Copy, Clone, PartialEq, Eq, Hash)]
pub enum JsBinaryOperator {
    /// `<`
    LessThan,
    /// `>`
    GreaterThan,
    /// `<=`
    LessThanOrEqual,
    /// `>=`
    GreaterThanOrEqual,
    /// `==`
    Equality,
    /// `===`
    StrictEquality,
    /// `!=`
    Inequality,
    /// `!==`
    StrictInequality,
    /// `+`
    Plus,
    /// `-`
    Minus,
    /// `*`
    Times,
    /// `/`
    Divide,
    /// `%`
    Remainder,
    /// `**`
    Exponent,
    /// `<<`
    LeftShift,
    /// `>>`
    RightShift,
    /// `>>>`
    UnsignedRightShift,
    /// `&`
    BitwiseAnd,
    /// `|`
    BitwiseOr,
    /// `^`
    BitwiseXor,
}

impl JsBinaryOperator {
    pub fn is_bit_wise_operator(&self) -> bool {
        matches!(
            self,
            JsBinaryOperator::LeftShift
                | JsBinaryOperator::RightShift
                | JsBinaryOperator::UnsignedRightShift
                | JsBinaryOperator::BitwiseAnd
                | JsBinaryOperator::BitwiseOr
                | JsBinaryOperator::BitwiseXor
        )
    }

    pub fn is_plus_or_minus_operator(&self) -> bool {
        matches!(self, JsBinaryOperator::Plus | JsBinaryOperator::Minus)
    }

    pub fn is_times_or_div_operator(&self) -> bool {
        matches!(
            self,
            JsBinaryOperator::Divide | JsBinaryOperator::Times | JsBinaryOperator::Remainder
        )
    }

    pub fn is_exponent_operator(&self) -> bool {
        matches!(self, JsBinaryOperator::Exponent)
    }

    pub fn is_comparison_operator(&self) -> bool {
        matches!(
            self,
            JsBinaryOperator::LessThan
                | JsBinaryOperator::GreaterThan
                | JsBinaryOperator::LessThanOrEqual
                | JsBinaryOperator::GreaterThanOrEqual
                | JsBinaryOperator::Equality
                | JsBinaryOperator::StrictEquality
                | JsBinaryOperator::Inequality
                | JsBinaryOperator::StrictInequality
        )
    }

    // The numbers returned by this function are arbitrary, the most important thing
    // is that, given the current implementation, they should be ordered from bigger (top) to smaller (bottom)
    pub fn get_precedence(&self) -> u8 {
        if self.is_bit_wise_operator() {
            5
        } else if self.is_times_or_div_operator() {
            4
        } else if self.is_plus_or_minus_operator() {
            3
        } else if self.is_comparison_operator() {
            2
        } else {
            1
        }
    }

    pub fn compare_precedence(&self, other: &Self) -> Ordering {
        let self_precedence = self.get_precedence();
        let other_precedence = other.get_precedence();

        self_precedence.cmp(&other_precedence)
    }
}

impl JsBinaryExpression {
    pub fn operator(&self) -> SyntaxResult<JsBinaryOperator> {
        let kind = match self.operator_token()?.kind() {
            T![<] => JsBinaryOperator::LessThan,
            T![>] => JsBinaryOperator::GreaterThan,
            T![<=] => JsBinaryOperator::LessThanOrEqual,
            T![>=] => JsBinaryOperator::GreaterThanOrEqual,
            T![==] => JsBinaryOperator::Equality,
            T![===] => JsBinaryOperator::StrictEquality,
            T![!=] => JsBinaryOperator::Inequality,
            T![!==] => JsBinaryOperator::StrictInequality,
            T![+] => JsBinaryOperator::Plus,
            T![-] => JsBinaryOperator::Minus,
            T![*] => JsBinaryOperator::Times,
            T![/] => JsBinaryOperator::Divide,
            T![%] => JsBinaryOperator::Remainder,
            T![**] => JsBinaryOperator::Exponent,
            T![<<] => JsBinaryOperator::LeftShift,
            T![>>] => JsBinaryOperator::RightShift,
            T![>>>] => JsBinaryOperator::UnsignedRightShift,
            T![&] => JsBinaryOperator::BitwiseAnd,
            T![|] => JsBinaryOperator::BitwiseOr,
            T![^] => JsBinaryOperator::BitwiseXor,
            _ => unreachable!(),
        };

        Ok(kind)
    }
    /// Whether this is a comparison operation, such as `>`, `<`, `==`, `!=`, `===`, etc.
    pub fn is_comparison_operator(&self) -> bool {
        matches!(
            self.operator_token().map(|t| t.kind()),
            Ok(T![>] | T![<] | T![>=] | T![<=] | T![==] | T![===] | T![!=] | T![!==])
        )
    }
}

#[derive(Debug, Copy, Clone, PartialEq, Eq, Hash, Ord, PartialOrd)]
pub enum JsLogicalOperator {
    /// `??`
    NullishCoalescing,
    /// `||`
    LogicalOr,
    /// `&&`
    LogicalAnd,
}

impl JsLogicalExpression {
    pub fn operator(&self) -> SyntaxResult<JsLogicalOperator> {
        let kind = match self.operator_token()?.kind() {
            T![&&] => JsLogicalOperator::LogicalAnd,
            T![||] => JsLogicalOperator::LogicalOr,
            T![??] => JsLogicalOperator::NullishCoalescing,
            _ => unreachable!(),
        };

        Ok(kind)
    }
}

impl JsArrayHole {
    pub fn hole_token(&self) -> Option<JsSyntaxToken> {
        None
    }
}

#[derive(Debug, Copy, Clone, PartialEq, Eq, Hash)]
pub enum JsUnaryOperator {
    /// `delete`
    Delete,
    /// `void`
    Void,
    /// `typeof`
    Typeof,
    /// `+`
    Plus,
    /// `-`
    Minus,
    /// `~`
    BitwiseNot,
    /// `!`
    LogicalNot,
}

impl JsUnaryExpression {
    pub fn operator(&self) -> SyntaxResult<JsUnaryOperator> {
        let operator = self.operator_token()?;

        Ok(match operator.kind() {
            T![+] => JsUnaryOperator::Plus,
            T![-] => JsUnaryOperator::Minus,
            T![~] => JsUnaryOperator::BitwiseNot,
            T![!] => JsUnaryOperator::LogicalNot,
            T![typeof] => JsUnaryOperator::Typeof,
            T![void] => JsUnaryOperator::Void,
            T![delete] => JsUnaryOperator::Delete,
            _ => unreachable!(),
        })
    }
}

#[derive(Debug, Copy, Clone, PartialEq, Eq, Hash)]
pub enum JsPreUpdateOperator {
    /// `++`
    Increment,
    /// `--`
    Decrement,
}

impl JsPreUpdateExpression {
    pub fn operator(&self) -> SyntaxResult<JsPreUpdateOperator> {
        let operator = self.operator_token()?;

        Ok(match operator.kind() {
            T![++] => JsPreUpdateOperator::Increment,
            T![--] => JsPreUpdateOperator::Decrement,
            _ => unreachable!(),
        })
    }
}

#[derive(Debug, Copy, Clone, PartialEq, Eq, Hash)]
pub enum JsAssignmentOperator {
    Assign,
    AddAssign,
    SubtractAssign,
    TimesAssign,
    RemainderAssign,
    ExponentAssign,
    LeftShiftAssign,
    RightShiftAssign,
    UnsignedRightShiftAssign,
    BitwiseAndAssign,
    BitwiseOrAssign,
    BitwiseXorAssign,
    LogicalAndAssign,
    LogicalOrAssign,
    NullishCoalescingAssign,
}

impl JsAssignmentExpression {
    pub fn operator(&self) -> SyntaxResult<JsAssignmentOperator> {
        let operator = match self.operator_token()?.kind() {
            T![=] => JsAssignmentOperator::Assign,
            T![+=] => JsAssignmentOperator::AddAssign,
            T![-=] => JsAssignmentOperator::SubtractAssign,
            T![*=] => JsAssignmentOperator::TimesAssign,
            T![%=] => JsAssignmentOperator::RemainderAssign,
            T![**=] => JsAssignmentOperator::ExponentAssign,
            T![>>=] => JsAssignmentOperator::LeftShiftAssign,
            T![<<=] => JsAssignmentOperator::RightShiftAssign,
            T![>>>=] => JsAssignmentOperator::UnsignedRightShiftAssign,
            T![&=] => JsAssignmentOperator::BitwiseAndAssign,
            T![|=] => JsAssignmentOperator::BitwiseOrAssign,
            T![^=] => JsAssignmentOperator::BitwiseXorAssign,
            T![&&=] => JsAssignmentOperator::LogicalAndAssign,
            T![||=] => JsAssignmentOperator::LogicalOrAssign,
            T![??=] => JsAssignmentOperator::NullishCoalescingAssign,
            _ => unreachable!(),
        };

        Ok(operator)
    }
}

impl JsArrayExpression {
    pub fn has_trailing_comma(&self) -> bool {
        self.elements().trailing_separator().is_some()
    }
}

impl JsObjectExpression {
    pub fn has_trailing_comma(&self) -> bool {
        self.members().trailing_separator().is_some()
    }
}

impl JsNumberLiteralExpression {
    pub fn as_number(&self) -> Option<f64> {
        parse_js_number(self.value_token().unwrap().text())
    }
}

impl JsStringLiteralExpression {
    /// Get the inner text of a string not including the quotes
    pub fn inner_string_text(&self) -> SyntaxNodeText {
        let start = self.syntax().text_range().start() + TextSize::from(1);
        let end_char = self
            .syntax()
            .text()
            .char_at(self.syntax().text().len() - TextSize::from(1))
            .unwrap();
        let end = if end_char == '"' || end_char == '\'' {
            self.syntax().text_range().end() - TextSize::from(1)
        } else {
            self.syntax().text_range().end()
        };

        let offset = self.syntax().text_range().start();

        self.syntax()
            .text()
            .slice(TextRange::new(start - offset, end - offset))
    }
}

impl JsTemplate {
    /// The string chunks of the template. aka:
    /// `foo ${bar} foo` breaks down into:
    /// `QUASIS ELEMENT{EXPR} QUASIS`
    pub fn quasis(&self) -> impl Iterator<Item = JsSyntaxToken> {
        self.syntax()
            .children_with_tokens()
            .filter_map(NodeOrToken::into_token)
            .filter(|t| t.kind() == TEMPLATE_CHUNK)
    }

    pub fn template_range(&self) -> Option<TextRange> {
        let start = self
            .syntax()
            .children_with_tokens()
            .filter_map(|x| x.into_token())
            .find(|tok| tok.kind() == BACKTICK)?;
        Some(TextRange::new(
            start.text_range().start(),
            self.syntax().text_range().end(),
        ))
    }
}<|MERGE_RESOLUTION|>--- conflicted
+++ resolved
@@ -19,14 +19,8 @@
     /// Getting the name of a static member containing a string literal
     ///
     /// ```
-<<<<<<< HEAD
-    /// use rome_js_syntax::{
-    ///     JsLanguage, JsLiteralMemberName, JsSyntaxKind, JsSyntaxNode, JsSyntaxTreeBuilder,
-    /// };
-=======
     /// use rome_js_syntax::{JsSyntaxKind, JsLanguage, JsSyntaxNode, JsLiteralMemberName};
     /// use rome_js_factory::JsSyntaxTreeBuilder;
->>>>>>> c4c14d0d
     /// use rome_rowan::AstNode;
     ///
     /// let node: JsSyntaxNode =
@@ -42,14 +36,8 @@
     /// Getting the name of a static member containing a number literal
     ///
     /// ```
-<<<<<<< HEAD
-    /// use rome_js_syntax::{
-    ///     JsLanguage, JsLiteralMemberName, JsSyntaxKind, JsSyntaxNode, JsSyntaxTreeBuilder,
-    /// };
-=======
     /// use rome_js_syntax::{JsSyntaxKind, JsLanguage, JsSyntaxNode, JsLiteralMemberName};
     /// use rome_js_factory::JsSyntaxTreeBuilder;
->>>>>>> c4c14d0d
     /// use rome_rowan::AstNode;
     ///
     /// let node: JsSyntaxNode =
@@ -65,14 +53,8 @@
     /// Getting the name of a static member containing an identifier
     ///
     /// ```
-<<<<<<< HEAD
-    /// use rome_js_syntax::{
-    ///     JsLanguage, JsLiteralMemberName, JsSyntaxKind, JsSyntaxNode, JsSyntaxTreeBuilder,
-    /// };
-=======
     /// use rome_js_syntax::{JsSyntaxKind, JsLanguage, JsSyntaxNode, JsLiteralMemberName};
     /// use rome_js_factory::JsSyntaxTreeBuilder;
->>>>>>> c4c14d0d
     /// use rome_rowan::AstNode;
     ///
     /// let node: JsSyntaxNode =
