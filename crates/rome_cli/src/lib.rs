--- conflicted
+++ resolved
@@ -83,30 +83,17 @@
             // Print the help for the subcommand if it was called with `--help`
             Some(cmd) if has_help => commands::help::help(self, Some(cmd)),
 
-<<<<<<< HEAD
-            Some("check") if !is_empty => crate::commands::check::check(self),
-            Some("ci") if !is_empty => crate::commands::ci::ci(self),
-            Some("format") if !is_empty => crate::commands::format::format(self),
-            Some("start") => crate::commands::daemon::start(self),
-            Some("stop") => crate::commands::daemon::stop(self),
-
-            // Internal commands
-            Some("__run_server") => crate::commands::daemon::run_server(),
-            Some("__print_socket") => crate::commands::daemon::print_socket(),
-            Some("lsp_proxy") => crate::commands::daemon::lsp_proxy(),
-
-=======
             Some("check") if !is_empty => commands::check::check(self),
             Some("ci") if !is_empty => commands::ci::ci(self),
             Some("format") if !is_empty => commands::format::format(self),
 
             Some("start") => commands::daemon::start(self),
             Some("stop") => commands::daemon::stop(self),
+            Some("lsp_proxy") => commands::daemon::lsp_proxy(),
 
             // Internal commands
             Some("__run_server") => commands::daemon::run_server(),
             Some("__print_socket") => commands::daemon::print_socket(),
->>>>>>> 1283ace4
 
             // Print the help for known commands called without any arguments, and exit with an error
             Some(cmd @ ("check" | "ci" | "format")) => {
