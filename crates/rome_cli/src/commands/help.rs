use rome_console::{markup, ConsoleExt, Markup};

use crate::{CliSession, Termination, VERSION};

const MAIN: Markup = markup! {
"Rome CLI v"{VERSION}"

"<Emphasis>"COMMANDS:"</Emphasis>"
    - "<Emphasis>"check"</Emphasis>"        Run the linter on a set of files
    - "<Emphasis>"ci"</Emphasis>"           Run the linter and check the formatting of a set of files
    - "<Emphasis>"format"</Emphasis>"       Run the formatter on a set of files
    - "<Emphasis>"init"</Emphasis>"         Bootstraps a new rome project
    - "<Emphasis>"start"</Emphasis>"        Start the Rome daemon server process
    - "<Emphasis>"stop"</Emphasis>"         Stop the Rome daemon server process
    - "<Emphasis>"lsp-proxy"</Emphasis>"    Acts as a server for the Language Server Protocol over stdin/stdout
    - "<Emphasis>"rage"</Emphasis>"         Prints information for debugging
    - "<Emphasis>"version"</Emphasis>"      Shows the Rome version information and quit
    - "<Emphasis>"help"</Emphasis>"         Prints this help message

"<Emphasis>"OPTIONS:"</Emphasis>"
    "<Dim>"--no-colors"</Dim>"              Disable the formatting of markup (print everything as plain text)
    "<Dim>"--use-server"</Dim>"             Connect to a running instance of the Rome daemon server
    "<Dim>"--version"</Dim>"                Show the Rome version information and quit
<<<<<<< HEAD
    "<Dim>"--files-max-size"</Dim>"          The maximum allowed size for source code files in bytes. (default: 1024)
=======
    "<Dim>"--files-max-size"</Dim>"         The maximum allowed size for source code files in bytes (default: 1MB)
>>>>>>> 440b9251
"
};

const CHECK: Markup = markup! {
    <Emphasis>"Rome Check"</Emphasis>": Run the linter on a set of files

"<Emphasis>"USAGE:"</Emphasis>"
    rome check <INPUTS...>

    INPUTS can be one or more filesystem path, each pointing to a single file or an entire directory to be searched recursively for supported files

"<Emphasis>"OPTIONS:"</Emphasis>"
    "<Dim>"--apply"</Dim>"                       Apply safe fixes
    "<Dim>"--apply-suggested"</Dim>"             Apply safe and suggested fixes
    "<Dim>"--max-diagnostics"</Dim>"             Cap the amount of diagnostics displayed (default: 20)
"
};

const FORMAT_OPTIONS: Markup = markup! {
    "
    "<Dim>"--indent-style <tabs|space>"</Dim>"              Change the indention character (default: tabs)
    "<Dim>"--indent-size <number>"</Dim>"                   If the indentation style is set to spaces, determine how many spaces should be used for indentation (default: 2)
    "<Dim>"--line-width <number>"</Dim>"                    Change how many characters the formatter is allowed to print in a single line (default: 80)
    "<Dim>"--quote-style <single|double>"</Dim>"            Changes the quotation character for strings (default: \")
    "<Dim>"--quote-properties <as-needed|preserve>"</Dim>"  Changes when properties in object should be quoted (default: as-needed)
    "<Dim>"--trailing-comma <all|es5|none>"</Dim>"          Changes trailing commas in multi-line comma-separated syntactic structures (default: all)
    "
};

const CI: Markup = markup! {
"Rome CI: Run the linter and formatter check on a set of files

"<Emphasis>"USAGE:"</Emphasis>"
    rome ci [OPTIONS] <INPUTS...>

    INPUTS can be one or more filesystem path, each pointing to a single file or an entire directory to be searched recursively for supported files

"<Emphasis>"OPTIONS:"</Emphasis>"
    "<Dim>"--formatter-enabled"</Dim>"                      Allow to enable or disable the formatter check. (default: true)
    "<Dim>"--linter-enabled"</Dim>"                         Allow to enable or disable the linter check. (default: true)"
    {FORMAT_OPTIONS}
};

const FORMAT: Markup = markup! {
"Rome Formatter

"<Emphasis>"USAGE:"</Emphasis>"
    rome format [OPTIONS] <INPUTS...>

    INPUTS can be one or more filesystem path, each pointing to a single file or an entire directory to be searched recursively for supported files

"<Emphasis>"OPTIONS:"</Emphasis>"
    "<Dim>"--write"</Dim>"                                  Edit the files in place (beware!) instead of printing the diff to the console
    "<Dim>"--skip-errors"</Dim>"                            Skip over files containing syntax errors instead of emitting an error diagnostic."
    {FORMAT_OPTIONS}
   ""<Dim>"--stdin-file-path <string>"</Dim>"               A file name with its extension to pass when reading from standard in, e.g. echo 'let a;' | rome format --stdin-file-path file.js
"
};

const INIT: Markup = markup! {
"Rome init: bootstraps a new rome project"

};

const START: Markup = markup! {
"Rome start: Start the Rome daemon server process

"<Emphasis>"USAGE:"</Emphasis>"
    rome start"
};

const STOP: Markup = markup! {
"Rome stop: Stop the Rome daemon server process

"<Emphasis>"USAGE:"</Emphasis>"
    rome stop"
};

const START_LSP_PROXY: Markup = markup! {
"Rome lsp-proxy: Acts as a server for the Language Server Protocol over stdin/stdout

	"<Emphasis>"USAGE:"</Emphasis>"
		rome lsp-proxy"
};

const RAGE: Markup = markup! {
"Rome rage: Prints information for debugging

"<Emphasis>"USAGE:"</Emphasis>"
    rome rage"
};

const VERSION_HELP_TEXT: Markup = markup! {
"Rome version: Show the Rome version information

"<Emphasis>"USAGE:"</Emphasis>"
    rome version"
};

pub(crate) fn help(mut session: CliSession, command: Option<&str>) -> Result<(), Termination> {
    let help_text = match command {
        Some("help") | None => MAIN,
        Some("check") => CHECK,
        Some("ci") => CI,
        Some("format") => FORMAT,
        Some("init") => INIT,
        Some("start") => START,
        Some("stop") => STOP,
        Some("lsp-proxy") => START_LSP_PROXY,
        Some("version") => VERSION_HELP_TEXT,
        Some("rage") => RAGE,

        Some(cmd) => {
            return Err(Termination::UnknownCommandHelp {
                command: cmd.into(),
            })
        }
    };

    session.app.console.log(help_text);
    Ok(())
}<|MERGE_RESOLUTION|>--- conflicted
+++ resolved
@@ -21,11 +21,7 @@
     "<Dim>"--no-colors"</Dim>"              Disable the formatting of markup (print everything as plain text)
     "<Dim>"--use-server"</Dim>"             Connect to a running instance of the Rome daemon server
     "<Dim>"--version"</Dim>"                Show the Rome version information and quit
-<<<<<<< HEAD
-    "<Dim>"--files-max-size"</Dim>"          The maximum allowed size for source code files in bytes. (default: 1024)
-=======
     "<Dim>"--files-max-size"</Dim>"         The maximum allowed size for source code files in bytes (default: 1MB)
->>>>>>> 440b9251
 "
 };
 
