<<<<<<< HEAD
use std::path::PathBuf;

use rome_service::{load_config, Configuration};

=======
>>>>>>> 97e48b42
use crate::{CliDiagnostic, CliSession};
use rome_deserialize::Deserialized;
use rome_service::{load_config, Configuration};

/// Load the configuration for this session of the CLI, merging the content of
/// the `rome.json` file if it exists on disk with common command line options
<<<<<<< HEAD
pub(crate) fn load_configuration(session: &mut CliSession) -> Result<Configuration, CliDiagnostic> {
    let config_path: Option<PathBuf> = session
        .args
        .opt_value_from_str("--config-path")
        .map_err(|source| CliDiagnostic::parse_error("--config-path", source))?;

    let is_config_path = config_path.is_some();

    let mut config = load_config(&session.app.fs, config_path, is_config_path)?.unwrap_or_default();

    let files_max_size = session
        .args
        .opt_value_from_str("--files-max-size")
        .map_err(|source| CliDiagnostic::parse_error("--files-max-size", source))?;

    if let Some(files_max_size) = files_max_size {
        let files = config.files.get_or_insert_with(Default::default);
        files.max_size = Some(files_max_size);
    }

    Ok(config)
=======
pub(crate) fn load_configuration(
    session: &mut CliSession,
) -> Result<Deserialized<Configuration>, CliDiagnostic> {
    Ok(load_config(&session.app.fs, None)?.unwrap_or_default())
>>>>>>> 97e48b42
}<|MERGE_RESOLUTION|>--- conflicted
+++ resolved
@@ -1,18 +1,14 @@
-<<<<<<< HEAD
 use std::path::PathBuf;
 
-use rome_service::{load_config, Configuration};
-
-=======
->>>>>>> 97e48b42
 use crate::{CliDiagnostic, CliSession};
 use rome_deserialize::Deserialized;
 use rome_service::{load_config, Configuration};
 
 /// Load the configuration for this session of the CLI, merging the content of
 /// the `rome.json` file if it exists on disk with common command line options
-<<<<<<< HEAD
-pub(crate) fn load_configuration(session: &mut CliSession) -> Result<Configuration, CliDiagnostic> {
+pub(crate) fn load_configuration(
+    session: &mut CliSession,
+) -> Result<Deserialized<Configuration>, CliDiagnostic> {
     let config_path: Option<PathBuf> = session
         .args
         .opt_value_from_str("--config-path")
@@ -20,23 +16,5 @@
 
     let is_config_path = config_path.is_some();
 
-    let mut config = load_config(&session.app.fs, config_path, is_config_path)?.unwrap_or_default();
-
-    let files_max_size = session
-        .args
-        .opt_value_from_str("--files-max-size")
-        .map_err(|source| CliDiagnostic::parse_error("--files-max-size", source))?;
-
-    if let Some(files_max_size) = files_max_size {
-        let files = config.files.get_or_insert_with(Default::default);
-        files.max_size = Some(files_max_size);
-    }
-
-    Ok(config)
-=======
-pub(crate) fn load_configuration(
-    session: &mut CliSession,
-) -> Result<Deserialized<Configuration>, CliDiagnostic> {
-    Ok(load_config(&session.app.fs, None)?.unwrap_or_default())
->>>>>>> 97e48b42
+    Ok(load_config(&session.app.fs, config_path, is_config_path)?.unwrap_or_default())
 }