--- conflicted
+++ resolved
@@ -1423,16 +1423,9 @@
     let mut fs = MemoryFileSystem::default();
     let mut console = BufferConsole::default();
 
-<<<<<<< HEAD
     let config = r#"{ "organizeImports": { "enabled": true } }"#;
     let file_path = Path::new("rome.json");
     fs.insert(file_path.into(), config.as_bytes());
-=======
-    let rome_json = r#"{ "organizeImports": { "enabled": true } }"#;
-
-    let config_path = Path::new("rome.json");
-    fs.insert(config_path.into(), rome_json.as_bytes());
->>>>>>> aec33ef6
 
     let file_path = Path::new("check.js");
     let content = r#"import { lorem, foom, bar } from "foo";
