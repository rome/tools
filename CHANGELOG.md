# Rome changelog

## [Unreleased]

### CLI

#### Other changes

- Add a new option to ignore unknown files

	```shell
	rome format ./src --files-ignore-unknown=true
	```

	Doing so, Rome won't emit diagnostics for file that it doesn't know how to handle.

### Configuration

#### Other changes

- Add a new option to ignore unknown files:

	```json
	{
		"files": {
			"ignoreUnknown": true
		}
	}
	```
	Doing so, Rome won't emit diagnostics for file that it doesn't know how to handle.

- Add a new `"javascript"` option to support the usafe/experimental
parameter decorators:

	```json
	{
		"javascript": {
			"parser": {
				"unsafeParameterDecoratorsEnabled": true
			}
		}
	}
	```

### Editors

### Formatter

- Added a new option called `--jsx-quote-style` to the formatter. This option allows you to choose between single and double quotes for JSX attributes. [#4486](https://github.com/rome/tools/issues/4486)

### Linter

<<<<<<< HEAD
- Fix a crash in the `NoParameterAssign` rule that occurred when there was a bogus binding. [#4323](https://github.com/rome/tools/issues/4323)
- Fix `useExhaustiveDependencies` rule in the following cases [#4330](https://github.com/rome/tools/issues/4330)
  - when the first argument of hooks is a named function
  - inside an export default function
  - for React.use* hooks
=======
#### BREAKING CHANGES

- Remove `lint/complexity/noExtraSemicolon` ([#4553](https://github.com/rome/tools/issues/4553))

  The _Rome_ formatter takes care of removing extra semicolons.
  Thus, there is no need for this rule.
>>>>>>> 292e1f2f

#### Other changes

- [`noRedeclare`](https://docs.rome.tools/lint/rules/noredeclare/): allow redeclare of index signatures are in different type members [#4478](https://github.com/rome/tools/issues/4478)

- Fix a crash in the [`NoParameterAssign`](https://docs.rome.tools/lint/rules/noparameterassign/) rule that occurred when there was a bogus binding. [#4323](https://github.com/rome/tools/issues/4323)

- Improve the diagnostic and the code action of [`useDefaultParameterLast`](https://docs.rome.tools/lint/rules/usedefaultparameterlast/).

  The diagnostic now reports the last required parameter which should precede optional and default parameters.

  The code action now removes any whitespace between the parameter name and its initialization.

- The rules [`useExhaustiveDependencies`](https://docs.rome.tools/lint/rules/useexhaustivedependencies/) and [`useHookAtTopLevel`](https://docs.rome.tools/lint/rules/usehookattoplevel/) accept a different shape of options

  Old configuration
  
  ```json
  {
  	"linter": {
  		"rules": {
  			"nursery": {
  				"useExhaustiveDependencies": {
  					"level": "error",
  					"options": {
  						"hooks": [
  							["useMyEffect", 0, 1]
  						]
  					}
  				}
  			}
  		}
  	}
  }
  ```

  New configuration
  
  ```json
  {
  	"linter": {
  		"rules": {
  			"nursery": {
  				"useExhaustiveDependencies": {
  					"level": "error",
  					"options": {
  						"hooks": [
  							{
  								"name": "useMyEffect",
  								"closureIndex": 0,
  								"dependenciesIndex": 1
  							}
  						]
  					}
  				}
  			}
  		}
  	}
  }
  ```

### Parser

### VSCode

### JavaScript APIs


## 12.1.3

### CLI

#### Other changes

- `rome lsp-proxy` should accept the global CLI options [#4505](https://github.com/rome/tools/issues/4505)
- Enhance help descriptions
- Accept the environment variable 'ROME_BINARY' to override the Rome binary

### Configuration

#### Other changes

- Fix an issue where all the `nursery` were enabled when the `"nursery": {}` object
was defined [#4479](https://github.com/rome/tools/issues/4479)

### Formatter

### Linter

#### Other changes

- Fix false positive diagnostics ([#4483](https://github.com/rome/tools/issues/4483)) that [`useHookAtTopLevel`](https://docs.rome.tools/lint/rules/usehookattoplevel/) caused to returning call expressions of a hook.
- Revert [#4359](https://github.com/rome/tools/issues/4359)

### Parser

#### Other changes

- Revert [#4359](https://github.com/rome/tools/issues/4359)


## 12.1.2

### Configuration

#### Other changes

- Fix regression where a specific combination of configuration didn't load
the correct rules to apply [#4502](https://github.com/rome/tools/issues/4502)

### Linter

#### New rules
- [`noUselessTypeConstraint`](https://docs.rome.tools/lint/rules/noUselessTypeConstraint/)

#### Other changes

- [`noInnerDeclarations`](https://docs.rome.tools/lint/rules/noinnerdeclarations/): allow function declarations in nested block inside an _ES module_ [#4492](https://github.com/rome/tools/issues/4492).
- [`noInvalidConstructorSuper`](https://docs.rome.tools/lint/rules/noinvalidconstructorsuper/): recognize `extends` clauses that use static member access such as `extends mod.C` [#4499](https://github.com/rome/tools/issues/4499)

## 12.1.1

### CLI

#### Other changes

- Fix regression where the command `lsp-proxy` was renamed `lsp_proxy` [#4489](https://github.com/rome/tools/issues/4489)


### Configuration

#### Other changes

- Fix an issue where Rome was loading incorrectly recommended rule [#4479](https://github.com/rome/tools/issues/4479) [#4488](https://github.com/rome/tools/issues/4488)

### Linter

#### Other changes

- Fix an issue where the [`noAssignInExpressions`](https://docs.rome.tools/lint/rules/noassigninexpressions/) rule replaced the operator with an invalid token, which caused other lint rules to crash. [#4464](https://github.com/rome/tools/issues/4464)
- Fix an issue that [`noUnusedVariables`](https://docs.rome.tools/lint/rules/nounusedvariables/) rule did not correctly detect exports when a variable and an `interface` had the same name [#4468](https://github.com/rome/tools/pull/4468)

## 12.1.0

### CLI

#### Other changes

- Refactored the underling argument parsing logic. Changed the look and feel of the help
output. [#4405](https://github.com/rome/tools/pull/4405).
- The command `rome check` can accept input from `stdin`.
- Add the argument `--stdin-file-path` to use when running `rome check` via `stdin`.
- Add the argument `--formatter-enabled` to the command `rome check` to control the formatter via CLI.
- Add the argument `--linter-enabled` to the command `rome check` to control the linter via CLI.
- Add the argument `--organize-imports-enabled` to the command `rome check` to control the import sorting via CLI.
- Add new command `rome migrate` the transform the configuration file `rome.json`
	when there are breaking changes.

### Configuration

- Add `vcs` property, to opt in the VCS integration:
  - `vcs.enabled`, to enable or not the integration;
  - `vcs.clientKind`, the supported clients;
  - `vcs.useIgnoreFile`, to ignore the files/paths inside the file;
  - `vcs.root`, an optional path to the root of the VCS;

### Editors

#### Other changes

- Fix an issue where the VSCode extension duplicates text when using VSCode git utilities [#4338](https://github.com/rome/tools/issues/4338)
- Remove code assists from being added to the code actions when apply fixes;
- When requesting code actions, ignored files should not throw errors. Fixes [#4434](https://github.com/rome/tools/issues/4434)

### Formatter

#### Other changes

- Fix an issue where formatting of JSX string literals property values were using incorrect quotes [#4054](https://github.com/rome/tools/issues/4054)
- Changed import assertion grammar to the new import attribute assertion
```diff
- import "module" assert {}
+ import "module" with {}
```
- Fix an issue where JSON formatter does not respect `lineWidth` for arrays [#4351](https://github.com/rome/tools/issues/4351)
- Add support for decorators

### Linter

#### New rules

- [`noConfusingArrow`](https://docs.rome.tools/lint/rules/noConfusingArrow/)
- [`noRedundantRoles`](https://docs.rome.tools/lint/rules/noRedundantRoles/)
- [`noNoninteractiveTabindex`](https://docs.rome.tools/lint/rules/noNoninteractiveTabindex/)
- [`noAriaUnsupportedElements`](https://docs.rome.tools/lint/rules/noAriaUnsupportedElements/)
- [`noConsoleLog`](https://docs.rome.tools/lint/rules/noConsoleLog/)
- [`noForEach`](https://docs.rome.tools/lint/rules/noForEach/)
- [`useLiteralKeys`](https://docs.rome.tools/lint/rules/useLiteralKeys/)
- [`noConstantCondition`](https://docs.rome.tools/lint/rules/noConstantCondition/)
- [`useGroupedTypeImport`](https://docs.rome.tools/lint/rules/useGroupedTypeImport/)
- [`noUselessConstructor`](https://docs.rome.tools/lint/rules/noUselessConstructor/)
- [`useLiteralEnumMembers`](https://docs.rome.tools/lint/rules/useLiteralEnumMembers/)
- [`useHeadingContent`](https://docs.rome.tools/lint/rules/useHeadingContent/)
- [`noAccumulatingSpread`](https://docs.rome.tools/lint/rules/noAccumulatingSpread/)
- [`useSimpleNumberKeys`](https://docs.rome.tools/lint/rules/useSimpleNumberKeys/)


#### Promoted rules

New rules are promoted, please check [#4431](https://github.com/rome/tools/pull/4431) for more details.

- [lint/a11y/noNoninteractiveElementToInteractiveRole](https://docs.rome.tools/lint/rules/noNoninteractiveElementToInteractiveRole)
- [lint/a11y/noRedundantAlt](https://docs.rome.tools/lint/rules/noRedundantAlt)
- [lint/a11y/noSvgWithoutTitle](https://docs.rome.tools/lint/rules/noSvgWithoutTitle)
- [lint/a11y/useAriaPropsForRole](https://docs.rome.tools/lint/rules/useAriaPropsForRole)
- [lint/a11y/useIframeTitle](https://docs.rome.tools/lint/rules/useIframeTitle)
- [lint/a11y/useMediaCaption](https://docs.rome.tools/lint/rules/useMediaCaption)
- [lint/a11y/useValidAriaProps](https://docs.rome.tools/lint/rules/useValidAriaProps)
- [lint/a11y/useValidLang](https://docs.rome.tools/lint/rules/useValidLang)
- [lint/complexity/noExtraSemicolon](https://docs.rome.tools/lint/rules/noExtraSemicolon)
- [lint/complexity/noUselessCatch](https://docs.rome.tools/lint/rules/noUselessCatch)
- [lint/complexity/noUselessConstructor](https://docs.rome.tools/lint/rules/noUselessConstructor)
- [lint/complexity/noUselessLabel](https://docs.rome.tools/lint/rules/noUselessLabel)
- [lint/complexity/noUselessRename](https://docs.rome.tools/lint/rules/noUselessRename)
- [lint/complexity/noUselessSwitchCase](https://docs.rome.tools/lint/rules/noUselessSwitchCase)
- [lint/complexity/noWith](https://docs.rome.tools/lint/rules/noWith)
- [lint/correctness/noGlobalObjectCalls](https://docs.rome.tools/lint/rules/noGlobalObjectCalls)
- [lint/correctness/noInnerDeclarations](https://docs.rome.tools/lint/rules/noInnerDeclarations)
- [lint/correctness/noInvalidConstructorSuper](https://docs.rome.tools/lint/rules/noInvalidConstructorSuper)
- [lint/correctness/noSwitchDeclarations](https://docs.rome.tools/lint/rules/noSwitchDeclarations)
- [lint/correctness/noUnreachableSuper](https://rome.tools/docs/lint/rules/noUnreachableSuper)
- [lint/correctness/noUnsafeOptionalChaining](https://docs.rome.tools/lint/rules/noUnsafeOptionalChaining)
- [lint/correctness/noUnusedLabels](https://docs.rome.tools/lint/rules/noUnusedLabels)
- [lint/correctness/useYield](https://docs.rome.tools/lint/rules/useYield)
- [lint/style/noCommaOperator](https://docs.rome.tools/lint/rules/noCommaOperator)
- [lint/style/noInferrableTypes](https://docs.rome.tools/lint/rules/noInferrableTypes)
- [lint/style/noNamespace](https://docs.rome.tools/lint/rules/noNamespace)
- [lint/style/noParameterAssign](https://docs.rome.tools/lint/rules/noParameterAssign)
- [lint/style/noParameterProperties](https://docs.rome.tools/lint/rules/noParameterProperties)
- [lint/style/noRestrictedGlobals](https://docs.rome.tools/lint/rules/noRestrictedGlobals)
- [lint/suspicious/noAssignInExpressions](https://docs.rome.tools/lint/rules/noAssignInExpressions)
- [lint/suspicious/noClassAssign](https://docs.rome.tools/lint/rules/noClassAssign)
- [lint/suspicious/noConfusingLabels](https://docs.rome.tools/lint/rules/noConfusingLabels)
- [lint/suspicious/noDuplicateCase](https://docs.rome.tools/lint/rules/noDuplicateCase)
- [lint/suspicious/noDuplicateClassMembers](https://docs.rome.tools/lint/rules/noDuplicateClassMembers)
- [lint/suspicious/noPrototypeBuiltins](https://docs.rome.tools/lint/rules/noPrototypeBuiltins)
- [lint/suspicious/noRedeclare](https://docs.rome.tools/lint/rules/noRedeclare)
- [lint/suspicious/noSelfCompare](https://docs.rome.tools/lint/rules/noSelfCompare)
- [lint/suspicious/useNamespaceKeyword](https://docs.rome.tools/lint/rules/useNamespaceKeyword)

Note that, `noExtraSemicolons` and `noExtraLabels` are renamed to [`noExtraSemicolon`](https://docs.rome.tools/lint/rules/noextrasemicolon/) and [`noUselessLabel`](https://docs.rome.tools/lint/rules/nouselesslabel/).

#### Other changes

- Code actions are formatted using Rome's formatter. If the formatter is disabled,
	the code action is not formatted.
- Fixed an issue that [`useShorthandArrayType`](https://docs.rome.tools/lint/rules/useShorthandArrayType) rule did not handle nested ReadonlyArray types correctly and erroneously reported TsObjectType [#4354](https://github.com/rome/tools/issues/4353).
- [`noUndeclaredVariables`](https://docs.rome.tools/lint/rules/noUndeclaredVariables) detects globals based on the file type.
- Fix an issue when [`noUndeclaredVariables`](https://docs.rome.tools/lint/rules/noundeclaredvariables/) incorrectly identifies `AggregateError` as an undeclared variable. [#4365](https://github.com/rome/tools/issues/4365)
- Fix an issue that `useLiteralKeys` rule doesn't ignore valid uses of square bracket notation. [#4370](https://github.com/rome/tools/issues/4370)
- Fix [#4348](https://github.com/rome/tools/issues/4348) that caused [`noNonNullAssertion`](https://docs.rome.tools/lint/rules/nononnullassertion/) to emit incorrect code action
- Fix [#4410](https://github.com/rome/tools/issues/4410) that caused [`useButtonType`](https://docs.rome.tools/lint/rules/usebuttontype/) to miss some cases
- Fix false positive diagnostics that [`useCamelCase`](https://docs.rome.tools/lint/rules/usecamelcase/) caused to default exported components
- Fix false positive diagnostics that [`useCamelCase`](https://docs.rome.tools/lint/rules/usecamelcase/) caused to private class members
- Fix false positive diagnostics that [`useHookAtTopLevel`](https://docs.rome.tools/lint/rules/usehookattoplevel/) caused to arrow functions, export default functions and function expressions.
- Fix false positive diagnostics that [`useHookAtTopLevel`](https://docs.rome.tools/lint/rules/usehookattoplevel/) caused to `as` or `satisfies` expression.
- Fix false positive diagnostics that [`noHeadeScope`](https://docs.rome.tools/lint/rules/noheaderscope/) caused to custom components
- Fix false negative diagnostics that [`noNoninteractiveElementToInteractiveRole`](https://docs.rome.tools/lint/rules/nononinteractiveelementtointeractiverole/) and [`noNoninteractiveTabindex`](https://docs.rome.tools/lint/rules/nononinteractivetabindex/) caused to non-interactive elements.


### Parser

#### Other changes

- Allow module syntax in `cts` files
- Changed import assertion grammar to the new import attribute assertion
```diff
- import "module" assert {}
+ import "module" with {}
```
- Allow decorators before `export` and `export default`. [#4252](https://github.com/rome/tools/issues/4252)
- Add support for Stage 3 decorators

### VSCode

- `requireConfiguration` is set to `true` by default

## 12.0.0

### CLI

##### Breaking changes

- Review how the traversal of the file system works. Now Rome won't navigate folders that are ignored.
	While this change is a bug fix, this could affect how the `ignore` entries are defined inside a project. We suggest to review them
	and make sure they still work.
- `--apply-suggested` is now called `--apply-unsafe`
- `rome check --apply` and `rome check --apply-unsafe` exits with non-zero code (error code)
if there are still diagnostics to be addressed.

##### Other changes

- `rome check` now checks import statements. This is an experimental feature that needs to be
	enabled via configuration. Import can be sorted using `rome check --apply-unsafe`
- Rome is able to auto discover the configuration file. If Rome doesn't fine a configuration in the
working directory, it will try to find one in the parent directories.
- Add a new global options called `--config-path`. It tells Rome to try and discover a `rome.json` file
in the given path.
	```shell
	rome format --config-path=../../other/path/
	rome check --config-path=../../other/path/
	```

### Configuration

#### Other changes

- Rome now uses the internal JSON parser to validate the configuration file. This means Rome won't
	exit anymore if there are issues with the `rome.json` file, instead it will apply its defaults
	to the sections that are incorrect.
- Add `javascript.organizeImports`. This is an experimental feature and users need to opt-in.

```json
{
  "organizeImports": {
    "enabled": true,
    "ignore": ["trickyFile.js"]
  }
}
```
- Add `linter.rules.all` and `linter.rules.[group].all`. These options allow to enable or disable **all**
rules, or all rules for a **given group**. `all` and `recommended` can't be both `true`.


```json
{
  "linter": {
    "rules": {
      "all": true,
      "style" : {
        "all": false
      }
    }
  }
}
```

The previous example will enable all rules and disable all rules that belong to the `style` group.

### Editors

##### Other changes

- Add support to display diagnostics for JSON files.
- Add support to format JSON files.
- Pull diagnostics when parsing a `rome.json` file.
- Imports sorting is not applied for files that are not supported or ignored.

### Formatter

- Add support for JSON files
- Add support for TypeScript 4.7
- Add support for TypeScript 5.0

### Linter

New rules are promoted, please check [#4239](https://github.com/rome/tools/pull/4239) for more
details.
- [lint/correctness/noUnsafeFinally](https://docs.rome.tools/lint/rules/noUnsafeFinally)
- [lint/correctness/noConstructorReturn](https://docs.rome.tools/lint/rules/noConstructorReturn)
- [lint/correctness/noPrecisionLoss](https://docs.rome.tools/lint/rules/noPrecisionLoss)
- [lint/correctness/noVoidTypeReturn](https://docs.rome.tools/lint/rules/noVoidTypeReturn)
- [lint/correctness/noStringCaseMismatch](https://docs.rome.tools/lint/rules/noStringCaseMismatch)
- [lint/correctness/noSetterReturn](https://docs.rome.tools/lint/rules/noSetterReturn)
- [lint/a11y/useHtmlLang](https://docs.rome.tools/lint/rules/useHtmlLang)
- [lint/a11y/noDistractingElements](https://docs.rome.tools/lint/rules/noDistractingElements)
- [lint/a11y/noHeaderScope](https://docs.rome.tools/lint/rules/noHeaderScope)
- [lint/a11y/noAccessKey](https://docs.rome.tools/lint/rules/noAccessKey)
- [lint/style/useExponentiationOperator](https://docs.rome.tools/lint/rules/useExponentiationOperator)
- [lint/style/useNumericLiterals](https://docs.rome.tools/lint/rules/useNumericLiterals)
- [lint/style/useDefaultParameterLast](https://docs.rome.tools/lint/rules/useDefaultParameterLast)
- [lint/style/useConst](https://docs.rome.tools/lint/rules/useConst)
- [lint/style/noVar](https://docs.rome.tools/lint/rules/noVar)
- [lint/style/noNonNullAssertion](https://docs.rome.tools/lint/rules/noNonNullAssertion)
- [lint/style/useEnumInitializers](https://docs.rome.tools/lint/rules/useEnumInitializers)
- [lint/suspicious/noEmptyInterface](https://docs.rome.tools/lint/rules/noEmptyInterface)
- [lint/suspicious/noExtraNonNullAssertion](https://docs.rome.tools/lint/rules/noExtraNonNullAssertion)
- [lint/suspicious/noRedundantUseStrict](https://docs.rome.tools/lint/rules/noRedundantUseStrict)
- [lint/suspicious/noConstEnum](https://docs.rome.tools/lint/rules/noConstEnum)
- [lint/suspicious/useDefaultSwitchClauseLast](https://docs.rome.tools/lint/rules/useDefaultSwitchClauseLast)
- [lint/suspicious/noDuplicateObjectKeys](https://docs.rome.tools/lint/rules/noDuplicateObjectKeys)


### Parser

- Support for TypeScript 4.7
- Support for TypeScript 5.0

### VSCode

##### Other changes
- Add a new option called `requireConfiguration`. Enabling this option will force Rome to require
a configuration file in your workspace/project. If Rome doesn't find a `rome.json` file, it won't
emit diagnostics.

## 11.0.0

### CLI

#### BREAKING CHANGES

- the argument `--no-colors` has been removed, in favor of `--color=off`

#### Other changes

- The `init` command now adds the `$schema` property to the generated `rome.json` file
  if `rome` is installed inside the `node_modules` folder. Follow [this guide](https://docs.rome.tools/configuration#schema) to add the `$schema` property
  manually in a project with an existing `rome.json` file.
- A new `--semicolons` option that configures if the formatter prints semicolons at the end of every statement (default) or at the beginning of statements when necessary to prevent ASI failures.
- Rome exits with an error code if it doesn't process any file.
- Fixed how the maximum number of diagnostics is calculated [#3869](https://github.com/rome/tools/pull/3869).
  Rome now prints the total number of errors caused in the files.
- Rome now traverses symbolic links and emits warnings if it detects loops, and continues processing the next file during the directory traversal.
- You can force color output using the new global `--colors` option with the value `force`. Forcing color output can be useful if you spawn Rome as a subprocess.
  Rome is spawned as a process;

### Configuration

- Added the JSON schema `$schema` property. The schema enables auto-completion by editors and...
  auto-completion and descriptions of all fields of the configuration file.
- Added a new `files.ignore` option where users can ignore files across tools.

### Editors

- We also publish Rome to [Open VSX](https://open-vsx.org/).
- The extension now resolves the Rome version installed in the `node_modules` folder.
- Fixed an issue where diagnostics were not updated after a change to the configuration file (#3724)[https://github.com/rome/tools/pull/3724]
- The LSP emits a new action where the user can suppress a rule.
- The extension now allows [sort imports](https://github.com/rome/tools/blob/main/editors/vscode/README.md#imports-sorting-experimental)

### Formatter

#### BREAKING CHANGES

- Fixed incompatibility issues with Prettier [#3531](https://github.com/rome/tools/issues/3531)
  - [#3686](https://github.com/rome/tools/pull/3686)
  - [#3732](https://github.com/rome/tools/pull/3732)
  - [#3842](https://github.com/rome/tools/pull/3842)
- Fixed an issue where infinite parentheses were wrongly inserted [#3735](https://github.com/rome/tools/issues/3735)
- Better formatting for `jestEach` templates

#### Other changes

- Added [support](https://docs.rome.tools/configuration/#javascriptformattersemicolon) for omitting semicolons.


### Linter

- Fixed false positives emitted by [`noUselessFragments`](https://docs.rome.tools/lint/rules/nouselessfragments/) [#3668](https://github.com/rome/tools/issues/3668)
- Fixed [`noArrayIndexKey`](https://docs.rome.tools/lint/rules/noarrayindexkey/) where some cases were not detected [#3670](https://github.com/rome/tools/issues/3670)
- Fixed false positives emitted by [`noConstAssign`](https://docs.rome.tools/lint/rules/noconstassign/) [#3728](https://github.com/rome/tools/issues/3728)
- Fixed false positives emitted by [`noShoutyConstants`](https://docs.rome.tools/lint/rules/noshoutyconstants/) [#3867](https://github.com/rome/tools/issues/3867)
- Fixed false positives emitted by [`noUnusedVariables`](https://docs.rome.tools/lint/rules/nounusedvariables/) [#3779](https://github.com/rome/tools/issues/3779)
- Fixed [`noUndeclaredVariables`](https://docs.rome.tools/lint/rules/noundeclaredvariables/) where some cases were not detected [#3798](https://github.com/rome/tools/issues/3798)
- Fixed [`noUndeclaredVariables`](https://docs.rome.tools/lint/rules/noundeclaredvariables/) where types were incorrectly detected [#3669](https://github.com/rome/tools/issues/3669)

#### Rules

The following rules have been stabilized:
- `nursery/useFlatMap` -> `complexity/useFlatMap`
- `nursery/useValidForDirection` -> `correctness/useValidForDirection`
- `nursery/noExplicitAny` -> `suspicious/noExplicitAny`
- `nursery/noConstAssign` -> `correctness/noConstAssign`

These rules are all recommended, so they will be enabled by default. You can simply remove those entries from your configuration file if you had enabled them manually from the `nursery` group.

The following rules have been renamed:
- `a11y/useBlankTarget` -> `a11y/noBlankTarget`
- `correctness/noMultipleSpacesInRegularExpressionLiterals` -> `complexity/noMultipleSpacesInRegularExpressionLiterals`
- `style/useOptionalChain` -> `complexity/useOptionalChain`
- `correctness/noUselessFragments` -> `complexity/noUselessFragments`
- `correctness/noDelete` -> `performance/noDelete`
- `correctness/useSingleCaseStatement` -> `style/useSingleCaseStatement`
- `correctness/useWhile` -> `style/useWhile`
- `correctness/noArguments` -> `style/noArguments`
- `correctness/noAsyncPromiseExecutor` -> `suspicious/noAsyncPromiseExecutor`
- `correctness/noCommentText` -> `suspicious/noCommentText`
- `correctness/noCompareNegZero` -> `suspicious/noCompareNegZero`
- `correctness/noDebugger` -> `suspicious/noDebugger`
- `correctness/noDoubleEquals` -> `suspicious/noDoubleEquals`
- `correctness/noShadowRestrictedNames` -> `suspicious/noShadowRestrictedNames`
- `correctness/noSparseArray` -> `suspicious/noSparseArray`
- `correctness/noUnsafeNegation` -> `suspicious/noUnsafeNegation`
- `correctness/useValidTypeof` -> `suspicious/useValidTypeof`
- `correctness/noArrayIndexKey` -> `suspicious/noArrayIndexKey`
- `correctness/noCatchAssign` -> `suspicious/noCatchAssign`
- `correctness/noDupeArgs` -> `suspicious/noDuplicateParameters`
- `correctness/noFunctionAssign` -> `suspicious/noFunctionAssign`
- `correctness/noImportAssign` -> `suspicious/noImportAssign`
- `correctness/noLabelVar` -> `suspicious/noLabelVar`
- `correctness/noRestrictedGlobals` -> `nursery/noRestrictedGlobals`
- `nursery/noDupeKeys` -> `nursery/noDuplicateObjectKeys`

If you were not changing the severity level of any of these rules in your configuration file, or suppressing a diagnostic emitted by those rules using suppression comments, you do not have to do anything. But if you did, Rome will now emit diagnostics for the parts of your configuration or suppression comments you need to update.

The following rules are no longer recommended:
- `style/noImplicitBoolean`
- `style/noNegationElse`
- `style/useBlockStatements`
- `style/useShorthandArrayType`
- `correctness/useSingleCaseStatement` / `style/useSingleCaseStatement`
- `style/noShoutyConstants`

The styling decisions imposed by these rules were not deemed to be idiomatic enough in the JavaScript ecosystem to be enabled by default. If you do want to enforce those rules in your project, you will have to enable them manually in you configuration file:

```json
{
  "linter": {
    "rules": {
        "style": {
            "useBlockStatements": "warn"
        }
    }
  }
}
```

Finally, the following new rules have been introduced to the nursery group in this release:
- [`nursery/noAccessKey`](https://docs.rome.tools/lint/rules/noAccessKey)
- [`nursery/noConditionalAssignment`](https://docs.rome.tools/lint/rules/noConditionalAssignment)
- [`nursery/noConstEnum`](https://docs.rome.tools/lint/rules/noConstEnum)
- [`nursery/noConstructorReturn`](https://docs.rome.tools/lint/rules/noConstructorReturn)
- [`nursery/noDistractingElements`](https://docs.rome.tools/lint/rules/noDistractingElements)
- [`nursery/noDuplicateObjectKeys`](https://docs.rome.tools/lint/rules/noDuplicateObjectKeys)
- [`nursery/noEmptyInterface`](https://docs.rome.tools/lint/rules/noEmptyInterface)
- [`nursery/noExtraNonNullAssertion`](https://docs.rome.tools/lint/rules/noExtraNonNullAssertion)
- [`nursery/noHeaderScope`](https://docs.rome.tools/lint/rules/noHeaderScope)
- [`nursery/noNonNullAssertion`](https://docs.rome.tools/lint/rules/noNonNullAssertion)
- [`nursery/noPrecisionLoss`](https://docs.rome.tools/lint/rules/noPrecisionLoss)
- [`nursery/noRedundantUseStrict`](https://docs.rome.tools/lint/rules/noRedundantUseStrict)
- [`nursery/noSetterReturn`](https://docs.rome.tools/lint/rules/noSetterReturn)
- [`nursery/noStringCaseMismatch`](https://docs.rome.tools/lint/rules/noStringCaseMismatch)
- [`nursery/noUnsafeFinally`](https://docs.rome.tools/lint/rules/noUnsafeFinally)
- [`nursery/noVoidTypeReturn`](https://docs.rome.tools/lint/rules/noVoidTypeReturn)
- [`nursery/useDefaultSwitchClauseLast`](https://docs.rome.tools/lint/rules/useDefaultSwitchClauseLast)
- [`nursery/useNumericLiterals`](https://docs.rome.tools/lint/rules/useNumericLiterals)
- [`nursery/useAriaPropTypes`](https://docs.rome.tools/lint/rules/useAriaPropTypes)
- [`nursery/useAriaPropsForRole`](https://docs.rome.tools/lint/rules/useAriaPropsForRole)
- [`nursery/noVar`](https://docs.rome.tools/lint/rules/noVar)
- [`nursery/useConst`](https://docs.rome.tools/lint/rules/useConst)

Please give them a try by manually enabling them in your configuration and please share your feedback on the rule, diagnostics, and code fixes.

### Parser

- Added support for `JSON`;
- Added support `satisfies` keyword;
- Fixed parse for `async` used as label [#3612](https://github.com/rome/tools/issues/3612)
- Fixed parse of `export default function` in `d.ts` files [#3485](https://github.com/rome/tools/issues/3485)
- Improved the parsing of `await` in non-async contexts [#2479](https://github.com/rome/tools/issues/2479)

### VSCode

- Removed the "preview" label from the extension.
- Improved logging when the extension can't connect to the server. [#3920](https://github.com/rome/tools/issues/3920)

### JavaScript APIs

#### Breaking change

- The concept of `backend` has been removed, in favor of the concept of `distribution`.
- Removed the possibility to connect to the daemon, for the time being.
- The APIs are asynchronous anymore.

#### Other changes

- The package has been marked as unstable and in alpha state.

## 10.0.1

### CLI

- Respect the formatter / linter `enabled` flag from configuration ([#3591](https://github.com/rome/tools/issues/3591))
- Correctly account for diff diagnostics in the printed diagnostics count ([#3595](https://github.com/rome/tools/issues/3595))

### Formatter

- Do not insert a trailing comma in import expressions ([#3600](https://github.com/rome/tools/issues/3600))

### Linter

- Fixed false positives in [`noUselessFragments`](https://docs.rome.tools/lint/rules/nouselessfragments/), [`noArrayIndexKey`](https://docs.rome.tools/lint/rules/noarrayindexkey/), [`noChildrenProp`](https://docs.rome.tools/lint/rules/nochildrenprop/), [`noUselessFragments`](https://docs.rome.tools/lint/rules/nouselessfragments/), [`noVoidElementsWithChildren`](https://docs.rome.tools/lint/rules/novoidelementswithchildren/), [`noDangerouslySetInnerHtml`](https://docs.rome.tools/lint/rules/nodangerouslysetinnerhtml/), [`noDangerouslySetInnerHtmlWithChildren`](https://docs.rome.tools/lint/rules/nodangerouslysetinnerhtmlwithchildren/), `useValidAnchor`, [`noRenderReturnValue`](https://docs.rome.tools/lint/rules/norenderreturnvalue/), [`noUnusedVariables`](https://docs.rome.tools/lint/rules/nounusedvariables/) and [`useKeyWithClickEvents`](https://docs.rome.tools/lint/rules/usekeywithclickevents/)
([#3592](https://github.com/rome/tools/pull/3592), [#3619](https://github.com/rome/tools/pull/3619), [#3599](https://github.com/rome/tools/pull/3599), [#3626](https://github.com/rome/tools/pull/3626), [#3620](https://github.com/rome/tools/pull/3620) & [#3644](https://github.com/rome/tools/pull/3644))

### Editors

- Display the version of the language server in the status bar ([#3616](https://github.com/rome/tools/issues/3616))

## 10.0.0

### CLI

- Added the new command `rome version`.
- Added the new command `rome rage`.
- Added the new command `rome lsp-proxy`.
- Added the new option`--version` as an alias for `rome version`
- Added a new argument `--files-max-size` to change the allowed size of files, in bytes.
- Added a new argument `--formatter-enabled` to the command `rome ci`.
- Added a new argument `--linter-enabled` to the command `rome ci`.
- Added the new `format` option `--trailing-comma` to configure where to add trailing commas.
- Correctly show the supported options for `rome ci`, closes [#3456](https://github.com/rome/tools/issues/3456).
- Fixed the command `rome ci` command to run the linter even if the formatter is disabled, closes [#3495](https://github.com/rome/tools/issues/3495).
- Fixed the messaging of some diagnostics, [#3460](https://github.com/rome/tools/pull/3460).

### Configuration

- Added `files.maxSize`, to change the allowed size of files, in bytes.

### Diagnostics

- Fix false positive for unknown lint rule in suppression comments during formatting [#3406](https://github.com/rome/tools/issues/3406).
- Correctly handle empty lines when printing code diffs [#3375](https://github.com/rome/tools/issues/3375).


### Formatter

- Added the new trailing comma option that configures where to add trailing commas. Supports the values: `all`, `es5` and `none`; refer to the [documentation](https://rome.tools/docs/#javascriptformattertrailingcomma) to learn more.
- Improved JSX formatting [#3499](https://github.com/rome/tools/issues/3499), [#3211](https://github.com/rome/tools/issues/3211), [#3377](https://github.com/rome/tools/issues/3377)
- Better formatting of object destructing
- Improved formatting of test calls
- Fixed formatting of trailing comments in arrow functions

### Linter

- **BREAKING CHANGE**: some rules have been moved to new groups to better reflect their purpose. This may result in Rome failing to load your configuration or suppression comments that now refer to unknown rules. Please check out [#3471](https://github.com/rome/tools/pull/3471) to learn more about the affected rules.
- Fixed issues in the [`noUnreachable`](https://docs.rome.tools/lint/rules/nounreachable/) rule
- Fixed false positive cases for [`noNegationElse`](https://docs.rome.tools/lint/rules/nonegationelse/) [#3141](https://github.com/rome/tools/issues/3141)
- Fixed false positive cases for [`noUnusedVariables`](https://docs.rome.tools/lint/rules/nounusedvariables/) [#3169](https://github.com/rome/tools/issues/3169)
- Fixed an issue in our CFG [#3390](https://github.com/rome/tools/issues/3390)

#### New rules

- [`noAutoFocus`](https://rome.tools/docs/lint/rules/noAutoFocus/)
- [`useAltText`](https://rome.tools/docs/lint/rules/useAltText/)
- [`noBlankTarget`](https://rome.tools/docs/lint/rules/noBlankTarget/)
- [`useAnchorContent`](https://rome.tools/docs/lint/rules/useAnchorContent/)
- [`useKeyWithClickEvents`](https://rome.tools/docs/lint/rules/useKeyWithClickEvents/)
- [`useKeyWithMouseEvents`](https://rome.tools/docs/lint/rules/useKeyWithMouseEvents/)
- [`noPositiveTabIndex`](https://rome.tools/docs/lint/rules/noPositiveTabIndex/)
- [`useValidAnchor`](https://rome.tools/docs/lint/rules/useValidAnchor/)
- [`noRestrictedGlobals`](https://rome.tools/docs/lint/rules/noRestrictedGlobals/)
- [`useSimplifiedBooleanExpression`](https://rome.tools/docs/lint/rules/useSimplifiedBooleanExpression/)
- [`noInvalidConstructorSuper`](https://rome.tools/docs/lint/rules/noInvalidConstructorSuper/)
- [`useValidForDirection`](https://rome.tools/docs/lint/rules/useValidForDirection/)
- [`noConstAssign`](https://rome.tools/docs/lint/rules/noConstAssign/)
- [`noExplicitAny`](https://rome.tools/docs/lint/rules/noExplicitAny/)
- [`noBannedTypes`](https://rome.tools/docs/lint/rules/noBannedTypes/)
- [`useMapFlat`](https://rome.tools/docs/lint/rules/useMapFlat/)
- [`useExhaustiveDependencies`](https://rome.tools/docs/lint/rules/useExhaustiveDependencies/)

### Parser

- Improved messaging of diagnostics, using our new infrastructure
- Fixed an issue where diagnostics couldn't be printed in WASM [#3349](https://github.com/rome/tools/pull/3349)
- Allow arguments in d.ts files [#3388](https://github.com/rome/tools/issues/3388)
- Fix parsing of less than in optional call chains [#3486](https://github.com/rome/tools/issues/3486)
- Fixed a case where `export {"a"} from "b";` wasn't correctly parsed

### VSCode

- Make the "rename" command opt-in and use the VS Code provided "rename" feature that offers whole project renaming instead.
- Added the new command `Restart LSP Server`
- The LSP server is now able to listen to changes of `rome.json` and apply the new configuration



## 0.10.1

### CLI
- Fixed a poor diagnostic that was emitted when navigating a symbolic symbol [#3329](https://github.com/rome/tools/issues/3329)
- Added a size limit when inspecting files [#3330](https://github.com/rome/tools/issues/3330)

### Diagnostics
- Do not print tabs and spaces for unchanged lines [#3327](https://github.com/rome/tools/issues/3327)

### VSCode
- Fixed the calculation of text diffs inside the LSP [#3350](https://github.com/rome/tools/pull/3350)

## 0.10.0

### Core

- Rome is now faster and uses less memory on macOS and Linux systems! [#3237](https://github.com/rome/tools/pull/3237)
- We completely revamped our diagnostics! The new diagnostics allow us to give better information about the errors generated by Rome.
- Greatly increased the performance of Rome's daemon, up to 300%! [#3151](https://github.com/rome/tools/pull/3151)

### Configuration

You can now ignore folders and files using the Unix shell style patterns:

```json
{
  "formatter": {
    "ignore": ["scripts/*.js"]
  },
  "linter": {
    "ignore": ["src/**.test.{ts,js}"]
  }
}
```

### Formatter

- Completely revamped how the formatter handles comments and their placement inside the code [#3277](https://github.com/rome/tools/pull/3227)
- Improved formatting of intersection and unions types [#3162](https://github.com/rome/tools/issues/3162)
- Improved formatting of member chains [#3283](https://github.com/rome/tools/pull/3283)
- Improved formatting of call arguments [#3290](https://github.com/rome/tools/pull/3290)

### Linter

- **BREAKING CHANGE**: This release changes the naming of the lint rule groups with the goal to make them language agnostic and avoid confusion among users and contributors.
were named after a language, and this caused confusion among users and contributors. Please
check our [website](https://rome.tools/docs/lint/rules/) to know better about the new groups.
The new groups are heavily inspired from [`clippy`](https://github.com/rust-lang/rust-clippy#clippy)
- Added a new group called `nursery`, this group incubates new rules that are being developed.
- Added a new group called `style`, this group incubates rules that orbits around styling.
- Added a new group called `correctness`, this group incubates rules that orbits catching possible bugs.
- Fixed a code action for `useBlockStatements` [#3199](https://github.com/rome/tools/issues/3199)
- Improved the rule `useCamelCase` [#3190](https://github.com/rome/tools/pull/3190) [#3210](https://github.com/rome/tools/pull/3210)
- Fixed invalid code action for `useOptionalChain` [#3257](https://github.com/rome/tools/issues/3257)
- Fixed bugs in [`noUnusedVariables`](https://docs.rome.tools/lint/rules/nounusedvariables/) [#3170](https://github.com/rome/tools/issues/3170), [#3316](https://github.com/rome/tools/pull/3316)

#### New rules

- [`useButtonType`](https://rome.tools/docs/lint/rules/useButtonType/)
- [`noRenderReturnValue`](https://rome.tools/docs/lint/rules/noRenderReturnValue/)
- [`noDangerouslySetInnerHtml`](https://rome.tools/docs/lint/rules/noDangerouslySetInnerHtml/)
- [`useOptionalChain`](https://rome.tools/docs/lint/rules/useOptionalChain/)
- [`useFragmentSyntax`](https://rome.tools/docs/lint/rules/useFragmentSyntax/)
- [`noUselessFragments`](https://rome.tools/docs/lint/rules/noUselessFragments/)
- [`noChildrenProp`](https://rome.tools/docs/lint/rules/noChildrenProp/)
- [`noArrayIndexKey`](https://rome.tools/docs/lint/rules/noArrayIndexKey/)
- [`noVoidElementsWithChildren`](https://rome.tools/docs/lint/rules/noVoidElementsWithChildren/)
- [`noUndeclaredVariables`](https://rome.tools/docs/lint/rules/noUndeclaredVariables/)
- [`noDangerouslySetInnerHtmlWithChildren`](https://rome.tools/docs/lint/rules/noDangerouslySetInnerHtmlWithChildren/)


### Parser

- Fixed an issue where the parser was _not_ emitting a diagnostic on a certain TypeScript syntax [#3115](https://github.com/rome/tools/issues/3115)

### VSCode

- The setting `lspBin` can be also expressed as **relative path**
- The rules have been added to the configuration schema, allowing users to receive autocomplete
when editing the `rome.json` for the [`rules`](https://rome.tools/#linterrulescorrectness) section


## 0.9.2

### CLI

- Fixes an issue where arguments were not correctly picked up and applied to the formatter [#3175](https://github.com/rome/tools/issues/3175)

## 0.9.1

### CLI

- Fixes a regression where the arguments passed via CLI were ignored [#3175](https://github.com/rome/tools/issues/3175)
- Fixes a regression where the command `rome ci` was not correctly reading the configuration [#3167](https://github.com/rome/tools/issues/3167)

### VSCode

- Windows: fixes an issue where the extension could not load the configuration file [#3182](https://github.com/rome/tools/issues/3182)

## 0.9.0

### CLI

- You can now format content from standard input when using the command `rome format`:
```shell
echo "function f() { return {} }" | rome format --stdin-file-path example.js
```
the argument  `--stdin-file-path` is mandatory when formatting from standard in. The path should represent a
file name with its extension.
- Added `--apply-suggested` argument to the `rome check` command, to apply suggested and safe fixes.
Suggested fixes should be considered **unstable** and applied with care.
- Added the `rome start` and `rome stop` commands to control the Rome daemon server process.
- Added the `--use-server` global flag to the command line to make the CLI connect to a running instance of the
Rome daemon server.

### Configuration

- **BREAKING CHANGE**: removed the second `"rules"` field from a field group.
```diff
{
  "linter": {
    "enabled": true,
    "rules": {
      "js": {
+        "noDebugger": "off"
-        "rules": {
-          "noDebugger": "off"
-        },
      }
    }
  }
}
```
- fixed a problem that was incorrectly turning off rules in certain circumstances

### Formatter

Significantly improved formatting and prettier compatibility of:

* JSX [#3144](https://github.com/rome/tools/pull/3144)
* Conditional expression and conditional types [#2427](https://github.com/rome/tools/issues/2427)
* Function signatures [#2993](https://github.com/rome/tools/pull/2993), [#2990](https://github.com/rome/tools/pull/2990)
* Return and throw statements [#2986](https://github.com/rome/tools/pull/2986)
* Logical and binary expressions [#3079](https://github.com/rome/tools/pull/3079)
* Templates [#3063](https://github.com/rome/tools/pull/3063)
* Arrow expression chains [#3122](https://github.com/rome/tools/pull/3122)
* Member expression assignments [#3061](https://github.com/rome/tools/pull/3061)
* Array expressions [#3126](https://github.com/rome/tools/pull/3126)
* Parenthesized expressions and types, including inserting parentheses to improve readability [#3057](https://github.com/rome/tools/pull/3057), [#3083](https://github.com/rome/tools/pull/3083), [#3108](https://github.com/rome/tools/pull/3108)
* Doc comments [#3129](https://github.com/rome/tools/pull/3129)

### Linter

- Changed the default severity for recommended rules to "error". You can [change the severity in the rome.json](https://rome.tools/#configure-a-rule).
- Added [`js/noExtraBooleanCast`](https://rome.tools/docs/lint/rules/noExtraBooleanCast/) lint rule.
- Added [`js/noDupeArgs`](https://rome.tools/docs/lint/rules/noDupeArgs/) lint rule.
- Added [`js/noShadowRestrictedNames`](https://rome.tools/docs/lint/rules/noShadowRestrictedNames/) lint rule.
- Added `js/inlineVariable` code action.
- Applied various stability fixes to the rule [`js/noUnusedVariables`](https://rome.tools/docs/lint/rules/noUnusedVariables/). [#3124](https://github.com/rome/tools/pull/3124) [#3060](https://github.com/rome/tools/pull/3060) [#3004](https://github.com/rome/tools/pull/3004)
- Fixed how the suggestion is applied [`js/noNegationElse`](https://rome.tools/docs/lint/rules/noNegationElse/). [#2999](https://github.com/rome/tools/issues/2999)
- Fixed a false positive in the rule [`js/noShoutyConstants`](https://rome.tools/docs/lint/rules/noShoutyConstants/). [#3077](https://github.com/rome/tools/issues/3077)
- Fixed a false positive in the rule [`ts/useShorthandArrayType`](https://rome.tools/docs/lint/rules/useShorthandArrayType/). [#3111](https://github.com/rome/tools/issues/3111)

### VSCode

- fixed an issue where it wasn't possible to format newly created files [3006](https://github.com/rome/tools/issues/3006)
- added a status bar [3139](https://github.com/rome/tools/pull/3139)

## 0.8.0

### CLI

- Added `--max-diagnostics` argument to the command `rome check`.
- The maximum number of diagnostics printed is now 20, use `--max-diagnostics` to change the default.
- Added a new command `rome init`.

### Configuration

- You can create a configuration file called `rome.json` to customize Rome's default options.
This will work from both CLI and LSP.

### Formatter

- You can now use the configuration file `rome.json` to change Rome's defaults:

  Example:
  ```json
  {
    "root": true,
    "formatter": {
      "indentStyle": "space"
    }
  }
  ```
- Fixed some edge cases where the comment suppressions were not working as expected.

### Linter

The linter is now marked as "alpha" and it can be used to lint code from the CLI and
from the LSP.


### VSCode

- **BREAKING CHANGE**: Removed the majority of settings that were available in the extension, use the
configuration file `rome.json` to change the Rome's defaults.
- The extension now allows to rename variables;

## 0.7.0

### CLI

- Added `--no-colors` argument.

### Formatter

- JSX and TSX are now formatted by default! Make sure to enable Rome as default formatter in the VSCode extension.
- Improved the consistency of formatting of various statements:
  - call arguments;
  - object property members;
  - variable declarations;
  - object patterns;
  - class property members;
- Fixed a bunch of issues in the TypeScript formatting.

### Linter

- Added the new `--apply` argument to the `rome check` command;
- New rules added to the linter, check the [website](https://rome.tools/docs/lint/rules/);

## 0.6.1

Fixes a regression introduced in the `rome format` command ([#2670](https://github.com/rome/tools/issues/2670))

## 0.6.0

### Formatter

- BREAKING CHANGES: the command `rome format --ci` has been removed, use `rome ci` instead.

#### Improved the compatibility with Prettier (check [#2403](https://github.com/rome/tools/issues/2403) for more details)

- TypeScript's formatting is better in line with what Prettier does.
- Better formatting of string literals.
Removing unnecessary quotes in string literals and quotes from member names.
Correctly choose the correct quote based on quantity of quotes inside a literal:
  ```js
  // original code
  let a = {
    "something": 3
  }
  let b = "cool isn\'t it";
  let c = "\"content\" ' ";

  // formatted code
  let a = {
    something: 3
  }
  let b = "cool isn't it";
  let c = '"content" \' ';
  ```
- Better formatting of various statements
- Improved the performance of the formatter an average of 20%-30%! Check the relevant
PRs [1](https://github.com/rome/tools/pull/2456), [2](https://github.com/rome/tools/pull/2638), [3](https://github.com/rome/tools/pull/2612), [4](https://github.com/rome/tools/pull/2462), [5](https://github.com/rome/tools/pull/2634) if you're interested in what the team did.

To reach better compatibility with Prettier, the team had to revise the foundation of our printer,
which caused some regressions around how comments are printed. These are known issues that we
plan to close by next release.

### Linter

We've built the foundation of our linter. At the moment is only opt-in, and it contains
only a bunch of rules. **Safe fixes are not enabled yet via CLI**.

Refer to the [website](https://rome.tools/#linter) to learn how to start using it.

## 0.5.0

- BREAKING CHANGES: the `format` command doesn't write on disk by default. Now the command prints on terminal.

    **Migration**: add the `--write` argument when calling `rome format`

    ```shell
    rome format --write
    ```

- Added a new option called `--quote-style` to the formatter. This option is also available on VSCode.

## 0.4.0

Rome has been [rewritten in Rust](https://rome.tools/blog/2021/09/21/rome-will-be-rewritten-in-rust)!

The great majority of the previous functionality won't work anymore, as we rewrote the whole software
from scratch.

Rome, for now, exposes a new formatter that has been revisited and, is way faster compared to its former version!

To install it, use the `next` tag on `npm`:

```shell
npm i rome@next
```

Or follow our [getting started](https://rome.tools/#getting-started) section for more details.<|MERGE_RESOLUTION|>--- conflicted
+++ resolved
@@ -50,26 +50,24 @@
 
 ### Linter
 
-<<<<<<< HEAD
-- Fix a crash in the `NoParameterAssign` rule that occurred when there was a bogus binding. [#4323](https://github.com/rome/tools/issues/4323)
+#### BREAKING CHANGES
+
+- Remove `lint/complexity/noExtraSemicolon` ([#4553](https://github.com/rome/tools/issues/4553))
+
+  The _Rome_ formatter takes care of removing extra semicolons.
+  Thus, there is no need for this rule.
+
+
+#### Other changes
+
+- [`noRedeclare`](https://docs.rome.tools/lint/rules/noredeclare/): allow redeclare of index signatures are in different type members [#4478](https://github.com/rome/tools/issues/4478)
+
+- Fix a crash in the [`NoParameterAssign`](https://docs.rome.tools/lint/rules/noparameterassign/) rule that occurred when there was a bogus binding. [#4323](https://github.com/rome/tools/issues/4323)
+
 - Fix `useExhaustiveDependencies` rule in the following cases [#4330](https://github.com/rome/tools/issues/4330)
   - when the first argument of hooks is a named function
   - inside an export default function
   - for React.use* hooks
-=======
-#### BREAKING CHANGES
-
-- Remove `lint/complexity/noExtraSemicolon` ([#4553](https://github.com/rome/tools/issues/4553))
-
-  The _Rome_ formatter takes care of removing extra semicolons.
-  Thus, there is no need for this rule.
->>>>>>> 292e1f2f
-
-#### Other changes
-
-- [`noRedeclare`](https://docs.rome.tools/lint/rules/noredeclare/): allow redeclare of index signatures are in different type members [#4478](https://github.com/rome/tools/issues/4478)
-
-- Fix a crash in the [`NoParameterAssign`](https://docs.rome.tools/lint/rules/noparameterassign/) rule that occurred when there was a bogus binding. [#4323](https://github.com/rome/tools/issues/4323)
 
 - Improve the diagnostic and the code action of [`useDefaultParameterLast`](https://docs.rome.tools/lint/rules/usedefaultparameterlast/).
 
