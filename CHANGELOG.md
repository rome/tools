--- conflicted
+++ resolved
@@ -31,11 +31,8 @@
 ### Editors
 ### Formatter
 
-<<<<<<< HEAD
-=======
 - Added a new option called `--jsx-quote-style` to the formatter. This option allows you to choose between single and double quotes for JSX attributes. [#4486](https://github.com/rome/tools/issues/4486)
 
->>>>>>> 659412af
 ### Linter
 
 - Fix a crash in the `NoParameterAssign` rule that occurred when there was a bogus binding. [#4323](https://github.com/rome/tools/issues/4323)
