# Rome changelog

## [Unreleased]

### CLI
### Configuration
### Editors
### Formatter
### Linter
<<<<<<< HEAD

#### Other changes

- Fix an issue that [`noUnusedVariables`](https://docs.rome.tools/lint/rules/nounusedvariables/) rule did not correctly detect exports when a variable and an `interface` had the same name [#4468](https://github.com/rome/tools/pull/4468)

=======
- Fixed an issue where the `noAssignInExpressions` rule replaced the operator with an invalid token, which caused other lint rules to crash. [#4464](https://github.com/rome/tools/issues/4464)
>>>>>>> 0cb16809
### Parser
### VSCode
### JavaScript APIs

## 12.1.0

### CLI

#### Other changes

- Refactored the underling argument parsing logic. Changed the look and feel of the help
output. [#4405](https://github.com/rome/tools/pull/4405).
- The command `rome check` can accept input from `stdin`.
- Add the argument `--stdin-file-path` to use when running `rome check` via `stdin`.
- Add the argument `--formatter-enabled` to the command `rome check` to control the formatter via CLI.
- Add the argument `--linter-enabled` to the command `rome check` to control the linter via CLI.
- Add the argument `--organize-imports-enabled` to the command `rome check` to control the import sorting via CLI.
- Add new command `rome migrate` the transform the configuration file `rome.json`
	when there are breaking changes.

### Configuration

- Add `vcs` property, to opt in the VCS integration:
  - `vcs.enabled`, to enable or not the integration;
  - `vcs.clientKind`, the supported clients;
  - `vcs.useIgnoreFile`, to ignore the files/paths inside the file;
  - `vcs.root`, an optional path to the root of the VCS;

### Editors

#### Other changes

- Fix an issue where the VSCode extension duplicates text when using VSCode git utilities [#4338](https://github.com/rome/tools/issues/4338)
- Remove code assists from being added to the code actions when apply fixes;
- When requesting code actions, ignored files should not throw errors. Fixes [#4434](https://github.com/rome/tools/issues/4434)

### Formatter

#### Other changes

- Fix an issue where formatting of JSX string literals property values were using incorrect quotes [#4054](https://github.com/rome/tools/issues/4054)
- Changed import assertion grammar to the new import attribute assertion
```diff
- import "module" assert {}
+ import "module" with {}
```
- Fix an issue where JSON formatter does not respect `lineWidth` for arrays [#4351](https://github.com/rome/tools/issues/4351)
- Add support for decorators

### Linter

#### New rules

- [`noConfusingArrow`](https://docs.rome.tools/lint/rules/noConfusingArrow/)
- [`noRedundantRoles`](https://docs.rome.tools/lint/rules/noRedundantRoles/)
- [`noNoninteractiveTabindex`](https://docs.rome.tools/lint/rules/noNoninteractiveTabindex/)
- [`noAriaUnsupportedElements`](https://docs.rome.tools/lint/rules/noAriaUnsupportedElements/)
- [`noConsoleLog`](https://docs.rome.tools/lint/rules/noConsoleLog/)
- [`noForEach`](https://docs.rome.tools/lint/rules/noForEach/)
- [`useLiteralKeys`](https://docs.rome.tools/lint/rules/useLiteralKeys/)
- [`noConstantCondition`](https://docs.rome.tools/lint/rules/noConstantCondition/)
- [`useGroupedTypeImport`](https://docs.rome.tools/lint/rules/useGroupedTypeImport/)
- [`noUselessConstructor`](https://docs.rome.tools/lint/rules/noUselessConstructor/)
- [`useLiteralEnumMembers`](https://docs.rome.tools/lint/rules/useLiteralEnumMembers/)
- [`useHeadingContent`](https://docs.rome.tools/lint/rules/useHeadingContent/)
- [`noAccumulatingSpread`](https://docs.rome.tools/lint/rules/noAccumulatingSpread/)
- [`useSimpleNumberKeys`](https://docs.rome.tools/lint/rules/useSimpleNumberKeys/)


#### Promoted rules

New rules are promoted, please check [#4431](https://github.com/rome/tools/pull/4431) for more details.

- [lint/a11y/noNoninteractiveElementToInteractiveRole](https://docs.rome.tools/lint/rules/noNoninteractiveElementToInteractiveRole)
- [lint/a11y/noRedundantAlt](https://docs.rome.tools/lint/rules/noRedundantAlt)
- [lint/a11y/noSvgWithoutTitle](https://docs.rome.tools/lint/rules/noSvgWithoutTitle)
- [lint/a11y/useAriaPropsForRole](https://docs.rome.tools/lint/rules/useAriaPropsForRole)
- [lint/a11y/useIframeTitle](https://docs.rome.tools/lint/rules/useIframeTitle)
- [lint/a11y/useMediaCaption](https://docs.rome.tools/lint/rules/useMediaCaption)
- [lint/a11y/useValidAriaProps](https://docs.rome.tools/lint/rules/useValidAriaProps)
- [lint/a11y/useValidLang](https://docs.rome.tools/lint/rules/useValidLang)
- [lint/complexity/noExtraSemicolon](https://docs.rome.tools/lint/rules/noExtraSemicolon)
- [lint/complexity/noUselessCatch](https://docs.rome.tools/lint/rules/noUselessCatch)
- [lint/complexity/noUselessConstructor](https://docs.rome.tools/lint/rules/noUselessConstructor)
- [lint/complexity/noUselessLabel](https://docs.rome.tools/lint/rules/noUselessLabel)
- [lint/complexity/noUselessRename](https://docs.rome.tools/lint/rules/noUselessRename)
- [lint/complexity/noUselessSwitchCase](https://docs.rome.tools/lint/rules/noUselessSwitchCase)
- [lint/complexity/noWith](https://docs.rome.tools/lint/rules/noWith)
- [lint/correctness/noGlobalObjectCalls](https://docs.rome.tools/lint/rules/noGlobalObjectCalls)
- [lint/correctness/noInnerDeclarations](https://docs.rome.tools/lint/rules/noInnerDeclarations)
- [lint/correctness/noInvalidConstructorSuper](https://docs.rome.tools/lint/rules/noInvalidConstructorSuper)
- [lint/correctness/noSwitchDeclarations](https://docs.rome.tools/lint/rules/noSwitchDeclarations)
- [lint/correctness/noUnreachableSuper](https://rome.tools/docs/lint/rules/noUnreachableSuper)
- [lint/correctness/noUnsafeOptionalChaining](https://docs.rome.tools/lint/rules/noUnsafeOptionalChaining)
- [lint/correctness/noUnusedLabels](https://docs.rome.tools/lint/rules/noUnusedLabels)
- [lint/correctness/useYield](https://docs.rome.tools/lint/rules/useYield)
- [lint/style/noCommaOperator](https://docs.rome.tools/lint/rules/noCommaOperator)
- [lint/style/noInferrableTypes](https://docs.rome.tools/lint/rules/noInferrableTypes)
- [lint/style/noNamespace](https://docs.rome.tools/lint/rules/noNamespace)
- [lint/style/noParameterAssign](https://docs.rome.tools/lint/rules/noParameterAssign)
- [lint/style/noParameterProperties](https://docs.rome.tools/lint/rules/noParameterProperties)
- [lint/style/noRestrictedGlobals](https://docs.rome.tools/lint/rules/noRestrictedGlobals)
- [lint/suspicious/noAssignInExpressions](https://docs.rome.tools/lint/rules/noAssignInExpressions)
- [lint/suspicious/noClassAssign](https://docs.rome.tools/lint/rules/noClassAssign)
- [lint/suspicious/noConfusingLabels](https://docs.rome.tools/lint/rules/noConfusingLabels)
- [lint/suspicious/noDuplicateCase](https://docs.rome.tools/lint/rules/noDuplicateCase)
- [lint/suspicious/noDuplicateClassMembers](https://docs.rome.tools/lint/rules/noDuplicateClassMembers)
- [lint/suspicious/noPrototypeBuiltins](https://docs.rome.tools/lint/rules/noPrototypeBuiltins)
- [lint/suspicious/noRedeclare](https://docs.rome.tools/lint/rules/noRedeclare)
- [lint/suspicious/noSelfCompare](https://docs.rome.tools/lint/rules/noSelfCompare)
- [lint/suspicious/useNamespaceKeyword](https://docs.rome.tools/lint/rules/useNamespaceKeyword)

Note that, `noExtraSemicolons` and `noExtraLabels` are renamed to `noExtraSemicolon` and `noUselessLabel`.

#### Other changes

- Code actions are formatted using Rome's formatter. If the formatter is disabled,
	the code action is not formatted.
- Fixed an issue that [`useShorthandArrayType`](https://docs.rome.tools/lint/rules/useShorthandArrayType) rule did not handle nested ReadonlyArray types correctly and erroneously reported TsObjectType [#4354](https://github.com/rome/tools/issues/4353).
- [`noUndeclaredVariables`](https://docs.rome.tools/lint/rules/noUndeclaredVariables) detects globals based on the file type.
- Fix an issue when `noUndeclaredVariables` incorrectly identifies `AggregateError` as an undeclared variable. [#4365](https://github.com/rome/tools/issues/4365)
- Fix an issue that `useLiteralKeys` rule doesn't ignore valid uses of square bracket notation. [#4370](https://github.com/rome/tools/issues/4370)
- Fix [#4348](https://github.com/rome/tools/issues/4348) that caused [`noNonNullAssertion`](https://docs.rome.tools/lint/rules/nononnullassertion/) to emit incorrect code action
- Fix [#4410](https://github.com/rome/tools/issues/4410) that caused [`useButtonType`](https://docs.rome.tools/lint/rules/usebuttontype/) to miss some cases
- Fix false positive diagnostics that [`useCamelCase`](https://docs.rome.tools/lint/rules/usecamelcase/) caused to default exported components
- Fix false positive diagnostics that [`useCamelCase`](https://docs.rome.tools/lint/rules/usecamelcase/) caused to private class members
- Fix false positive diagnostics that [`useHookAtTopLevel`](https://docs.rome.tools/lint/rules/usehookattoplevel/) caused to arrow functions, export default functions and function expressions.
- Fix false positive diagnostics that [`useHookAtTopLevel`](https://docs.rome.tools/lint/rules/usehookattoplevel/) caused to `as` or `satisfies` expression.
- Fix false positive diagnostics that [`noHeadeScope`](https://docs.rome.tools/lint/rules/noheaderscope/) caused to custom components
- Fix false negative diagnostics that [`noNoninteractiveElementToInteractiveRole`](https://docs.rome.tools/lint/rules/nononinteractiveelementtointeractiverole/) and [`noNoninteractiveTabindex`](https://docs.rome.tools/lint/rules/nononinteractivetabindex/) caused to non-interactive elements.


### Parser

#### Other changes

- Allow module syntax in `cts` files
- Changed import assertion grammar to the new import attribute assertion
```diff
- import "module" assert {}
+ import "module" with {}
```
- Allow decorators before `export` and `export default`. [#4252](https://github.com/rome/tools/issues/4252)
- Add support for Stage 3 decorators

### VSCode

- `requireConfiguration` is set to `true` by default

## 12.0.0

### CLI

##### Breaking changes

- Review how the traversal of the file system works. Now Rome won't navigate folders that are ignored.
	While this change is a bug fix, this could affect how the `ignore` entries are defined inside a project. We suggest to review them
	and make sure they still work.
- `--apply-suggested` is now called `--apply-unsafe`
- `rome check --apply` and `rome check --apply-unsafe` exits with non-zero code (error code)
if there are still diagnostics to be addressed.

##### Other changes

- `rome check` now checks import statements. This is an experimental feature that needs to be
	enabled via configuration. Import can be sorted using `rome check --apply-unsafe`
- Rome is able to auto discover the configuration file. If Rome doesn't fine a configuration in the
working directory, it will try to find one in the parent directories.
- Add a new global options called `--config-path`. It tells Rome to try and discover a `rome.json` file
in the given path.
	```shell
	rome format --config-path=../../other/path/
	rome check --config-path=../../other/path/
	```

### Configuration

#### Other changes

- Rome now uses the internal JSON parser to validate the configuration file. This means Rome won't
	exit anymore if there are issues with the `rome.json` file, instead it will apply its defaults
	to the sections that are incorrect.
- Add `javascript.organizeImports`. This is an experimental feature and users need to opt-in.

```json
{
  "organizeImports": {
    "enabled": true,
    "ignore": ["trickyFile.js"]
  }
}
```
- Add `linter.rules.all` and `linter.rules.[group].all`. These options allow to enable or disable **all**
rules, or all rules for a **given group**. `all` and `recommended` can't be both `true`.


```json
{
  "linter": {
    "rules": {
      "all": true,
      "style" : {
        "all": false
      }
    }
  }
}
```

The previous example will enable all rules and disable all rules that belong to the `style` group.

### Editors

##### Other changes

- Add support to display diagnostics for JSON files.
- Add support to format JSON files.
- Pull diagnostics when parsing a `rome.json` file.
- Imports sorting is not applied for files that are not supported or ignored.

### Formatter

- Add support for JSON files
- Add support for TypeScript 4.7
- Add support for TypeScript 5.0

### Linter

New rules are promoted, please check [#4239](https://github.com/rome/tools/pull/4239) for more
details.
- [lint/correctness/noUnsafeFinally](https://docs.rome.tools/lint/rules/noUnsafeFinally)
- [lint/correctness/noConstructorReturn](https://docs.rome.tools/lint/rules/noConstructorReturn)
- [lint/correctness/noPrecisionLoss](https://docs.rome.tools/lint/rules/noPrecisionLoss)
- [lint/correctness/noVoidTypeReturn](https://docs.rome.tools/lint/rules/noVoidTypeReturn)
- [lint/correctness/noStringCaseMismatch](https://docs.rome.tools/lint/rules/noStringCaseMismatch)
- [lint/correctness/noSetterReturn](https://docs.rome.tools/lint/rules/noSetterReturn)
- [lint/a11y/useHtmlLang](https://docs.rome.tools/lint/rules/useHtmlLang)
- [lint/a11y/noDistractingElements](https://docs.rome.tools/lint/rules/noDistractingElements)
- [lint/a11y/noHeaderScope](https://docs.rome.tools/lint/rules/noHeaderScope)
- [lint/a11y/noAccessKey](https://docs.rome.tools/lint/rules/noAccessKey)
- [lint/style/useExponentiationOperator](https://docs.rome.tools/lint/rules/useExponentiationOperator)
- [lint/style/useNumericLiterals](https://docs.rome.tools/lint/rules/useNumericLiterals)
- [lint/style/useDefaultParameterLast](https://docs.rome.tools/lint/rules/useDefaultParameterLast)
- [lint/style/useConst](https://docs.rome.tools/lint/rules/useConst)
- [lint/style/noVar](https://docs.rome.tools/lint/rules/noVar)
- [lint/style/noNonNullAssertion](https://docs.rome.tools/lint/rules/noNonNullAssertion)
- [lint/style/useEnumInitializers](https://docs.rome.tools/lint/rules/useEnumInitializers)
- [lint/suspicious/noEmptyInterface](https://docs.rome.tools/lint/rules/noEmptyInterface)
- [lint/suspicious/noExtraNonNullAssertion](https://docs.rome.tools/lint/rules/noExtraNonNullAssertion)
- [lint/suspicious/noRedundantUseStrict](https://docs.rome.tools/lint/rules/noRedundantUseStrict)
- [lint/suspicious/noConstEnum](https://docs.rome.tools/lint/rules/noConstEnum)
- [lint/suspicious/useDefaultSwitchClauseLast](https://docs.rome.tools/lint/rules/useDefaultSwitchClauseLast)
- [lint/suspicious/noDuplicateObjectKeys](https://docs.rome.tools/lint/rules/noDuplicateObjectKeys)


### Parser

- Support for TypeScript 4.7
- Support for TypeScript 5.0

### VSCode

##### Other changes
- Add a new option called `requireConfiguration`. Enabling this option will force Rome to require
a configuration file in your workspace/project. If Rome doesn't find a `rome.json` file, it won't
emit diagnostics.

## 11.0.0

### CLI

#### BREAKING CHANGES

- the argument `--no-colors` has been removed, in favor of `--color=off`

#### Other changes

- The `init` command now adds the `$schema` property to the generated `rome.json` file
  if `rome` is installed inside the `node_modules` folder. Follow [this guide](https://docs.rome.tools/configuration#schema) to add the `$schema` property
  manually in a project with an existing `rome.json` file.
- A new `--semicolons` option that configures if the formatter prints semicolons at the end of every statement (default) or at the beginning of statements when necessary to prevent ASI failures.
- Rome exits with an error code if it doesn't process any file.
- Fixed how the maximum number of diagnostics is calculated [#3869](https://github.com/rome/tools/pull/3869).
  Rome now prints the total number of errors caused in the files.
- Rome now traverses symbolic links and emits warnings if it detects loops, and continues processing the next file during the directory traversal.
- You can force color output using the new global `--colors` option with the value `force`. Forcing color output can be useful if you spawn Rome as a subprocess.
  Rome is spawned as a process;

### Configuration

- Added the JSON schema `$schema` property. The schema enables auto-completion by editors and...
  auto-completion and descriptions of all fields of the configuration file.
- Added a new `files.ignore` option where users can ignore files across tools.

### Editors

- We also publish Rome to [Open VSX](https://open-vsx.org/).
- The extension now resolves the Rome version installed in the `node_modules` folder.
- Fixed an issue where diagnostics were not updated after a change to the configuration file (#3724)[https://github.com/rome/tools/pull/3724]
- The LSP emits a new action where the user can suppress a rule.
- The extension now allows [sort imports](https://github.com/rome/tools/blob/main/editors/vscode/README.md#imports-sorting-experimental)

### Formatter

#### BREAKING CHANGES

- Fixed incompatibility issues with Prettier [#3531](https://github.com/rome/tools/issues/3531)
  - [#3686](https://github.com/rome/tools/pull/3686)
  - [#3732](https://github.com/rome/tools/pull/3732)
  - [#3842](https://github.com/rome/tools/pull/3842)
- Fixed an issue where infinite parentheses were wrongly inserted [#3735](https://github.com/rome/tools/issues/3735)
- Better formatting for `jestEach` templates

#### Other changes

- Added [support](https://docs.rome.tools/configuration/#javascriptformattersemicolon) for omitting semicolons.


### Linter

- Fixed false positives emitted by `noUselessFragments` [#3668](https://github.com/rome/tools/issues/3668)
- Fixed `noArrayIndexKey` where some cases were not detected [#3670](https://github.com/rome/tools/issues/3670)
- Fixed false positives emitted by `noConstAssign` [#3728](https://github.com/rome/tools/issues/3728)
- Fixed false positives emitted by `noShoutyConstants` [#3867](https://github.com/rome/tools/issues/3867)
- Fixed false positives emitted by `noUnusedVariables` [#3779](https://github.com/rome/tools/issues/3779)
- Fixed `noUndeclaredVariables` where some cases were not detected [#3798](https://github.com/rome/tools/issues/3798)
- Fixed `noUndeclaredVariables` where types were incorrectly detected [#3669](https://github.com/rome/tools/issues/3669)

#### Rules

The following rules have been stabilized:
- `nursery/useFlatMap` -> `complexity/useFlatMap`
- `nursery/useValidForDirection` -> `correctness/useValidForDirection`
- `nursery/noExplicitAny` -> `suspicious/noExplicitAny`
- `nursery/noConstAssign` -> `correctness/noConstAssign`

These rules are all recommended, so they will be enabled by default. You can simply remove those entries from your configuration file if you had enabled them manually from the `nursery` group.

The following rules have been renamed:
- `a11y/useBlankTarget` -> `a11y/noBlankTarget`
- `correctness/noMultipleSpacesInRegularExpressionLiterals` -> `complexity/noMultipleSpacesInRegularExpressionLiterals`
- `style/useOptionalChain` -> `complexity/useOptionalChain`
- `correctness/noUselessFragments` -> `complexity/noUselessFragments`
- `correctness/noDelete` -> `performance/noDelete`
- `correctness/useSingleCaseStatement` -> `style/useSingleCaseStatement`
- `correctness/useWhile` -> `style/useWhile`
- `correctness/noArguments` -> `style/noArguments`
- `correctness/noAsyncPromiseExecutor` -> `suspicious/noAsyncPromiseExecutor`
- `correctness/noCommentText` -> `suspicious/noCommentText`
- `correctness/noCompareNegZero` -> `suspicious/noCompareNegZero`
- `correctness/noDebugger` -> `suspicious/noDebugger`
- `correctness/noDoubleEquals` -> `suspicious/noDoubleEquals`
- `correctness/noShadowRestrictedNames` -> `suspicious/noShadowRestrictedNames`
- `correctness/noSparseArray` -> `suspicious/noSparseArray`
- `correctness/noUnsafeNegation` -> `suspicious/noUnsafeNegation`
- `correctness/useValidTypeof` -> `suspicious/useValidTypeof`
- `correctness/noArrayIndexKey` -> `suspicious/noArrayIndexKey`
- `correctness/noCatchAssign` -> `suspicious/noCatchAssign`
- `correctness/noDupeArgs` -> `suspicious/noDuplicateParameters`
- `correctness/noFunctionAssign` -> `suspicious/noFunctionAssign`
- `correctness/noImportAssign` -> `suspicious/noImportAssign`
- `correctness/noLabelVar` -> `suspicious/noLabelVar`
- `correctness/noRestrictedGlobals` -> `nursery/noRestrictedGlobals`
- `nursery/noDupeKeys` -> `nursery/noDuplicateObjectKeys`

If you were not changing the severity level of any of these rules in your configuration file, or suppressing a diagnostic emitted by those rules using suppression comments, you do not have to do anything. But if you did, Rome will now emit diagnostics for the parts of your configuration or suppression comments you need to update.

The following rules are no longer recommended:
- `style/noImplicitBoolean`
- `style/noNegationElse`
- `style/useBlockStatements`
- `style/useShorthandArrayType`
- `correctness/useSingleCaseStatement` / `style/useSingleCaseStatement`
- `style/noShoutyConstants`

The styling decisions imposed by these rules were not deemed to be idiomatic enough in the JavaScript ecosystem to be enabled by default. If you do want to enforce those rules in your project, you will have to enable them manually in you configuration file:

```json
{
  "linter": {
    "rules": {
        "style": {
            "useBlockStatements": "warn"
        }
    }
  }
}
```

Finally, the following new rules have been introduced to the nursery group in this release:
- [`nursery/noAccessKey`](https://docs.rome.tools/lint/rules/noAccessKey)
- [`nursery/noConditionalAssignment`](https://docs.rome.tools/lint/rules/noConditionalAssignment)
- [`nursery/noConstEnum`](https://docs.rome.tools/lint/rules/noConstEnum)
- [`nursery/noConstructorReturn`](https://docs.rome.tools/lint/rules/noConstructorReturn)
- [`nursery/noDistractingElements`](https://docs.rome.tools/lint/rules/noDistractingElements)
- [`nursery/noDuplicateObjectKeys`](https://docs.rome.tools/lint/rules/noDuplicateObjectKeys)
- [`nursery/noEmptyInterface`](https://docs.rome.tools/lint/rules/noEmptyInterface)
- [`nursery/noExtraNonNullAssertion`](https://docs.rome.tools/lint/rules/noExtraNonNullAssertion)
- [`nursery/noHeaderScope`](https://docs.rome.tools/lint/rules/noHeaderScope)
- [`nursery/noNonNullAssertion`](https://docs.rome.tools/lint/rules/noNonNullAssertion)
- [`nursery/noPrecisionLoss`](https://docs.rome.tools/lint/rules/noPrecisionLoss)
- [`nursery/noRedundantUseStrict`](https://docs.rome.tools/lint/rules/noRedundantUseStrict)
- [`nursery/noSetterReturn`](https://docs.rome.tools/lint/rules/noSetterReturn)
- [`nursery/noStringCaseMismatch`](https://docs.rome.tools/lint/rules/noStringCaseMismatch)
- [`nursery/noUnsafeFinally`](https://docs.rome.tools/lint/rules/noUnsafeFinally)
- [`nursery/noVoidTypeReturn`](https://docs.rome.tools/lint/rules/noVoidTypeReturn)
- [`nursery/useDefaultSwitchClauseLast`](https://docs.rome.tools/lint/rules/useDefaultSwitchClauseLast)
- [`nursery/useNumericLiterals`](https://docs.rome.tools/lint/rules/useNumericLiterals)
- [`nursery/useAriaPropTypes`](https://docs.rome.tools/lint/rules/useAriaPropTypes)
- [`nursery/useAriaPropsForRole`](https://docs.rome.tools/lint/rules/useAriaPropsForRole)
- [`nursery/noVar`](https://docs.rome.tools/lint/rules/noVar)
- [`nursery/useConst`](https://docs.rome.tools/lint/rules/useConst)

Please give them a try by manually enabling them in your configuration and please share your feedback on the rule, diagnostics, and code fixes.

### Parser

- Added support for `JSON`;
- Added support `satisfies` keyword;
- Fixed parse for `async` used as label [#3612](https://github.com/rome/tools/issues/3612)
- Fixed parse of `export default function` in `d.ts` files [#3485](https://github.com/rome/tools/issues/3485)
- Improved the parsing of `await` in non-async contexts [#2479](https://github.com/rome/tools/issues/2479)

### VSCode

- Removed the "preview" label from the extension.
- Improved logging when the extension can't connect to the server. [#3920](https://github.com/rome/tools/issues/3920)

### JavaScript APIs

#### Breaking change

- The concept of `backend` has been removed, in favor of the concept of `distribution`.
- Removed the possibility to connect to the daemon, for the time being.
- The APIs are asynchronous anymore.

#### Other changes

- The package has been marked as unstable and in alpha state.

## 10.0.1

### CLI

- Respect the formatter / linter `enabled` flag from configuration ([#3591](https://github.com/rome/tools/issues/3591))
- Correctly account for diff diagnostics in the printed diagnostics count ([#3595](https://github.com/rome/tools/issues/3595))

### Formatter

- Do not insert a trailing comma in import expressions ([#3600](https://github.com/rome/tools/issues/3600))

### Linter

- Fixed false positives in `noUselessFragments`, `noArrayIndexKey`, `noChildrenProp`, `noUselessFragments`, `noVoidElementsWithChildren`, `noDangerouslySetInnerHtml`, `noDangerouslySetInnerHtmlWithChildren`, `useValidAnchor`, `noRenderReturnValue`, `noUnusedVariables` and `useKeyWithClickEvents`
([#3592](https://github.com/rome/tools/pull/3592), [#3619](https://github.com/rome/tools/pull/3619), [#3599](https://github.com/rome/tools/pull/3599), [#3626](https://github.com/rome/tools/pull/3626), [#3620](https://github.com/rome/tools/pull/3620) & [#3644](https://github.com/rome/tools/pull/3644))

### Editors

- Display the version of the language server in the status bar ([#3616](https://github.com/rome/tools/issues/3616))

## 10.0.0

### CLI

- Added the new command `rome version`.
- Added the new command `rome rage`.
- Added the new command `rome lsp-proxy`.
- Added the new option`--version` as an alias for `rome version`
- Added a new argument `--files-max-size` to change the allowed size of files, in bytes.
- Added a new argument `--formatter-enabled` to the command `rome ci`.
- Added a new argument `--linter-enabled` to the command `rome ci`.
- Added the new `format` option `--trailing-comma` to configure where to add trailing commas.
- Correctly show the supported options for `rome ci`, closes [#3456](https://github.com/rome/tools/issues/3456).
- Fixed the command `rome ci` command to run the linter even if the formatter is disabled, closes [#3495](https://github.com/rome/tools/issues/3495).
- Fixed the messaging of some diagnostics, [#3460](https://github.com/rome/tools/pull/3460).

### Configuration

- Added `files.maxSize`, to change the allowed size of files, in bytes.

### Diagnostics

- Fix false positive for unknown lint rule in suppression comments during formatting [#3406](https://github.com/rome/tools/issues/3406).
- Correctly handle empty lines when printing code diffs [#3375](https://github.com/rome/tools/issues/3375).


### Formatter

- Added the new trailing comma option that configures where to add trailing commas. Supports the values: `all`, `es5` and `none`; refer to the [documentation](https://rome.tools/docs/#javascriptformattertrailingcomma) to learn more.
- Improved JSX formatting [#3499](https://github.com/rome/tools/issues/3499), [#3211](https://github.com/rome/tools/issues/3211), [#3377](https://github.com/rome/tools/issues/3377)
- Better formatting of object destructing
- Improved formatting of test calls
- Fixed formatting of trailing comments in arrow functions

### Linter

- **BREAKING CHANGE**: some rules have been moved to new groups to better reflect their purpose. This may result in Rome failing to load your configuration or suppression comments that now refer to unknown rules. Please check out [#3471](https://github.com/rome/tools/pull/3471) to learn more about the affected rules.
- Fixed issues in the `noUnreachable` rule
- Fixed false positive cases for `noNegationElse` [#3141](https://github.com/rome/tools/issues/3141)
- Fixed false positive cases for `noUnusedVariables` [#3169](https://github.com/rome/tools/issues/3169)
- Fixed an issue in our CFG [#3390](https://github.com/rome/tools/issues/3390)

#### New rules

- [`noAutoFocus`](https://rome.tools/docs/lint/rules/noAutoFocus/)
- [`useAltText`](https://rome.tools/docs/lint/rules/useAltText/)
- [`noBlankTarget`](https://rome.tools/docs/lint/rules/noBlankTarget/)
- [`useAnchorContent`](https://rome.tools/docs/lint/rules/useAnchorContent/)
- [`useKeyWithClickEvents`](https://rome.tools/docs/lint/rules/useKeyWithClickEvents/)
- [`useKeyWithMouseEvents`](https://rome.tools/docs/lint/rules/useKeyWithMouseEvents/)
- [`noPositiveTabIndex`](https://rome.tools/docs/lint/rules/noPositiveTabIndex/)
- [`useValidAnchor`](https://rome.tools/docs/lint/rules/useValidAnchor/)
- [`noRestrictedGlobals`](https://rome.tools/docs/lint/rules/noRestrictedGlobals/)
- [`useSimplifiedBooleanExpression`](https://rome.tools/docs/lint/rules/useSimplifiedBooleanExpression/)
- [`noInvalidConstructorSuper`](https://rome.tools/docs/lint/rules/noInvalidConstructorSuper/)
- [`useValidForDirection`](https://rome.tools/docs/lint/rules/useValidForDirection/)
- [`noConstAssign`](https://rome.tools/docs/lint/rules/noConstAssign/)
- [`noExplicitAny`](https://rome.tools/docs/lint/rules/noExplicitAny/)
- [`noBannedTypes`](https://rome.tools/docs/lint/rules/noBannedTypes/)
- [`useMapFlat`](https://rome.tools/docs/lint/rules/useMapFlat/)
- [`useExhaustiveDependencies`](https://rome.tools/docs/lint/rules/useExhaustiveDependencies/)

### Parser

- Improved messaging of diagnostics, using our new infrastructure
- Fixed an issue where diagnostics couldn't be printed in WASM [#3349](https://github.com/rome/tools/pull/3349)
- Allow arguments in d.ts files [#3388](https://github.com/rome/tools/issues/3388)
- Fix parsing of less than in optional call chains [#3486](https://github.com/rome/tools/issues/3486)
- Fixed a case where `export {"a"} from "b";` wasn't correctly parsed

### VSCode

- Make the "rename" command opt-in and use the VS Code provided "rename" feature that offers whole project renaming instead.
- Added the new command `Restart LSP Server`
- The LSP server is now able to listen to changes of `rome.json` and apply the new configuration



## 0.10.1

### CLI
- Fixed a poor diagnostic that was emitted when navigating a symbolic symbol [#3329](https://github.com/rome/tools/issues/3329)
- Added a size limit when inspecting files [#3330](https://github.com/rome/tools/issues/3330)

### Diagnostics
- Do not print tabs and spaces for unchanged lines [#3327](https://github.com/rome/tools/issues/3327)

### VSCode
- Fixed the calculation of text diffs inside the LSP [#3350](https://github.com/rome/tools/pull/3350)

## 0.10.0

### Core

- Rome is now faster and uses less memory on macOS and Linux systems! [#3237](https://github.com/rome/tools/pull/3237)
- We completely revamped our diagnostics! The new diagnostics allow us to give better information about the errors generated by Rome.
- Greatly increased the performance of Rome's daemon, up to 300%! [#3151](https://github.com/rome/tools/pull/3151)

### Configuration

You can now ignore folders and files using the Unix shell style patterns:

```json
{
  "formatter": {
    "ignore": ["scripts/*.js"]
  },
  "linter": {
    "ignore": ["src/**.test.{ts,js}"]
  }
}
```

### Formatter

- Completely revamped how the formatter handles comments and their placement inside the code [#3277](https://github.com/rome/tools/pull/3227)
- Improved formatting of intersection and unions types [#3162](https://github.com/rome/tools/issues/3162)
- Improved formatting of member chains [#3283](https://github.com/rome/tools/pull/3283)
- Improved formatting of call arguments [#3290](https://github.com/rome/tools/pull/3290)

### Linter

- **BREAKING CHANGE**: This release changes the naming of the lint rule groups with the goal to make them language agnostic and avoid confusion among users and contributors.
were named after a language, and this caused confusion among users and contributors. Please
check our [website](https://rome.tools/docs/lint/rules/) to know better about the new groups.
The new groups are heavily inspired from [`clippy`](https://github.com/rust-lang/rust-clippy#clippy)
- Added a new group called `nursery`, this group incubates new rules that are being developed.
- Added a new group called `style`, this group incubates rules that orbits around styling.
- Added a new group called `correctness`, this group incubates rules that orbits catching possible bugs.
- Fixed a code action for `useBlockStatements` [#3199](https://github.com/rome/tools/issues/3199)
- Improved the rule `useCamelCase` [#3190](https://github.com/rome/tools/pull/3190) [#3210](https://github.com/rome/tools/pull/3210)
- Fixed invalid code action for `useOptionalChain` [#3257](https://github.com/rome/tools/issues/3257)
- Fixed bugs in `noUnusedVariables` [#3170](https://github.com/rome/tools/issues/3170), [#3316](https://github.com/rome/tools/pull/3316)

#### New rules

- [`useButtonType`](https://rome.tools/docs/lint/rules/useButtonType/)
- [`noRenderReturnValue`](https://rome.tools/docs/lint/rules/noRenderReturnValue/)
- [`noDangerouslySetInnerHtml`](https://rome.tools/docs/lint/rules/noDangerouslySetInnerHtml/)
- [`useOptionalChain`](https://rome.tools/docs/lint/rules/useOptionalChain/)
- [`useFragmentSyntax`](https://rome.tools/docs/lint/rules/useFragmentSyntax/)
- [`noUselessFragments`](https://rome.tools/docs/lint/rules/noUselessFragments/)
- [`noChildrenProp`](https://rome.tools/docs/lint/rules/noChildrenProp/)
- [`noArrayIndexKey`](https://rome.tools/docs/lint/rules/noArrayIndexKey/)
- [`noVoidElementsWithChildren`](https://rome.tools/docs/lint/rules/noVoidElementsWithChildren/)
- [`noUndeclaredVariables`](https://rome.tools/docs/lint/rules/noUndeclaredVariables/)
- [`noDangerouslySetInnerHtmlWithChildren`](https://rome.tools/docs/lint/rules/noDangerouslySetInnerHtmlWithChildren/)


### Parser

- Fixed an issue where the parser was _not_ emitting a diagnostic on a certain TypeScript syntax [#3115](https://github.com/rome/tools/issues/3115)

### VSCode

- The setting `lspBin` can be also expressed as **relative path**
- The rules have been added to the configuration schema, allowing users to receive autocomplete
when editing the `rome.json` for the [`rules`](https://rome.tools/#linterrulescorrectness) section


## 0.9.2

### CLI

- Fixes an issue where arguments were not correctly picked up and applied to the formatter [#3175](https://github.com/rome/tools/issues/3175)

## 0.9.1

### CLI

- Fixes a regression where the arguments passed via CLI were ignored [#3175](https://github.com/rome/tools/issues/3175)
- Fixes a regression where the command `rome ci` was not correctly reading the configuration [#3167](https://github.com/rome/tools/issues/3167)

### VSCode

- Windows: fixes an issue where the extension could not load the configuration file [#3182](https://github.com/rome/tools/issues/3182)

## 0.9.0

### CLI

- You can now format content from standard input when using the command `rome format`:
```shell
echo "function f() { return {} }" | rome format --stdin-file-path example.js
```
the argument  `--stdin-file-path` is mandatory when formatting from standard in. The path should represent a
file name with its extension.
- Added `--apply-suggested` argument to the `rome check` command, to apply suggested and safe fixes.
Suggested fixes should be considered **unstable** and applied with care.
- Added the `rome start` and `rome stop` commands to control the Rome daemon server process.
- Added the `--use-server` global flag to the command line to make the CLI connect to a running instance of the
Rome daemon server.

### Configuration

- **BREAKING CHANGE**: removed the second `"rules"` field from a field group.
```diff
{
  "linter": {
    "enabled": true,
    "rules": {
      "js": {
+        "noDebugger": "off"
-        "rules": {
-          "noDebugger": "off"
-        },
      }
    }
  }
}
```
- fixed a problem that was incorrectly turning off rules in certain circumstances

### Formatter

Significantly improved formatting and prettier compatibility of:

* JSX [#3144](https://github.com/rome/tools/pull/3144)
* Conditional expression and conditional types [#2427](https://github.com/rome/tools/issues/2427)
* Function signatures [#2993](https://github.com/rome/tools/pull/2993), [#2990](https://github.com/rome/tools/pull/2990)
* Return and throw statements [#2986](https://github.com/rome/tools/pull/2986)
* Logical and binary expressions [#3079](https://github.com/rome/tools/pull/3079)
* Templates [#3063](https://github.com/rome/tools/pull/3063)
* Arrow expression chains [#3122](https://github.com/rome/tools/pull/3122)
* Member expression assignments [#3061](https://github.com/rome/tools/pull/3061)
* Array expressions [#3126](https://github.com/rome/tools/pull/3126)
* Parenthesized expressions and types, including inserting parentheses to improve readability [#3057](https://github.com/rome/tools/pull/3057), [#3083](https://github.com/rome/tools/pull/3083), [#3108](https://github.com/rome/tools/pull/3108)
* Doc comments [#3129](https://github.com/rome/tools/pull/3129)

### Linter

- Changed the default severity for recommended rules to "error". You can [change the severity in the rome.json](https://rome.tools/#configure-a-rule).
- Added [`js/noExtraBooleanCast`](https://rome.tools/docs/lint/rules/noExtraBooleanCast/) lint rule.
- Added [`js/noDupeArgs`](https://rome.tools/docs/lint/rules/noDupeArgs/) lint rule.
- Added [`js/noShadowRestrictedNames`](https://rome.tools/docs/lint/rules/noShadowRestrictedNames/) lint rule.
- Added `js/inlineVariable` code action.
- Applied various stability fixes to the rule [`js/noUnusedVariables`](https://rome.tools/docs/lint/rules/noUnusedVariables/). [#3124](https://github.com/rome/tools/pull/3124) [#3060](https://github.com/rome/tools/pull/3060) [#3004](https://github.com/rome/tools/pull/3004)
- Fixed how the suggestion is applied [`js/noNegationElse`](https://rome.tools/docs/lint/rules/noNegationElse/). [#2999](https://github.com/rome/tools/issues/2999)
- Fixed a false positive in the rule [`js/noShoutyConstants`](https://rome.tools/docs/lint/rules/noShoutyConstants/). [#3077](https://github.com/rome/tools/issues/3077)
- Fixed a false positive in the rule [`ts/useShorthandArrayType`](https://rome.tools/docs/lint/rules/useShorthandArrayType/). [#3111](https://github.com/rome/tools/issues/3111)

### VSCode

- fixed an issue where it wasn't possible to format newly created files [3006](https://github.com/rome/tools/issues/3006)
- added a status bar [3139](https://github.com/rome/tools/pull/3139)

## 0.8.0

### CLI

- Added `--max-diagnostics` argument to the command `rome check`.
- The maximum number of diagnostics printed is now 20, use `--max-diagnostics` to change the default.
- Added a new command `rome init`.

### Configuration

- You can create a configuration file called `rome.json` to customize Rome's default options.
This will work from both CLI and LSP.

### Formatter

- You can now use the configuration file `rome.json` to change Rome's defaults:

  Example:
  ```json
  {
    "root": true,
    "formatter": {
      "indentStyle": "space"
    }
  }
  ```
- Fixed some edge cases where the comment suppressions were not working as expected.

### Linter

The linter is now marked as "alpha" and it can be used to lint code from the CLI and
from the LSP.


### VSCode

- **BREAKING CHANGE**: Removed the majority of settings that were available in the extension, use the
configuration file `rome.json` to change the Rome's defaults.
- The extension now allows to rename variables;

## 0.7.0

### CLI

- Added `--no-colors` argument.

### Formatter

- JSX and TSX are now formatted by default! Make sure to enable Rome as default formatter in the VSCode extension.
- Improved the consistency of formatting of various statements:
  - call arguments;
  - object property members;
  - variable declarations;
  - object patterns;
  - class property members;
- Fixed a bunch of issues in the TypeScript formatting.

### Linter

- Added the new `--apply` argument to the `rome check` command;
- New rules added to the linter, check the [website](https://rome.tools/docs/lint/rules/);

## 0.6.1

Fixes a regression introduced in the `rome format` command ([#2670](https://github.com/rome/tools/issues/2670))

## 0.6.0

### Formatter

- BREAKING CHANGES: the command `rome format --ci` has been removed, use `rome ci` instead.

#### Improved the compatibility with Prettier (check [#2403](https://github.com/rome/tools/issues/2403) for more details)

- TypeScript's formatting is better in line with what Prettier does.
- Better formatting of string literals.
Removing unnecessary quotes in string literals and quotes from member names.
Correctly choose the correct quote based on quantity of quotes inside a literal:
  ```js
  // original code
  let a = {
    "something": 3
  }
  let b = "cool isn\'t it";
  let c = "\"content\" ' ";

  // formatted code
  let a = {
    something: 3
  }
  let b = "cool isn't it";
  let c = '"content" \' ';
  ```
- Better formatting of various statements
- Improved the performance of the formatter an average of 20%-30%! Check the relevant
PRs [1](https://github.com/rome/tools/pull/2456), [2](https://github.com/rome/tools/pull/2638), [3](https://github.com/rome/tools/pull/2612), [4](https://github.com/rome/tools/pull/2462), [5](https://github.com/rome/tools/pull/2634) if you're interested in what the team did.

To reach better compatibility with Prettier, the team had to revise the foundation of our printer,
which caused some regressions around how comments are printed. These are known issues that we
plan to close by next release.

### Linter

We've built the foundation of our linter. At the moment is only opt-in, and it contains
only a bunch of rules. **Safe fixes are not enabled yet via CLI**.

Refer to the [website](https://rome.tools/#linter) to learn how to start using it.

## 0.5.0

- BREAKING CHANGES: the `format` command doesn't write on disk by default. Now the command prints on terminal.

    **Migration**: add the `--write` argument when calling `rome format`

    ```shell
    rome format --write
    ```

- Added a new option called `--quote-style` to the formatter. This option is also available on VSCode.

## 0.4.0

Rome has been [rewritten in Rust](https://rome.tools/blog/2021/09/21/rome-will-be-rewritten-in-rust)!

The great majority of the previous functionality won't work anymore, as we rewrote the whole software
from scratch.

Rome, for now, exposes a new formatter that has been revisited and, is way faster compared to its former version!

To install it, use the `next` tag on `npm`:

```shell
npm i rome@next
```

Or follow our [getting started](https://rome.tools/#getting-started) section for more details.<|MERGE_RESOLUTION|>--- conflicted
+++ resolved
@@ -7,15 +7,12 @@
 ### Editors
 ### Formatter
 ### Linter
-<<<<<<< HEAD
-
-#### Other changes
-
+
+#### Other changes
+
+- Fixed an issue where the `noAssignInExpressions` rule replaced the operator with an invalid token, which caused other lint rules to crash. [#4464](https://github.com/rome/tools/issues/4464)
 - Fix an issue that [`noUnusedVariables`](https://docs.rome.tools/lint/rules/nounusedvariables/) rule did not correctly detect exports when a variable and an `interface` had the same name [#4468](https://github.com/rome/tools/pull/4468)
 
-=======
-- Fixed an issue where the `noAssignInExpressions` rule replaced the operator with an invalid token, which caused other lint rules to crash. [#4464](https://github.com/rome/tools/issues/4464)
->>>>>>> 0cb16809
 ### Parser
 ### VSCode
 ### JavaScript APIs
