--- conflicted
+++ resolved
@@ -17,13 +17,10 @@
 #### Other changes
 
 - Fixed an issue where the `noAssignInExpressions` rule replaced the operator with an invalid token, which caused other lint rules to crash. [#4464](https://github.com/rome/tools/issues/4464)
-<<<<<<< HEAD
+- Fix an issue that [`noUnusedVariables`](https://docs.rome.tools/lint/rules/nounusedvariables/) rule did not correctly detect exports when a variable and an `interface` had the same name [#4468](https://github.com/rome/tools/pull/4468)
 
 #### New rules
 - [`noUselessTypeConstraint`](https://docs.rome.tools/lint/rules/noUselessTypeConstraint/)
-=======
-- Fix an issue that [`noUnusedVariables`](https://docs.rome.tools/lint/rules/nounusedvariables/) rule did not correctly detect exports when a variable and an `interface` had the same name [#4468](https://github.com/rome/tools/pull/4468)
->>>>>>> 67f7cdb6
 
 ### Parser
 ### VSCode
