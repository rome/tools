--- conflicted
+++ resolved
@@ -70,11 +70,10 @@
           <h2 id="site-navigation" class="sr-only">Site Navigation</h2>
           <ul>
             <li>
-<<<<<<< HEAD
-              <a href="/lint/rules">Lint Rules</a>
-=======
               <a href="{{ '/posts' | url }}">Blog</a>
->>>>>>> 917bbe05
+            </li>
+            <li>
+              <a href="{{ '/lint/rules' | url }}">Lint Rules</a>
             </li>
           </ul>
         </nav>
@@ -104,7 +103,7 @@
         </main>
       </div>
     </div>
-    
+
 		{% include "./sections/footer.njk" %}
   </body>
 </html>