--- conflicted
+++ resolved
@@ -259,17 +259,5 @@
 		</footer>
 
 		<script defer async src="{{ '/js/index.js' | url }}"></script>
-<<<<<<< HEAD
-		<script type="text/javascript" src="https://cdn.jsdelivr.net/npm/docsearch.js@2/dist/cdn/docsearch.min.js"></script>
-		<script type="text/javascript">
-			docsearch({
-				apiKey: '66db1ad366d458c6acded7cbc23dba7e',
-				indexName: 'romefrontend',
-				inputSelector: window.innerWidth > 768 ? '#docsearch-desktop' : "#docsearch-mobile",
-				debug: false // Set debug to true if you want to inspect the dropdown
-			});
-		</script>
-=======
->>>>>>> 06831b1a
 	</body>
 </html>