.content {
  max-width: $container-width;
  margin: 0 auto;
  padding: 0 $unit * 2 $unit * 4 $unit * 2;

  .header-anchor {
    display: none;
    text-decoration: none;
    color: $color-4;

    &:hover {
      text-decoration: underline;
    }
  }

  h1:hover .header-anchor,
  h2:hover .header-anchor,
  h3:hover .header-anchor {
    display: inline-block;
  }

  pre {
    border-radius: $unit-border-radius;
  }

  h1 {
    border-bottom: 1px solid var(--soft-border-color);
    padding: $unit 0;
    margin-top: $unit;
  }


  h2,
  h3,
  h4 {
    padding: $unit / 4 0;
  }

<<<<<<< HEAD
}

table{
  border-collapse: collapse;
}

tbody td{
  padding: $unit / 2;
  border: 1px solid var(--soft-border-color);
}

tbody tr:nth-child(even) {
  background-color: var(--toc-background-active);
=======
  blockquote {
    border-left: $unit * 0.5 solid var(--blockquote-color);
    margin: $unit 0 $unit * 1.5 0;
    padding: $unit;

    > p {
      margin: 0;
    }
  }

>>>>>>> 85136a57
}<|MERGE_RESOLUTION|>--- conflicted
+++ resolved
@@ -36,7 +36,7 @@
     padding: $unit / 4 0;
   }
 
-<<<<<<< HEAD
+
 }
 
 table{
@@ -50,7 +50,8 @@
 
 tbody tr:nth-child(even) {
   background-color: var(--toc-background-active);
-=======
+}
+
   blockquote {
     border-left: $unit * 0.5 solid var(--blockquote-color);
     margin: $unit 0 $unit * 1.5 0;
@@ -61,5 +62,4 @@
     }
   }
 
->>>>>>> 85136a57
 }