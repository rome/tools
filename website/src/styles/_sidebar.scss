--- conflicted
+++ resolved
@@ -12,7 +12,6 @@
 }
 
 .sidebar {
-<<<<<<< HEAD
   @include transition-timing;
   list-style: none;
   font-size: 0.95rem;
@@ -172,147 +171,6 @@
       height: 24px;
     }
   }
-=======
-	@include transition-timing;
-	list-style: none;
-	font-size: 0.95rem;
-	transition-property: transform;
-	display: flex;
-	flex-direction: column;
-	width: 100%;
-	height: 100%;
-
-	@include desktop-only() {
-		border-top-width: 0;
-		transition-duration: 150ms;
-		padding-top: 32px;
-		margin-top: 5px;
-	}
-
-	@include mobile-only() {
-		transform: translateX(-100%);
-		position: fixed;
-		padding-top: 59px;
-		background: var(--background-color);
-		height: 100%;
-		-webkit-overflow-scrolling: touch;
-
-		&.visible {
-			transform: translateX(0);
-		}
-	}
-
-	&.nav {
-		border-right: 1px solid var(--soft-border-color);
-		border-left: 1px solid var(--soft-border-color);
-
-		@include desktop-only() {
-			margin-top: 0;
-			min-width: 256px;
-		}
-	}
-
-	&.toc {
-		z-index: 0;
-		flex-grow: 1;
-
-		@include desktop-only() {
-			padding-top: 0;
-			min-width: 256px;
-		}
-
-		h2 {
-			text-transform: uppercase;
-			font-size: .8em;
-			font-weight: bold;
-			font-family: inherit;
-			color: var(--sub-text-color);
-			margin-bottom: $unit;
-		}
-
-		@include mobile-only() {
-			right: 0;
-			transform: translateX(100%);
-
-			&.visible {
-				transform: translateX(0);
-			}
-		}
-	}
-
-	.menu-wrapper {
-		overflow-y: auto;
-		overflow-x: hidden;
-		height: 100%;
-	}
-
-	h2 {
-		text-transform: uppercase;
-		font-size: 0.8em;
-		font-weight: bold;
-		font-family: inherit;
-		color: var(--sub-text-color);
-	}
-
-	.menu {
-		border-bottom: 1px solid var(--soft-border-color);
-		font-weight: bold;
-		padding: $unit 0 $unit $unit * 2;
-
-		ul {
-			margin: 0;
-			padding: 0;
-		}
-
-		li {
-			list-style-type: none;
-		}
-
-		a {
-			@include transition-timing;
-			text-decoration: none;
-			font-size: 1.1em;
-			transition-duration: 100ms;
-			transition-property: padding-left;
-			height: auto;
-			padding: $unit / 5 $unit / 2;
-			display: inline-block;
-			padding-left: 0;
-			margin-left: 0;
-		}
-
-		a:hover {
-			text-decoration: underline;
-		}
-	}
-
-	.external-links {
-		border-bottom: none;
-		box-shadow: 1px 1px var(--soft-border-color);
-
-		svg {
-			width: 24px;
-			height: 24px;
-		}
-
-		ul {
-			display: flex;
-		}
-
-		a {
-			margin-right: $unit / 3;
-		}
-
-		a:active {
-			padding-left: 0;
-		}
-
-		img {
-			width: 24px;
-			height: 24px;
-		}
-	}
->>>>>>> 4aeb3fc5
 }
 
 // Better look on mobile
@@ -349,7 +207,6 @@
 }
 
 #docsearch-container {
-<<<<<<< HEAD
   position: relative;
   border-bottom: 1px solid var(--soft-border-color);
 
@@ -391,53 +248,6 @@
       }
     }
   }
-=======
-	position: relative;
-	border-bottom: 1px solid var(--soft-border-color);
-
-	@include desktop-only() {
-		border-top: 1px solid var(--soft-border-color);
-	}
-
-	#search-icon {
-		z-index: 99999;
-		position: absolute;
-		left: 20px;
-		top: 17px;
-		height: 15px;
-		width: 15px;
-		pointer-events: none;
-	}
-
-	input#docsearch {
-		padding: 24px 32px;
-		padding-left: 42px;
-		border: 0;
-		height: $unit * 2;
-		background: rgba(0, 0, 0, 0.05);
-		font-size: 1.1em;
-		color: inherit;
-
-		&::placeholder {
-			color: inherit;
-			opacity: 1;
-		}
-
-		// Yellow outline on desktop focus
-		@include desktop-only() {
-			&:focus {
-				outline: 2px solid var(--primary-color);
-			}
-		}
-
-		// Yellow inset box shadow on mobile focus
-		@include mobile-only() {
-			&:focus {
-				box-shadow: inset 2px 2px var(--primary-color), inset -2px -2px var(--primary-color);
-			}
-		}
-	}
->>>>>>> 4aeb3fc5
 }
 
 html[data-theme='dark'] .color-scheme-switch:after {
