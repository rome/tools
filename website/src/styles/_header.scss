// using a different element for desktop header and mobile header
// so i can align the website in the middle of the page

.header-mobile {
<<<<<<< HEAD
  background: var(--background-color);
  z-index: 3;
  height: $unit * 4;
  display: none;
  position: fixed;
  left: 0;
  right: 0;
  top: 0;
  align-items: center;
  padding-left: $unit;
  border-top: 5px solid var(--top-border-color);
=======
	background: var(--background-color);
	z-index: 3;
	height: $unit * 4;
	display: none;
	position: fixed;
	left: 0;
	right: 0;
	top: 0;
	align-items: center;
	padding: 0 $unit;
	border-top: 5px solid var(--top-border-color);
>>>>>>> 4aeb3fc5

	.stretch {
		flex-grow: 1;
	}

	@include mobile-only() {
		width: 100%;
		border-bottom: 1px solid var(--soft-border-color);
		display: flex;
	}
}

.header-desktop {
<<<<<<< HEAD
  display: flex;
  align-items: center;
  width: 100%;
  justify-content: center;
  height: 96px;
  min-height: 96px;
  border-bottom: 1px solid var(--soft-border-color);

  @include mobile-only() {
    display: none;
  }

  .logo {
    margin: 0;
    padding: 0;
  }

  a:hover{
    opacity: 1;
  }
}

.logo {
  display: inline-flex;
  align-items: flex-end;
  text-decoration: none;
  font-size: 44px;
  margin-bottom: $unit * 2;
  opacity: 1;

  @include desktop-only() {
    margin-left: $unit;
  }

  svg {
    width: 1em;
    margin-right: $unit / 2;
=======
	height: $unit * 4;
	display: flex;
	align-items: center;
	padding: 0 $unit;
	width: 100%;
	@include mobile-only() {
		display: none;
	}

	a:hover{
		opacity: 1;
	}
}

.logo {
	display: inline-flex;
	align-items: flex-end;
	text-decoration: none;
	font-size: 44px;
	margin-left: $unit;
	margin-bottom: $unit * 2;
	opacity: 1;

	svg {
		width: 1em;
		margin-right: $unit / 2;
>>>>>>> 4aeb3fc5

		.cls-1 {
			fill: var(--logo-font-color);
		}
	}

<<<<<<< HEAD
  .logo-text {
    color: var(--logo-font-color);
    line-height: 1em;
    font-size: 1em;
    font-family: Libre Baskerville, serif;
    font-weight: bold;
    position: relative;
    top: 6.9px;
    margin: 0;
    @include mobile-only() {
      top: 4.7px;
    }
  }
=======
	.logo-text {
		color: var(--logo-font-color);
		line-height: 1em;
		font-size: 1em;
		font-family: Libre Baskerville, serif;
		font-weight: bold;
		position: relative;
		top: 5.5px;
		margin: 0;
		@include mobile-only() {
			top: 3.5px;
		}
	}
>>>>>>> 4aeb3fc5

	@include mobile-only() {
		font-size: 32px;
		margin-bottom: 0;
	}
}

.mobile-handle {
<<<<<<< HEAD
  display: none;
  width: 58px;
  height: 100%;
  align-items: center;
  justify-content: center;
=======
	height: 32px;
	width: 32px;
	display: none;
>>>>>>> 4aeb3fc5

	svg {
		height: 32px;
		width: 32px;
	}

<<<<<<< HEAD
  svg rect, svg path {
    fill: var(--top-border-color);
  }


  @include mobile-only() {
    display: inline-flex;
  }
=======
	svg path {
		fill: var(--top-border-color);
	}

	@include mobile-only() {
		display: inline-block;
	}
>>>>>>> 4aeb3fc5
}<|MERGE_RESOLUTION|>--- conflicted
+++ resolved
@@ -2,7 +2,6 @@
 // so i can align the website in the middle of the page
 
 .header-mobile {
-<<<<<<< HEAD
   background: var(--background-color);
   z-index: 3;
   height: $unit * 4;
@@ -14,19 +13,6 @@
   align-items: center;
   padding-left: $unit;
   border-top: 5px solid var(--top-border-color);
-=======
-	background: var(--background-color);
-	z-index: 3;
-	height: $unit * 4;
-	display: none;
-	position: fixed;
-	left: 0;
-	right: 0;
-	top: 0;
-	align-items: center;
-	padding: 0 $unit;
-	border-top: 5px solid var(--top-border-color);
->>>>>>> 4aeb3fc5
 
 	.stretch {
 		flex-grow: 1;
@@ -40,7 +26,6 @@
 }
 
 .header-desktop {
-<<<<<<< HEAD
   display: flex;
   align-items: center;
   width: 100%;
@@ -78,41 +63,12 @@
   svg {
     width: 1em;
     margin-right: $unit / 2;
-=======
-	height: $unit * 4;
-	display: flex;
-	align-items: center;
-	padding: 0 $unit;
-	width: 100%;
-	@include mobile-only() {
-		display: none;
-	}
-
-	a:hover{
-		opacity: 1;
-	}
-}
-
-.logo {
-	display: inline-flex;
-	align-items: flex-end;
-	text-decoration: none;
-	font-size: 44px;
-	margin-left: $unit;
-	margin-bottom: $unit * 2;
-	opacity: 1;
-
-	svg {
-		width: 1em;
-		margin-right: $unit / 2;
->>>>>>> 4aeb3fc5
 
 		.cls-1 {
 			fill: var(--logo-font-color);
 		}
 	}
 
-<<<<<<< HEAD
   .logo-text {
     color: var(--logo-font-color);
     line-height: 1em;
@@ -126,21 +82,6 @@
       top: 4.7px;
     }
   }
-=======
-	.logo-text {
-		color: var(--logo-font-color);
-		line-height: 1em;
-		font-size: 1em;
-		font-family: Libre Baskerville, serif;
-		font-weight: bold;
-		position: relative;
-		top: 5.5px;
-		margin: 0;
-		@include mobile-only() {
-			top: 3.5px;
-		}
-	}
->>>>>>> 4aeb3fc5
 
 	@include mobile-only() {
 		font-size: 32px;
@@ -149,24 +90,17 @@
 }
 
 .mobile-handle {
-<<<<<<< HEAD
   display: none;
   width: 58px;
   height: 100%;
   align-items: center;
   justify-content: center;
-=======
-	height: 32px;
-	width: 32px;
-	display: none;
->>>>>>> 4aeb3fc5
 
 	svg {
 		height: 32px;
 		width: 32px;
 	}
 
-<<<<<<< HEAD
   svg rect, svg path {
     fill: var(--top-border-color);
   }
@@ -175,13 +109,4 @@
   @include mobile-only() {
     display: inline-flex;
   }
-=======
-	svg path {
-		fill: var(--top-border-color);
-	}
-
-	@include mobile-only() {
-		display: inline-block;
-	}
->>>>>>> 4aeb3fc5
 }