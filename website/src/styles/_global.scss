--- conflicted
+++ resolved
@@ -201,7 +201,6 @@
 }
 
 .main {
-<<<<<<< HEAD
   overflow: hidden;
   width: 100%;
   margin-top: 5px;
@@ -215,18 +214,6 @@
     margin-left: 0;
     width: 100%;
   }
-=======
-	overflow: hidden;
-	width: 100%;
-	margin-top: 5px;
-	border-right: 1px solid var(--soft-border-color);
-
-	@include mobile-only() {
-		margin-top: $unit * 4;
-		margin-left: 0;
-		width: 100%;
-	}
->>>>>>> 4aeb3fc5
 }
 
 .skip-to-content a {
