--- conflicted
+++ resolved
@@ -59,13 +59,6 @@
 }
 
 a {
-<<<<<<< HEAD
-  color: inherit;
-
-  &:hover {
-    text-decoration: none;
-  }
-=======
   color: var(--logo-font-color);
   font-weight: bold;
 }
@@ -78,7 +71,6 @@
 a:active {
   color: var(--primary-color);
   opacity: 1;
->>>>>>> a26f0b62
 }
 
 .sr-only {
