import { useEffect, useState, useRef, SetStateAction, Dispatch } from "react";
import {
	defaultPlaygroundState,
	emptyPrettierOutput,
	emptyRomeOutput,
	IndentStyle,
	LoadingState,
	PlaygroundSettings,
	PlaygroundState,
	QuoteProperties,
	QuoteStyle,
	TrailingComma,
	Semicolons,
	LintRules,
} from "./types";
import {
	createLocalStorage,
	decodeCode,
	encodeCode,
	getCurrentCode,
	getExtension,
	getFileState,
	isJSXFilename,
	isScriptFilename,
	isTypeScriptFilename,
	normalizeFilename,
} from "./utils";
import Playground from "./Playground";
import LoadingScreen from "./components/LoadingScreen";

function throttle(callback: () => void): () => void {
	const timeout = setTimeout(callback, 100);

	return () => {
		clearTimeout(timeout);
	};
}

function PlaygroundLoader() {
	const [loadingState, setLoadingState] = useState(LoadingState.Loading);
	const [state, setPlaygroundState, resetPlaygroundState] =
		usePlaygroundState();
	const romeWorkerRef = useRef<Worker | null>(null);
	const prettierWorkerRef = useRef<Worker | null>(null);

	useEffect(() => {
		romeWorkerRef.current = new Worker(
			new URL("./workers/romeWorker", import.meta.url),
			{ type: "module" },
		);
		prettierWorkerRef.current = new Worker(
			new URL("./workers/prettierWorker", import.meta.url),
			{ type: "module" },
		);

		romeWorkerRef.current.addEventListener("message", (event) => {
			switch (event.data.type) {
				case "init": {
					const loadingState = event.data.loadingState as LoadingState;
					setLoadingState(loadingState);
					break;
				}

				case "updated": {
					const { filename, romeOutput } = event.data;
					setPlaygroundState((state) => ({
						...state,
						files: {
							...state.files,
							[filename]: {
								...getFileState(state, filename),
								rome: romeOutput,
							},
						},
					}));
					break;
				}

				default:
					console.error(`Unknown message ${event.data.type}`);
			}
		});

		prettierWorkerRef.current.addEventListener("message", (event) => {
			switch (event.data.type) {
				case "formatted": {
					const { filename, prettierOutput } = event.data;
					setPlaygroundState((state) => ({
						...state,
						files: {
							...state.files,
							[filename]: {
								...getFileState(state, filename),
								prettier: prettierOutput,
							},
						},
					}));
					break;
				}

				default:
					console.error(`Unknown message ${event.data.type}`);
			}
		});

		romeWorkerRef.current?.postMessage({
			type: "init",
		});

		return () => {
			romeWorkerRef.current?.terminate();
			prettierWorkerRef.current?.terminate();
		};
	}, []);

	// Dispatch updated settings
	useEffect(() => {
		if (loadingState !== LoadingState.Success) {
			return;
		}

		return throttle(() => {
			romeWorkerRef.current?.postMessage({
				type: "updateSettings",
				settings: state.settings,
			});

			romeWorkerRef.current?.postMessage({
				type: "update",
				cursorPosition: state.cursorPosition,
				filename: state.currentFile,
				code: getCurrentCode(state),
			});

			prettierWorkerRef.current?.postMessage({
				type: "updateSettings",
				settings: state.settings,
			});

			prettierWorkerRef.current?.postMessage({
				type: "format",
				filename: state.currentFile,
				code: getCurrentCode(state),
			});
		});
	}, [loadingState, state.settings]);

	// Dispatch updated code to Prettier
	useEffect(() => {
		if (loadingState !== LoadingState.Success) {
			return;
		}

		return throttle(() => {
			prettierWorkerRef.current?.postMessage({
				type: "format",
				filename: state.currentFile,
				code: getCurrentCode(state),
			});

			romeWorkerRef.current?.postMessage({
				type: "update",
				cursorPosition: state.cursorPosition,
				filename: state.currentFile,
				code: getCurrentCode(state),
			});
		});
	}, [
		loadingState,
		state.currentFile,
		state.cursorPosition,
		getCurrentCode(state),
	]);

	switch (loadingState) {
		case LoadingState.Error:
			return <div>Error loading. Please refresh</div>;

		case LoadingState.Loading:
			return <LoadingScreen />;

		default:
			return (
				<Playground
					resetPlaygroundState={resetPlaygroundState}
					setPlaygroundState={setPlaygroundState}
					playgroundState={state}
				/>
			);
	}
}

function buildLocation(state: PlaygroundState): string {
	const rawQueryParams: Record<string, unknown> = {
		...state.settings,
	};

	// Eliminate default values
	const queryStringObj: Record<string, string> = {};
	for (const key in rawQueryParams) {
		const defaultValue = String(
			defaultPlaygroundState.settings[key as keyof PlaygroundSettings],
		);
		const rawValue = rawQueryParams[key];
		const value = String(rawValue);

		if (rawValue !== undefined && value !== defaultValue) {
			queryStringObj[key] = value;
		}
	}

	if (state.singleFileMode && Object.keys(state.files).length === 1) {
		// Single file mode
		const code = getCurrentCode(state);
		if (code) {
			queryStringObj.code = encodeCode(code);
		}

		if (!isTypeScriptFilename(state.currentFile)) {
			queryStringObj.typescript = "false";
		}

		if (!isJSXFilename(state.currentFile)) {
			queryStringObj.jsx = "false";
		}

		if (isScriptFilename(state.currentFile)) {
			queryStringObj.script = "true";
		}
	} else {
		// Populate files
		for (const filename in state.files) {
			const content = state.files[filename]?.content ?? "";
			queryStringObj[`files.${filename}`] = encodeCode(content);
		}
	}

	const queryString = new URLSearchParams(queryStringObj).toString();
	lastSearchStore.set(queryString);

	let url = `${window.location.protocol}//${window.location.host}${window.location.pathname}`;
	if (queryString !== "") {
		url += `?${queryString}`;
	}
	return url;
}

function initState(
	searchParams: URLSearchParams,
	includeFiles: boolean,
): PlaygroundState {
	let singleFileMode = true;
	let hasFiles = false;
	let files: PlaygroundState["files"] = {};

	if (includeFiles) {
		// Populate files
		for (const [key, value] of searchParams) {
			const match = key.match(FILE_QUERY_KEY_REGEX);
			if (match != null) {
				const filename = normalizeFilename(match[1]!);
				files[filename] = {
					content: decodeCode(value),
					rome: emptyRomeOutput,
					prettier: emptyPrettierOutput,
				};
				singleFileMode = false;
				hasFiles = true;
			}
		}

		// Single file mode
		if (searchParams.get("code")) {
			const ext = getExtension({
				typescript: searchParams.get("typescript") !== "false",
				jsx: searchParams.get("jsx") !== "false",
				script: searchParams.get("script") === "true",
			});
			files[`main.${ext}`] = {
				content: decodeCode(searchParams.get("code") ?? ""),
				rome: emptyRomeOutput,
				prettier: emptyPrettierOutput,
			};
			hasFiles = true;
		}
<<<<<<< HEAD

		return {
			cursorPosition: 0,
			tab: searchParams.get("tab") ?? "formatter",
			singleFileMode,
			currentFile: Object.keys(files)[0] ?? "main.js",
			files,
			settings: {
				lineWidth: parseInt(
					searchParams.get("lineWidth") ??
						String(defaultPlaygroundState.settings.lineWidth),
				),
				indentStyle:
					(searchParams.get("indentStyle") as IndentStyle) ??
					defaultPlaygroundState.settings.indentStyle,
				quoteStyle:
					(searchParams.get("quoteStyle") as QuoteStyle) ??
					defaultPlaygroundState.settings.quoteStyle,
				quoteProperties:
					(searchParams.get("quoteProperties") as QuoteProperties) ??
					defaultPlaygroundState.settings.quoteProperties,
				trailingComma:
					(searchParams.get("trailingComma") as TrailingComma) ??
					defaultPlaygroundState.settings.trailingComma,
				indentWidth: parseInt(
					searchParams.get("indentWidth") ??
						String(defaultPlaygroundState.settings.indentWidth),
				),
				semicolons:
					(searchParams.get("semicolons") as Semicolons) ??
					defaultPlaygroundState.settings.semicolons,
				lintRules:
					(searchParams.get("lintRules") as LintRules) ??
					defaultPlaygroundState.settings.lintRules,
				enabledLinting:
					searchParams.get("enabledLinting") === "true" ||
					defaultPlaygroundState.settings.enabledLinting,
			},
		};
=======
>>>>>>> 689bc0ce
	}

	if (!hasFiles) {
		files = defaultPlaygroundState.files;
	}

	return {
		cursorPosition: 0,
		tab: searchParams.get("tab") ?? "formatter",
		singleFileMode,
		currentFile: Object.keys(files)[0] ?? "main.js",
		files,
		settings: {
			lineWidth: parseInt(
				searchParams.get("lineWidth") ??
					String(defaultPlaygroundState.settings.lineWidth),
			),
			indentStyle:
				(searchParams.get("indentStyle") as IndentStyle) ??
				defaultPlaygroundState.settings.indentStyle,
			quoteStyle:
				(searchParams.get("quoteStyle") as QuoteStyle) ??
				defaultPlaygroundState.settings.quoteStyle,
			quoteProperties:
				(searchParams.get("quoteProperties") as QuoteProperties) ??
				defaultPlaygroundState.settings.quoteProperties,
			trailingComma:
				(searchParams.get("trailingComma") as TrailingComma) ??
				defaultPlaygroundState.settings.trailingComma,
			indentWidth: parseInt(
				searchParams.get("indentWidth") ??
					String(defaultPlaygroundState.settings.indentWidth),
			),
			semicolons:
				(searchParams.get("semicolons") as Semicolons) ??
				defaultPlaygroundState.settings.semicolons,
			enabledNurseryRules:
				searchParams.get("enabledNurseryRules") === "true" ||
				defaultPlaygroundState.settings.enabledNurseryRules,
			enabledLinting:
				searchParams.get("enabledLinting") === "true" ||
				defaultPlaygroundState.settings.enabledLinting,
		},
	};
}

const lastSearchStore = createLocalStorage("last-search");

const FILE_QUERY_KEY_REGEX = /^files\.(.*?)$/;

// Safari/Webkit/JSC/whatever only allows setting a URL 50 times within 30 seconds
// set our maximum update frequency just under that to avoid any chance of hitting it
const URL_UPDATE_THROTTLE = 30000 / 40;

export function usePlaygroundState(): [
	PlaygroundState,
	Dispatch<SetStateAction<PlaygroundState>>,
	() => void,
] {
	const [url, setURL] = useState(window.location.toString());

	const [playgroundState, setPlaygroundState] = useState(() => {
		let searchQuery = window.location.search;
		let includeSearchQueryFiles = true;

		// Default to query of last session to load settings
		if (searchQuery === "") {
			searchQuery = lastSearchStore.get() ?? "";
			includeSearchQueryFiles = false;
		}

		return initState(new URLSearchParams(searchQuery), includeSearchQueryFiles);
	});

	function resetPlaygroundState() {
		setPlaygroundState(initState(new URLSearchParams(""), false));
	}

	useEffect(() => {
		setURL(buildLocation(playgroundState));
	}, [playgroundState]);

	// Throttle updating of URL
	useEffect(() => {
		const timeout = setTimeout(() => {
			window.history.replaceState({ path: url }, "", url);
		}, URL_UPDATE_THROTTLE);

		return () => {
			clearTimeout(timeout);
		};
	}, [url]);

	return [playgroundState, setPlaygroundState, resetPlaygroundState];
}

export default PlaygroundLoader;<|MERGE_RESOLUTION|>--- conflicted
+++ resolved
@@ -283,48 +283,6 @@
 			};
 			hasFiles = true;
 		}
-<<<<<<< HEAD
-
-		return {
-			cursorPosition: 0,
-			tab: searchParams.get("tab") ?? "formatter",
-			singleFileMode,
-			currentFile: Object.keys(files)[0] ?? "main.js",
-			files,
-			settings: {
-				lineWidth: parseInt(
-					searchParams.get("lineWidth") ??
-						String(defaultPlaygroundState.settings.lineWidth),
-				),
-				indentStyle:
-					(searchParams.get("indentStyle") as IndentStyle) ??
-					defaultPlaygroundState.settings.indentStyle,
-				quoteStyle:
-					(searchParams.get("quoteStyle") as QuoteStyle) ??
-					defaultPlaygroundState.settings.quoteStyle,
-				quoteProperties:
-					(searchParams.get("quoteProperties") as QuoteProperties) ??
-					defaultPlaygroundState.settings.quoteProperties,
-				trailingComma:
-					(searchParams.get("trailingComma") as TrailingComma) ??
-					defaultPlaygroundState.settings.trailingComma,
-				indentWidth: parseInt(
-					searchParams.get("indentWidth") ??
-						String(defaultPlaygroundState.settings.indentWidth),
-				),
-				semicolons:
-					(searchParams.get("semicolons") as Semicolons) ??
-					defaultPlaygroundState.settings.semicolons,
-				lintRules:
-					(searchParams.get("lintRules") as LintRules) ??
-					defaultPlaygroundState.settings.lintRules,
-				enabledLinting:
-					searchParams.get("enabledLinting") === "true" ||
-					defaultPlaygroundState.settings.enabledLinting,
-			},
-		};
-=======
->>>>>>> 689bc0ce
 	}
 
 	if (!hasFiles) {
