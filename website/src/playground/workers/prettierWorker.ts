import prettier, { Options as PrettierOptions } from "prettier";
// @ts-expect-error
import parserBabel from "prettier/esm/parser-babel";
import {
	ArrowParentheses,
	IndentStyle,
	PlaygroundSettings,
	PrettierOutput,
	QuoteProperties,
	QuoteStyle,
	Semicolons,
	TrailingComma,
	defaultPlaygroundState,
} from "../types";
import { isJsonFilename, isTypeScriptFilename } from "../utils";
<<<<<<< HEAD
=======
import prettier, { Options as PrettierOptions } from "prettier";
// @ts-expect-error
import parserBabel from "prettier/esm/parser-babel.mjs";
>>>>>>> 675b8ed8

let settings = defaultPlaygroundState.settings;

self.addEventListener("message", (e) => {
	switch (e.data.type) {
		case "updateSettings": {
			settings = e.data.settings as PlaygroundSettings;
			break;
		}

		case "format": {
			const {
				lineWidth,
				indentStyle,
				indentWidth,
				quoteStyle,
				jsxQuoteStyle,
				quoteProperties,
				trailingComma,
				semicolons,
				arrowParentheses,
			} = settings;
			const code = e.data.code as string;
			const filename = e.data.filename as string;

			const prettierOutput = formatWithPrettier(code, {
				lineWidth,
				indentStyle,
				indentWidth,
				filepath: filename,
				quoteStyle,
				jsxQuoteStyle,
				quoteProperties,
				trailingComma,
				semicolons,
				arrowParentheses,
			});

			self.postMessage({
				type: "formatted",
				filename,
				prettierOutput,
			});

			break;
		}

		default:
			console.error(`Unknown message ${e.data.type}.`);
	}
});

function formatWithPrettier(
	code: string,
	options: {
		lineWidth: number;
		indentStyle: IndentStyle;
		indentWidth: number;
		filepath: string;
		quoteStyle: QuoteStyle;
		jsxQuoteStyle: QuoteStyle;
		quoteProperties: QuoteProperties;
		trailingComma: TrailingComma;
		semicolons: Semicolons;
		arrowParentheses: ArrowParentheses;
	},
): PrettierOutput {
	try {
		const prettierOptions: PrettierOptions = {
			useTabs: options.indentStyle === IndentStyle.Tab,
			tabWidth: options.indentWidth,
			printWidth: options.lineWidth,
			filepath: options.filepath,
			plugins: [parserBabel],
			parser: getPrettierParser(options.filepath),
			singleQuote: options.quoteStyle === QuoteStyle.Single,
			jsxSingleQuote: options.jsxQuoteStyle === QuoteStyle.Single,
			quoteProps: options.quoteProperties,
			trailingComma: options.trailingComma,
			semi: options.semicolons === Semicolons.Always,
			arrowParens:
				options.arrowParentheses === ArrowParentheses.Always
					? "always"
					: "avoid",
		};

		// @ts-expect-error
		const debug = prettier.__debug;
		const document = debug.printToDoc(code, prettierOptions);

		// formatDoc must be before printDocToString because printDocToString mutates the document and breaks the ir
		const ir = debug.formatDoc(document, {
			parser: "babel",
			plugins: [parserBabel],
		});

		const formattedCode = debug.printDocToString(
			document,
			prettierOptions,
		).formatted;

		return {
			type: "SUCCESS",
			code: formattedCode,
			ir,
		};
	} catch (err: unknown) {
		if (err instanceof SyntaxError) {
			return {
				type: "ERROR",
				stack: err.message,
			};
		} else {
			return {
				type: "ERROR",
				stack: (err as Error).stack ?? "",
			};
		}
	}
}

function getPrettierParser(filename: string): string {
	if (isTypeScriptFilename(filename)) {
		return "babel-ts";
	} else if (isJsonFilename(filename)) {
		return "json5";
	} else {
		return "babel";
	}
}<|MERGE_RESOLUTION|>--- conflicted
+++ resolved
@@ -1,6 +1,6 @@
 import prettier, { Options as PrettierOptions } from "prettier";
 // @ts-expect-error
-import parserBabel from "prettier/esm/parser-babel";
+import parserBabel from "prettier/esm/parser-babel.mjs";
 import {
 	ArrowParentheses,
 	IndentStyle,
@@ -13,12 +13,6 @@
 	defaultPlaygroundState,
 } from "../types";
 import { isJsonFilename, isTypeScriptFilename } from "../utils";
-<<<<<<< HEAD
-=======
-import prettier, { Options as PrettierOptions } from "prettier";
-// @ts-expect-error
-import parserBabel from "prettier/esm/parser-babel.mjs";
->>>>>>> 675b8ed8
 
 let settings = defaultPlaygroundState.settings;
 
