import { Dispatch, SetStateAction } from "react";

export enum IndentStyle { Tab = "tab", Space = "space" }
export enum SourceType { Module = "module", Script = "script" }
export enum QuoteStyle { Double = "double", Single = "single" }
<<<<<<< HEAD

export enum LoadingState { Loading, Success, Error }

export interface RomeOutput {
	ast: string;
	cst: string;
	errors: string;
	formatted_code: string;
	formatter_ir: string;
}

=======
export enum TreeStyle { Json, Text }
>>>>>>> 217dab26
export interface PlaygroundState {
	code: string;
	lineWidth: number;
	indentStyle: IndentStyle;
	indentWidth: number;
	quoteStyle: QuoteStyle;
	sourceType: SourceType;
	isTypeScript: boolean;
	isJsx: boolean;
	treeStyle: TreeStyle;
}

// change `lineWidth` and `indentWidth` to string type, just to fits our `usePlaygroundState` fallback usage
export type RomeConfiguration =
	& Omit<PlaygroundState, "code" | "lineWidth" | "indentWidth">
	& { lineWidth: string; indentWidth: string };

export const defaultRomeConfig: RomeConfiguration = {
	lineWidth: "80",
	indentWidth: "2",
	indentStyle: IndentStyle.Tab,
	quoteStyle: QuoteStyle.Double,
	sourceType: SourceType.Module,
	isTypeScript: false,
	isJsx: false,
	treeStyle: TreeStyle.Json,
};

export interface PlaygroundProps {
	setPlaygroundState: Dispatch<SetStateAction<PlaygroundState>>;
	playgroundState: PlaygroundState;
	prettierOutput: { code: string; ir: string };
	romeOutput: RomeOutput;
}

export type PlaygroundSettings = Pick<
	PlaygroundState,
		| "lineWidth"
		| "indentWidth"
		| "indentStyle"
		| "quoteStyle"
		| "sourceType"
		| "isTypeScript"
		| "isJsx"
>;<|MERGE_RESOLUTION|>--- conflicted
+++ resolved
@@ -3,7 +3,7 @@
 export enum IndentStyle { Tab = "tab", Space = "space" }
 export enum SourceType { Module = "module", Script = "script" }
 export enum QuoteStyle { Double = "double", Single = "single" }
-<<<<<<< HEAD
+export enum TreeStyle { Json, Text }
 
 export enum LoadingState { Loading, Success, Error }
 
@@ -15,9 +15,6 @@
 	formatter_ir: string;
 }
 
-=======
-export enum TreeStyle { Json, Text }
->>>>>>> 217dab26
 export interface PlaygroundState {
 	code: string;
 	lineWidth: number;
