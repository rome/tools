{
  "name": "rome-root",
  "license": "MIT",
  "version": "0.0.2",
  "//": "Look! No deps!",
  "dependencies": {},
  "///": "Only used for static type checking",
  "devDependencies": {
    "@types/node": "^12.0.8",
    "@types/react": "^16.8.23",
    "@types/react-dom": "^16.8.5",
    "typescript": "^3.7.0",
    "prettier": "^1.19.1"
  },
  "prettier": {
    "trailingComma": "all",
    "tabWidth": 2,
    "singleQuote": true,
    "bracketSpacing": false,
    "jsxBracketSameLine": true
  },
  "rome": {
    "root": true,
    "bundler": {
      "mode": "modern"
    },
    "lint": {
      "enabled": true,
      "ignore": [
        "build",
        "coverage",
        "flow-typed",
        "node_modules",
        "core/static",
        "resources",
        "__rfixtures__",
        "vendor",
        "type-libs",
        "lib/modules.js",
        "prelude.ts",
<<<<<<< HEAD
        "website"
=======
        "@romejs-web"
>>>>>>> ab3cb4b9
      ]
    }
  }
}<|MERGE_RESOLUTION|>--- conflicted
+++ resolved
@@ -38,11 +38,8 @@
         "type-libs",
         "lib/modules.js",
         "prelude.ts",
-<<<<<<< HEAD
-        "website"
-=======
+        "website",
         "@romejs-web"
->>>>>>> ab3cb4b9
       ]
     }
   }
