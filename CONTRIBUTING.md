# Contributing

We can use help in a bunch of areas and any help is appreciated. Our [GitHub issues](https://github.com/rome/tools/issues) serve as a place for any discussion, whether it's bug reports, questions, project direction etc. As the project grows this policy may change.

Our [Discord server](https://discord.gg/rome) is open for help and more adhoc discussion. All activity on the Discord is still moderated and will be strictly enforced under the project's [Code of Conduct](./CODE_OF_CONDUCT.md).

## Getting Started

Getting started with developing Rome takes three commands. You will only need Node v14 or above.

```bash
git clone https://github.com/rome/tools
cd tools
# TBD
```

No dependency installation step is required as we check in our `node_modules` folder that contains only a copy of TypeScript and some definitions.

### User files

If files specific to your local development environment should be ignored, please add these files to a global git ignore file rather than to a git ignore file within Rome.

You can find more information on this process [here](https://help.github.com/en/github/using-git/ignoring-files#configuring-ignored-files-for-all-repositories-on-your-computer).

## Website

The [Rome website](https://rome.tools/) is built with [Eleventy](https://www.11ty.dev/). To start a development server you can run the following commands:

```bash
cd website
npm install
npm start
```

## Checks


- `cargo lint` is a cargo alias that runs [`clippy'](https://github.com/rust-lang/rust-clippy) - rust official linter - under the hood;
- `cargo format` is a cargo alias that runs [`rust-fmt`](https://github.com/rust-lang/rustfmt) - rust official formatter - under the hood;
- `cargo test` will run the suite; make sure to run this command from the root of the project, so it will run the tests of all the internal crates;

### Generated files

If you work on some parser and you create new nodes or modify existing ones, will need to run a command to update some files that are auto-generated.

#### `cargo codegen grammar`

This command will update the syntax of the parsers.

The source is generated from the [`ungram` files](https://github.com/rome/tools/blob/main/xtask/codegen/js.ungram).

#### `cargo codegen test`


This command will create new tests for your parser. We currently have a neat infrastructure
where tests for parser are generated com inline comments found inside
the source code. Please read [the proper chapter for more information](#write-tests-for-a-parser)

It's strongly advised to **run this command before committing new changes**.

#### `cargo coverage`

This command will check and report parser conformance against different test suites.
We currently target the [Official ECMAScript Conformance Test Suite](https://github.com/tc39/test262) and
the [Typescript Test Suite](https://github.com/microsoft/TypeScript/tree/main/tests)

## Commit messages

Internally, the Rome team adheres as closely as possible to the [conventional commit specification](https://www.conventionalcommits.org/en/v1.0.0-beta.2/).
The following this convention encourages commit best-practices and facilitates commit-powered features like change log generation.

The following commit prefixes are supported:

- `feat:`, a new feature
- `fix:`, a bugfix
- `docs:`, a documentation update
- `test`, a test update
- `chore:`, project housekeeping
- `perf:`, project performance
- `refactor:`, refactor of the code without change in functionality

Below are examples of well-formatted commits:

```
feat(compiler): implement parsing for new type of files
fix: fix nasty unhandled error
docs: fix link to website page
test(lint): add more cases to handle invalid rules
```

### Creating pull requests

When creating a new pull request, it's preferable to use a conventional commit-formatted title, as this title will be used as the default commit message on the squashed commit after merging.

Here are some other scripts that you might find useful.

#### If you are a core contributor

If you are a core contributor, and you have access to create new branches
from the main repository (not a fork), use these comments to run specific workflows:

- `!bench_parser` benchmarks the parser's runtime performance and writes a comment with the results;
- `!bench_formatter` benchmarks the formatter runtime performance and writes a comment with the results;

#### Naming patterns

1. Forbid a concept

	```
	no<Concept>
	```

	When a rule's sole intention is to **forbid a single concept** - such as disallowing the use of `debugger` statements - the rule should be named using the `no` prefix. For example, the rule to disallow the use of `debugger` statements is named `noDebugger`.

1. Mandate a concept

	```
	use<Concept>
	```

 	When a rule's sole intention is to **mandate a single concept** - such as forcing the use of camel-casing - the rule should be named using the `use` prefix. For example, the rule to mandating the use of camel-cased variable names is named `useCamelCase`.

### Write parsers and parsing rules

To have a better understanding of our parsing infrastructure, please [read the in-depth section](/crates/rslint_parser/docs/authoring_parse_rules.md)

### Write tests for a parser

If you want to create a new test for an existing parser, you will have to inline
the code that you want to test in a comment that is created in a specific way.

Let's say that you created a new parsing feature and you need new tests from scratch,
just go to the source code where you parse this new feature if JavaScript, and add the following comment:

```rust
// test feature_name
// let a = { new_feature : "" }
// let b = { new_feature : "" }
fn parse_new_feature(p: &mut Parser) -> ParsedSyntax {}
```

The first line, `// test feature_name` the important one. This will tell to the
testing infrastructure to create a **positive test** (without parsing errors), called
`feature_name.js` inside the `test_data/inline/ok` folder.

The content of this file will be:

```js
let a = { new_feature : "" }
let b = { new_feature : "" }
```

Basically, everything after the key comment will be the content of the new file.

Now you need to run `cargo codegen test` and the task will actually generate this file for you.

In case you want to create a **negative test** (*with* parsing errors), you will
create a new comment like this:

```diff
// test feature_name
// let a = { new_feature : "" }
// let b = { new_feature : "" }

+ // test_err feature_name
+ // let a = {  : "" }
+ // let b = { new_feature :  }
fn parse_new_feature(p: &mut Parser) -> ParsedSyntax {}
```

Mind the different comment **`test_err`**, which marks the error for the test suite
as a test that has to fail.

Run the command `cargo codegen test` and you will see a new file called
`feature_name.js` inside the `test_data/inline/err` folder.

The content of this file will be:

```js
let a = {  : "" }
let b = { new_feature :  }
```

Now run the command:
Unix/macOS

```bash
env UPDATE_EXPECT=1 cargo test
```

Windows

```powershell
set UPDATE_EXPECT=1 & cargo test
```
The command will tell the test suite to generate and update the `.rast` files.

If tests that are inside the `ok/` folder fail or if tests that are inside the `err/`
folder don't emit, the whole test suite will fail.


### Write tests for the formatter

We use [insta.rs](https://insta.rs/docs) for our snapshot tests, please make sure you read its documentation to learn the basics of snapshot testing.
You should install the companion [`cargo-insta`](https://insta.rs/docs/cli/) command to assist with snapshot reviewing.

To create a new snapshot test for JavaScript, create a new file to `crates/rome_formatter/tests/specs/js/`, e.g. `arrow_with_spaces.js`

```javascript
const foo     = ()    => {
	return bar
}
```

Files processed as modules must go inside the `module/` directory, files processed as script must go inside the 
`script/` directory.

Run the following command to generate the new snapshot (the snapshot tests are generated by a procedure macro so we need to recompile the tests):

```bash
touch crates/rome_formatter/tests/spec_tests.rs && cargo test -p rome_formatter formatter
```

For better test driven development flow, start the formatter tests with [`cargo-watch`](https://crates.io/crates/cargo-watch):

```bash
cargo watch -i '*.new' -x 'test -p rome_formatter formatter'
```

After test execution, you will get a new `arrow.js.snap.new` file.

To actually update the snapshot, run `cargo insta review` to interactively review and accept the pending snapshot. `arrow.js.snap.new` will be replaced with `arrow.js.snap`

<<<<<<< HEAD
Sometimes, you need to verify the formatting for different cases/options. In order to do that, create a folder with 
the cases you need to verify. If we needed to follow the previous example: 

1. create a folder called `arrow_with_spaces/` and move the JS file there;
2. then create a file called `options.json`
3. The content would be something like:
    ```json
    {
        "cases": [
            {
                "line_width": 120,
                "indent_style": {"Space": 4}
            }
        ]
    }
    ````
4. the `cases` keyword is mandatory;
5. then each object of the array will contain the matrix of options you'd want to test.
   In this case the test suite will run a **second test case** with `line_width` to 120 and `ident_style` with  4 spaces
6. when the test suite is run, you will have two outputs in your snapshot: the default one and the custom one
=======
## VS Code Extension Development

To build the VS Code extension from source, navigate to the `editors/vscode` directory and run:

```bash
npm install
npm run build
```

This will create a `rome_lsp.vsix` which you can install into VS Code by running:

```bash
npm run install-extension
```

The Rome language server is the binary crate `rome_lsp` which can be built using `cargo build`.

Use the `"rome.lspBin"` VS Code setting to set the path to the executable:
```json
	"rome.lspBin": "/path/to/rome/target/debug/rome_lsp"
```

When performing any benchmarks for the language server, be sure to use a release build.
>>>>>>> 50ce1ef3
<|MERGE_RESOLUTION|>--- conflicted
+++ resolved
@@ -231,7 +231,6 @@
 
 To actually update the snapshot, run `cargo insta review` to interactively review and accept the pending snapshot. `arrow.js.snap.new` will be replaced with `arrow.js.snap`
 
-<<<<<<< HEAD
 Sometimes, you need to verify the formatting for different cases/options. In order to do that, create a folder with 
 the cases you need to verify. If we needed to follow the previous example: 
 
@@ -252,7 +251,7 @@
 5. then each object of the array will contain the matrix of options you'd want to test.
    In this case the test suite will run a **second test case** with `line_width` to 120 and `ident_style` with  4 spaces
 6. when the test suite is run, you will have two outputs in your snapshot: the default one and the custom one
-=======
+
 ## VS Code Extension Development
 
 To build the VS Code extension from source, navigate to the `editors/vscode` directory and run:
@@ -275,5 +274,4 @@
 	"rome.lspBin": "/path/to/rome/target/debug/rome_lsp"
 ```
 
-When performing any benchmarks for the language server, be sure to use a release build.
->>>>>>> 50ce1ef3
+When performing any benchmarks for the language server, be sure to use a release build.