/**
 * Copyright (c) Facebook, Inc. and its affiliates.
 *
 * This source code is licensed under the MIT license found in the
 * LICENSE file in the root directory of this source tree.
 */

import {Consumer} from "@internal/consume";
import {SemverVersionNode, parseSemverVersion} from "@internal/codec-semver";
<<<<<<< HEAD
import {
	SPDXExpressionNode,
	SPDXLicenseParserOptions,
	parseSPDXLicense,
} from "@internal/codec-spdx-license";
=======
import {SpdxLicenseParser} from "@internal/codec-spdx-license";
>>>>>>> ea12e024
import {normalizeDependencies, parseGitDependencyPattern} from "./dependencies";
import {
	MBoolean,
	MString,
	Manifest,
	ManifestExportConditions,
	ManifestExportNestedCondition,
	ManifestExportRelativeCondition,
	ManifestExports,
	ManifestMap,
	ManifestName,
	ManifestPerson,
	ManifestRepository,
} from "./types";
import {tryParseWithOptionalOffsetPosition} from "@internal/parser-core";
import {manifestNameToString, normalizeName} from "./name";
import {descriptions} from "@internal/diagnostics";
import {
	AbsoluteFilePath,
	RelativeFilePathMap,
	UnknownPath,
	createRelativeFilePath,
} from "@internal/path";
import {toCamelCase} from "@internal/string-utils";
import {PathPatterns, parsePathPattern} from "@internal/path-match";
import {normalizeCompatManifest} from "@internal/codec-js-manifest/compat";
<<<<<<< HEAD
import {CompilerProjects} from "@internal/compiler";
=======
import {ProjectDefinition} from "@internal/project";
import {SpdxLicenseParse} from "@internal/codec-spdx-license/SpdxLicenseParser";
>>>>>>> ea12e024

export * from "./types";

export * from "./convert";

export {manifestNameToString} from "./name";

const TYPO_KEYS: Map<string, string> = new Map([
	["autohr", "author"],
	["autor", "author"],
	["contributers", "contributors"],
	["depends", "dependencies"],
	["hampage", "homepage"],
	["hompage", "homepage"],
	["prefereGlobal", "preferGlobal"],
	["publicationConfig", "publishConfig"],
	["repo", "repository"],
	["repostitory", "repository"],
	["script", "scripts"],
]);

function normalizeBoolean(consumer: Consumer, key: string): MBoolean {
	if (consumer.has(key)) {
		return consumer.get(key).asBoolean();
	} else {
		return undefined;
	}
}

function normalizeString(consumer: Consumer, key: string): MString {
	if (consumer.has(key)) {
		return consumer.get(key).asString();
	} else {
		return undefined;
	}
}

function normalizePathPatterns(consumer: Consumer, loose: boolean): PathPatterns {
	return normalizeStringArray(consumer, loose).map((str) =>
		parsePathPattern({
			input: str,
		})
	);
}

function normalizeStringArray(consumer: Consumer, loose: boolean): string[] {
	if (consumer.exists()) {
		// When we are loose and expect an array but got a string, consider it to be a single element
		if (loose) {
			const val = consumer.asUnknown();

			if (typeof val === "string") {
				return [consumer.asString()];
			}

			// npm for some reason sometimes populates bundleDependencies as false? Despite it being a misspelling?
			if (val === false) {
				return [];
			}
		}

		return consumer.asMappedArray((item) => item.asString());
	} else {
		return [];
	}
}

function normalizeStringMap(
	root: Consumer,
	key: string,
	loose: boolean,
): ManifestMap {
	const map: ManifestMap = new Map();

	if (!root.has(key)) {
		return map;
	}

	const consumer = root.get(key);

	// Some code uses arrays for this case... Maybe we can normalize them. A `engines` array becomes an object with '*' properties etc
	if (Array.isArray(consumer.asUnknown()) && loose) {
		return map;
	}

	for (const [name, value] of consumer.asMap()) {
		// In loose mode let's be really generous
		if (loose && typeof value.asUnknown() !== "string") {
			continue;
		}

		map.set(name, value.asString());
	}

	return map;
}

function normalizeBin(
	consumer: Consumer,
	name: MString,
	loose: boolean,
): ManifestMap {
	const map: ManifestMap = new Map();
	if (!consumer.has("bin")) {
		return map;
	}

	// Allow a `bin` string
	const obj = consumer.get("bin");
	if (typeof obj.asUnknown() === "string") {
		if (name === undefined) {
			obj.unexpected(descriptions.MANIFEST.STRING_BIN_WITHOUT_NAME);
		} else {
			map.set(name, obj.asString());
			return map;
		}
	}

	// Otherwise expect it to be an object
	return normalizeStringMap(consumer, "bin", loose);
}

function extractLicenseFromObjectConsumer(
	consumer: Consumer,
): [string, Consumer] {
	const prop = consumer.get("type");
	const value = prop.asString();
	return [value, prop];
}

function normalizeLicense(
	consumer: Consumer,
<<<<<<< HEAD
	{name, version, loose, projects}: {
		name: undefined | string;
		version: undefined | SemverVersionNode;
		loose: boolean;
		projects: CompilerProjects;
	},
): undefined | SPDXExpressionNode {
=======
	loose: boolean,
	projects: ProjectDefinition[],
): undefined | SpdxLicenseParse {
>>>>>>> ea12e024
	if (!consumer.has("license")) {
		return undefined;
	}

	let licenseProp = consumer.get("license");
	let licenseId;

	// Support some legacy ways of specifying licenses: https://docs.npmjs.com/files/package.json#license
	const raw = licenseProp.asUnknown();
	if (loose && Array.isArray(raw)) {
		const licenseIds = licenseProp.asMappedArray((consumer) =>
			extractLicenseFromObjectConsumer(consumer)[0]
		);
		licenseId = `(${licenseIds.join(" OR ")})`;
	} else if (loose && typeof raw === "object") {
		[licenseId, licenseProp] = extractLicenseFromObjectConsumer(licenseProp);
	} else {
		licenseId = licenseProp.asString();
	}

	// Allow referring to a custom license
	if (licenseId.startsWith("SEE LICENSE IN ")) {
		return undefined;
	}

<<<<<<< HEAD
	// Not valid licenses...
	if (INVALID_IGNORE_LICENSES.includes(licenseId)) {
		return undefined;
	}

	const opts: SPDXLicenseParserOptions = {
		loose,
		path: consumer.path,
		input: licenseId,
	};

	if (name !== undefined && version !== undefined) {
		opts.exceptions = {
			packageName: name,
			packageVersion: version,
			projects,
		};
	}

	return tryParseWithOptionalOffsetPosition(
		opts,
=======
	// Parse as a SPDX expression
	const spdxLisenceCode = new SpdxLicenseParser({
		packageVersion: consumer.get("version").asString(),
		packageName: consumer.get("name").asString(),
		projects,
	});
	return tryParseWithOptionalOffsetPosition<
		{
			loose: boolean;
			path: UnknownPath | undefined;
			input: string;
		},
		SpdxLicenseParse
	>(
		{
			loose,
			path: consumer.path,
			input: licenseId,
		},
>>>>>>> ea12e024
		{
			getOffsetPosition: () => licenseProp.getLocation("inner-value").start,
			parse: (opts) => parseSPDXLicense(opts),
		},
	);
}

function normalizeVersion(
	consumer: Consumer,
	loose: boolean,
): undefined | SemverVersionNode {
	if (!consumer.has("version")) {
		return undefined;
	}

	const prop = consumer.get("version");
	const rawVersion = prop.asString();

	// Used in some package.json templates
	if (rawVersion === "VERSION_STRING") {
		return undefined;
	}

	const ast = tryParseWithOptionalOffsetPosition(
		{
			path: consumer.path,
			input: rawVersion,
			// Some node_modules have bogus versions, like being prefixed with a v like:
			// https://github.com/itinance/react-native-fs/commit/6232d4e392d5b52cca0792fdfe5903b7fb6b1c5c#diff-b9cfc7f2cdf78a7f4b91a753d10865a2R3
			loose,
		},
		{
			getOffsetPosition: () => prop.getLocation("inner-value").start,
			parse: (opts) => parseSemverVersion(opts),
		},
	);
	return ast;
}

function normalizePerson(consumer: Consumer, loose: boolean): ManifestPerson {
	if (typeof consumer.asUnknown() === "string") {
		// Parse the string. Format: name (url) <email>
		const str = consumer.asString();

		const nameMatch = str.match(/^([^(<]+)/);
		let name: string | undefined;
		if (nameMatch) {
			name = nameMatch[0].trim();
		}

		const person: ManifestPerson = {
			name,
			url: undefined,
			email: undefined,
			twitter: undefined,
			github: undefined,
		};

		const emailMatch = str.match(/<([^>]+)>/);
		if (emailMatch) {
			person.email = emailMatch[1];
		}

		const urlMatch = str.match(/\(([^)]+)\)/);
		if (urlMatch) {
			person.url = urlMatch[1];
		}

		return person;
	} else {
		// Validate as an object
		let url: string | undefined = consumer.get("url").asStringOrVoid();

		// Some packages use "web" or "website" instead of "url"
		if (loose) {
			if (url === undefined) {
				url = consumer.get("web").asStringOrVoid();
			}

			if (url === undefined) {
				url = consumer.get("website").asStringOrVoid();
			}
		}

		let github = consumer.get("github").asStringOrVoid();

		if (loose && github === undefined) {
			// Some rando packages use this
			github =
				consumer.get("githubUsername").asStringOrVoid() ||
				consumer.get("github-username").asStringOrVoid();
		}

		const person: ManifestPerson = {
			name: consumer.get("name").asString(loose ? "" : undefined),
			email: consumer.get("email").asStringOrVoid(),
			twitter: consumer.get("twitter").asStringOrVoid(),
			github,
			url,
		};
		if (!loose) {
			consumer.enforceUsedProperties();
		}
		return person;
	}
}

function normalizePeople(
	consumer: Consumer,
	loose: boolean,
): undefined | (ManifestPerson[]) {
	if (!consumer.exists()) {
		return;
	}

	// Some packages have a single maintainer object instead of an array
	if (loose && consumer.isObject()) {
		return [normalizePerson(consumer, loose)];
	}

	// If it's not an array then just leave it. Some people put a URL here.
	if (loose && !Array.isArray(consumer.asUnknown())) {
		return;
	}

	const people: ManifestPerson[] = [];

	for (const item of consumer.asIterable()) {
		people.push(normalizePerson(item, loose));
	}

	return people;
}

function normalizeRepo(
	consumer: Consumer,
	loose: boolean,
): undefined | ManifestRepository {
	if (!consumer.exists()) {
		return;
	}

	if (typeof consumer.asUnknown() === "string") {
		let url = consumer.asString();

		// If this is a hosted git shorthand then explode it
		const parsed = parseGitDependencyPattern(consumer);
		if (parsed?.type === "hosted-git") {
			url = parsed.url;
		}

		return {
			type: "git",
			url,
			directory: undefined,
		};
	} else {
		let url: string;
		let type: string;

		if (loose) {
			// A lot of packages omit the "type"
			type = consumer.get("type").asString("git");

			// thanks i hate it
			consumer.markUsedProperty("web");
			consumer.markUsedProperty("git");
			consumer.markUsedProperty("dist");

			// Some gross packages use "repository" instead of "url"
			let looseUrl = consumer.get("url").asStringOrVoid();

			if (looseUrl === undefined) {
				looseUrl = consumer.get("repository").asStringOrVoid();
			}

			if (looseUrl === undefined) {
				consumer.unexpected(descriptions.MANIFEST.MISSING_REPO_URL);
				url = "";
			} else {
				url = looseUrl;
			}
		} else {
			url = consumer.get("url").asString();
			type = consumer.get("type").asString();
		}

		const repo: Manifest["repository"] = {
			type,
			url,
			directory: consumer.get("directory").asStringOrVoid(),
		};
		if (!loose) {
			consumer.enforceUsedProperties();
		}
		return repo;
	}
}

function normalizeExports(consumer: Consumer): boolean | ManifestExports {
	return true;
	const unknown = consumer.asUnknown();

	// "exports": false
	if (typeof unknown === "boolean") {
		return consumer.asBoolean();
	}

	if (!consumer.exists()) {
		return true;
	}

	const exports: ManifestExports = new RelativeFilePathMap();

	// "exports": "./index.js"
	if (typeof unknown === "string") {
		exports.set(
			createRelativeFilePath("."),
			new Map([["default", createRelativeExportCondition(consumer)]]),
		);
		return exports;
	}

	let dotConditionCount = 0;

	for (const [relative, value] of consumer.asMap()) {
		if (relative[0] !== ".") {
			if (exports.size > 0) {
				value.unexpected(descriptions.MANIFEST.MIXED_EXPORTS_PATHS);
			}

			dotConditionCount++;
		}

		const conditions = normalizeExportsConditions(value);
		exports.set(value.getKey().asRelativeFilePath(), conditions);
	}

	if (dotConditionCount && dotConditionCount !== exports.size) {
		consumer.unexpected(descriptions.MANIFEST.MIXED_EXPORTS_PATHS);
	}

	return exports;
}

function createRelativeExportCondition(
	value: Consumer,
): ManifestExportRelativeCondition {
	return {
		type: "relative",
		consumer: value,
		relative: value.asExplicitRelativeFilePath(),
	};
}

function normalizeExportsConditions(value: Consumer): ManifestExportConditions {
	const conditions: ManifestExportConditions = new Map();
	const unknown = value.asUnknown();

	if (typeof unknown === "string") {
		conditions.set("default", createRelativeExportCondition(value));
	} else if (Array.isArray(unknown)) {
		// Find the first item that passes validation
		for (const elem of value.asIterable()) {
			const {consumer, diagnostics} = elem.capture();
			const result = normalizeExportsConditions(consumer);
			if (diagnostics.length === 0) {
				return result;
			}
		}
	} else {
		for (const [type, prop] of value.asMap()) {
			if (prop.isObject()) {
				const condition: ManifestExportNestedCondition = {
					type: "nested",
					consumer: prop,
					conditions: new Map(),
				};

				for (const [name, subprop] of prop.asMap()) {
					condition.conditions.set(name, createRelativeExportCondition(subprop));
				}

				conditions.set(type, condition);
			} else {
				conditions.set(type, createRelativeExportCondition(prop));
			}
		}
	}

	return conditions;
}

function normalizeBugs(
	consumer: Consumer,
	loose: boolean,
): undefined | Manifest["bugs"] {
	if (!consumer.exists()) {
		return;
	}

	if (typeof consumer.asUnknown() === "string") {
		return {
			email: undefined,
			url: consumer.asString(),
		};
	} else {
		let email = consumer.get("email").asStringOrVoid();

		// Some use a `mail` property
		if (loose && email === undefined) {
			email = consumer.get("mail").asStringOrVoid();
		}

		// TODO remove this
		consumer.markUsedProperty("type");

		const bugs: Manifest["bugs"] = {
			email,
			url: consumer.get("url").asStringOrVoid(),
		};
		if (!loose) {
			consumer.enforceUsedProperties();
		}
		return bugs;
	}
}

function normalizeRootName(consumer: Consumer, loose: boolean): ManifestName {
	if (!consumer.has("name")) {
		return {
			packageName: undefined,
			org: undefined,
		};
	}

	const prop = consumer.get("name");

	return normalizeName({
		name: prop.asString(),
		loose,
		unexpected: ({description, at, start, end}) => {
			prop.unexpected(
				description,
				{
					at,
					loc: start === undefined
						? undefined
						: prop.getLocationRange(start, end, "inner-value"),
				},
			);
		},
	});
}

const DEPENDENCIES_KEYS = ["", "dev", "peer", "optional"];

const INCORRECT_DEPENDENCIES_SUFFIXES = [
	"depdenencies",
	"dependancies",
	"dependecies",
];

function checkDependencyKeyTypo(key: string, prop: Consumer) {
	for (const depPrefixKey of DEPENDENCIES_KEYS) {
		// Ignore if the key is a valid dependency key
		const depKey =
			depPrefixKey === "" ? "dependencies" : `${depPrefixKey}Dependencies`;
		if (key === depKey) {
			return;
		}

		// Check for casing issues
		const lowerKey = key.toLowerCase();
		if (lowerKey === depKey) {
			prop.unexpected(descriptions.MANIFEST.INCORRECT_CAMEL_CASING(key, depKey));
		}

		// Check for common suffix misspellings
		for (const suffix of INCORRECT_DEPENDENCIES_SUFFIXES) {
			if (lowerKey === `${depPrefixKey}${suffix}`) {
				prop.unexpected(descriptions.MANIFEST.TYPO(key, depKey));
			}
		}

		// Check for kebab casing
		if (toCamelCase(depKey) === lowerKey) {
			prop.unexpected(descriptions.MANIFEST.INCORRECT_CAMEL_CASING(key, depKey));
		}
	}
}

export async function normalizeManifest(
	path: AbsoluteFilePath,
	consumer: Consumer,
	projects: CompilerProjects,
): Promise<Manifest> {
	const loose =
		consumer.path !== undefined &&
		consumer.path.getSegments().includes("node_modules");

	// Check for typos. Ignore them in loose mode.
	if (!loose) {
		for (const [key, prop] of consumer.asMap()) {
			// Check for typos for dependencies
			checkDependencyKeyTypo(key, prop);

			// Check for other typos
			const correctKey = TYPO_KEYS.get(key);
			if (correctKey !== undefined) {
				prop.unexpected(descriptions.MANIFEST.TYPO(key, correctKey));
			}
		}
	}

	const name = normalizeRootName(consumer, loose);
	const version = normalizeVersion(consumer, loose);

	if (loose) {
		normalizeCompatManifest(consumer, name, version);
	}
	const license = normalizeLicense(consumer, loose, projects);

	const strName = name === undefined ? undefined : manifestNameToString(name);

	return {
		name,
		version,
		private: normalizeBoolean(consumer, "private") === true,
		description: normalizeString(consumer, "description"),
<<<<<<< HEAD
		license: normalizeLicense(
			consumer,
			{name: strName, version, loose, projects},
		),
=======
		license: license?.license,
>>>>>>> ea12e024
		type: consumer.get("type").asStringSetOrVoid(["module", "commonjs"]),
		bin: normalizeBin(consumer, name.packageName, loose),
		scripts: normalizeStringMap(consumer, "scripts", loose),
		homepage: normalizeString(consumer, "homepage"),
		repository: normalizeRepo(consumer.get("repository"), loose),
		bugs: normalizeBugs(consumer.get("bugs"), loose),
		engines: normalizeStringMap(consumer, "engines", loose),
		files: normalizePathPatterns(consumer.get("files"), loose),
		keywords: normalizeStringArray(consumer.get("keywords"), loose),
		cpu: normalizeStringArray(consumer.get("cpu"), loose),
		os: normalizeStringArray(consumer.get("os"), loose),
		main: normalizeString(consumer, "main"),
		exports: normalizeExports(consumer.get("exports")),
		// Dependency fields
		dependencies: normalizeDependencies(consumer, "dependencies", loose),
		devDependencies: normalizeDependencies(consumer, "devDependencies", loose),
		optionalDependencies: normalizeDependencies(
			consumer,
			"optionalDependencies",
			loose,
		),
		peerDependencies: normalizeDependencies(consumer, "peerDependencies", loose),
		bundledDependencies: [
			...normalizeStringArray(consumer.get("bundledDependencies"), loose),
			// Common misspelling. We error on the existence of this for strict manifests already.
			...normalizeStringArray(consumer.get("bundleDependencies"), loose),
		],
		// People fields
		author: consumer.has("author") && !consumer.get("author").isEmpty()
			? normalizePerson(consumer.get("author"), loose)
			: undefined,
		contributors: normalizePeople(consumer.get("contributors"), loose),
		maintainers: normalizePeople(consumer.get("maintainers"), loose),
		raw: consumer.asJSONObject(),
		diagnostics: {
			license: license?.diagnostics,
		},
	};
}<|MERGE_RESOLUTION|>--- conflicted
+++ resolved
@@ -7,15 +7,11 @@
 
 import {Consumer} from "@internal/consume";
 import {SemverVersionNode, parseSemverVersion} from "@internal/codec-semver";
-<<<<<<< HEAD
 import {
-	SPDXExpressionNode,
 	SPDXLicenseParserOptions,
 	parseSPDXLicense,
+	SPDXLicenseParseResult,
 } from "@internal/codec-spdx-license";
-=======
-import {SpdxLicenseParser} from "@internal/codec-spdx-license";
->>>>>>> ea12e024
 import {normalizeDependencies, parseGitDependencyPattern} from "./dependencies";
 import {
 	MBoolean,
@@ -36,18 +32,12 @@
 import {
 	AbsoluteFilePath,
 	RelativeFilePathMap,
-	UnknownPath,
 	createRelativeFilePath,
 } from "@internal/path";
 import {toCamelCase} from "@internal/string-utils";
 import {PathPatterns, parsePathPattern} from "@internal/path-match";
 import {normalizeCompatManifest} from "@internal/codec-js-manifest/compat";
-<<<<<<< HEAD
 import {CompilerProjects} from "@internal/compiler";
-=======
-import {ProjectDefinition} from "@internal/project";
-import {SpdxLicenseParse} from "@internal/codec-spdx-license/SpdxLicenseParser";
->>>>>>> ea12e024
 
 export * from "./types";
 
@@ -180,19 +170,13 @@
 
 function normalizeLicense(
 	consumer: Consumer,
-<<<<<<< HEAD
 	{name, version, loose, projects}: {
 		name: undefined | string;
 		version: undefined | SemverVersionNode;
 		loose: boolean;
 		projects: CompilerProjects;
 	},
-): undefined | SPDXExpressionNode {
-=======
-	loose: boolean,
-	projects: ProjectDefinition[],
-): undefined | SpdxLicenseParse {
->>>>>>> ea12e024
+): undefined | SPDXLicenseParseResult {
 	if (!consumer.has("license")) {
 		return undefined;
 	}
@@ -218,12 +202,6 @@
 		return undefined;
 	}
 
-<<<<<<< HEAD
-	// Not valid licenses...
-	if (INVALID_IGNORE_LICENSES.includes(licenseId)) {
-		return undefined;
-	}
-
 	const opts: SPDXLicenseParserOptions = {
 		loose,
 		path: consumer.path,
@@ -240,27 +218,6 @@
 
 	return tryParseWithOptionalOffsetPosition(
 		opts,
-=======
-	// Parse as a SPDX expression
-	const spdxLisenceCode = new SpdxLicenseParser({
-		packageVersion: consumer.get("version").asString(),
-		packageName: consumer.get("name").asString(),
-		projects,
-	});
-	return tryParseWithOptionalOffsetPosition<
-		{
-			loose: boolean;
-			path: UnknownPath | undefined;
-			input: string;
-		},
-		SpdxLicenseParse
-	>(
-		{
-			loose,
-			path: consumer.path,
-			input: licenseId,
-		},
->>>>>>> ea12e024
 		{
 			getOffsetPosition: () => licenseProp.getLocation("inner-value").start,
 			parse: (opts) => parseSPDXLicense(opts),
@@ -682,23 +639,20 @@
 	if (loose) {
 		normalizeCompatManifest(consumer, name, version);
 	}
-	const license = normalizeLicense(consumer, loose, projects);
 
 	const strName = name === undefined ? undefined : manifestNameToString(name);
+
+	const parsedLicense = normalizeLicense(
+		consumer,
+		{name: strName, version, loose, projects},
+	);
 
 	return {
 		name,
 		version,
 		private: normalizeBoolean(consumer, "private") === true,
 		description: normalizeString(consumer, "description"),
-<<<<<<< HEAD
-		license: normalizeLicense(
-			consumer,
-			{name: strName, version, loose, projects},
-		),
-=======
-		license: license?.license,
->>>>>>> ea12e024
+		license: parsedLicense?.license,
 		type: consumer.get("type").asStringSetOrVoid(["module", "commonjs"]),
 		bin: normalizeBin(consumer, name.packageName, loose),
 		scripts: normalizeStringMap(consumer, "scripts", loose),
@@ -734,7 +688,7 @@
 		maintainers: normalizePeople(consumer.get("maintainers"), loose),
 		raw: consumer.asJSONObject(),
 		diagnostics: {
-			license: license?.diagnostics,
+			license: parsedLicense?.diagnostics,
 		},
 	};
 }