/**
 * Copyright (c) Facebook, Inc. and its affiliates.
 *
 * This source code is licensed under the MIT license found in the
 * LICENSE file in the root directory of this source tree.
 */

import {
	DiagnosticAdvice,
	DiagnosticLanguage,
	DiagnosticLocation,
} from "../types";
import {StaticMarkup, markup} from "@internal/markup";
import {stringDiffCompressed} from "@internal/string-diff";
import {buildSuggestionAdvice} from "../helpers";
import {addEmphasis, createDiagnosticsCategory, orJoin} from "./index";
import {DIAGNOSTIC_CATEGORIES} from "../categories";

export const lint = createDiagnosticsCategory({
<<<<<<< HEAD
	TS_PREFER_TS_EXPECT_ERROR: {
		category: DIAGNOSTIC_CATEGORIES["lint/ts/preferTsExpectError"],
		message: markup`Prefer @ts-expect-error to get notified when suppression is no longer necessary.`,
=======
	CSS_NO_DUPLICATE_CUSTOM_PROPERTIES: {
		category: DIAGNOSTIC_CATEGORIES["lint/css/noDuplicateCustomProperties"],
		message: markup`Duplicate custom properties inside the same block can lead to unwanted styles`,
>>>>>>> e5a911f6
	},
	A11_Y_USE_HEADING_CONTENT: {
		category: DIAGNOSTIC_CATEGORIES["lint/a11y/useHeadingContent"],
		message: markup`Provide screen reader accessible content when using <emphasis>heading</emphasis> elements.`,
		advice: [
			{
				type: "log",
				category: "info",
				text: markup`All headings on a page should have content that is accessible to screen readers.`,
			},
		],
	},
	A11_Y_NO_ON_CHANGE: (goodEventName: string, badEventName: string) => ({
		category: DIAGNOSTIC_CATEGORIES["lint/a11y/noOnChange"],
		message: markup`Provide an <emphasis>${goodEventName}</emphasis> event instead of an <emphasis>${badEventName}</emphasis> event unless absolutely necessary.`,
		advice: [
			{
				type: "log",
				category: "info",
				text: markup`The ${goodEventName} event is more declarative and reliable for indicating input changes when using keyboard navigation.`,
			},
		],
	}),
	A11_Y_USE_KEY_WITH_MOUSE_EVENTS: (mouseEvent: string, keyboardEvent: string) => ({
		category: DIAGNOSTIC_CATEGORIES["lint/a11y/useKeyWithMouseEvents"],
		message: markup`Pair the <emphasis>${mouseEvent}</emphasis> mouse event with the <emphasis>${keyboardEvent}</emphasis> keyboard event.`,
		advice: [
			{
				type: "log",
				category: "info",
				text: markup`Actions triggered using mouse events should have corresponding keyboard events to account for keyboard-only navigation.`,
			},
		],
	}),
	A11_Y_USE_KEY_WITH_CLICK_EVENTS: {
		category: DIAGNOSTIC_CATEGORIES["lint/a11y/useKeyWithClickEvents"],
		message: markup`Pair the <emphasis>onClick</emphasis> mouse event with the <emphasis>onKeyUp</emphasis>, the <emphasis>onKeyDown</emphasis>, or the <emphasis>onKeyPress</emphasis> keyboard event.`,
		advice: [
			{
				type: "log",
				category: "info",
				text: markup`Actions triggered using mouse events should have corresponding keyboard events to account for keyboard-only navigation.`,
			},
		],
	},
	A11_Y_USE_ANCHOR_CONTENT: {
		category: DIAGNOSTIC_CATEGORIES["lint/a11y/useAnchorContent"],
		message: markup`Provide screen reader accessible content when using <emphasis>anchor</emphasis> elements.`,
		advice: [
			{
				type: "log",
				category: "info",
				text: markup`All links on a page should have content that is accessible to screen readers.`,
			},
		],
	},
	A11_Y_NO_TARGET_BLANK: {
		category: DIAGNOSTIC_CATEGORIES["lint/a11y/noTargetBlank"],
		message: markup`Avoid using <emphasis>target="_blank"</emphasis> without <emphasis>rel="noreferrer"</emphasis>.`,
		advice: [
			{
				type: "log",
				category: "info",
				text: markup`Opening external links in new tabs without rel="noreferrer" is a security risk. See <hyperlink target="https://html.spec.whatwg.org/multipage/links.html#link-type-noopener" /> for more details.`,
			},
		],
	},
	A11_Y_NO_ACCESS_KEY: {
		category: DIAGNOSTIC_CATEGORIES["lint/a11y/noAccessKey"],
		message: markup`Avoid the <emphasis>accessKey</emphasis> attribute to reduce inconsistencies between keyboard shortcuts and screen reader keyboard comments.`,
		advice: [
			{
				type: "log",
				category: "info",
				text: markup`Assigning keyboard shortcuts using the accessKey attribute leads to inconsistent keyboard actions across applications.`,
			},
		],
	},
	CSS_NO_IMPORTANT_IN_KEYFRAME: {
		category: DIAGNOSTIC_CATEGORIES["lint/css/noImportantInKeyframes"],
		message: markup`Using <emphasis>!important</emphasis> within keyframes declarations is completely ignored in some browsers.`,
	},
	A11_Y_NO_REDUNDANT_ALT: {
		category: DIAGNOSTIC_CATEGORIES["lint/a11y/noRedundantAlt"],
		message: markup`Avoid the words "image", "picture", or "photo" in <emphasis>img</emphasis> element alt text.`,
		advice: [
			{
				type: "log",
				category: "info",
				text: markup`Screen readers announce img elements as "images", so it is not necessary to redeclare this in alternative text.`,
			},
		],
	},
	A11_Y_USE_ARIA_PROPS: (attribute: string) => ({
		category: DIAGNOSTIC_CATEGORIES["lint/a11y/useAriaProps"],
		message: markup`<emphasis>${attribute}</emphasis> is an invalid ARIA attribute.`,
	}),
	A11_Y_NO_NONINTERACTIVE_TABINDEX: {
		category: DIAGNOSTIC_CATEGORIES["lint/a11y/noNoninteractiveTabindex"],
		message: markup`Do not use <emphasis>tabIndex</emphasis> on an element that is not interactive.`,
		advice: [
			{
				type: "log",
				category: "info",
				text: markup`Adding non-interactive elements to the keyboard navigation flow can confuse users.`,
			},
		],
	},
	A11_Y_NO_POSITIVE_TABINDEX: {
		category: DIAGNOSTIC_CATEGORIES["lint/a11y/noPositiveTabindex"],
		message: markup`Avoid positive integer values for the <emphasis>tabIndex</emphasis> attribute.`,
		advice: [
			{
				type: "log",
				category: "info",
				text: markup`Elements with a positive tab index override natural page content order. This causes elements without a positive tab index to come last when navigating using a keyboard.`,
			},
		],
	},
	A11_Y_NO_SVG_WITHOUT_TITLE: {
		category: DIAGNOSTIC_CATEGORIES["lint/a11y/noSvgWithoutTitle"],
		message: markup`Alternative text <emphasis>title</emphasis> element cannot be empty`,
		advice: [
			{
				type: "log",
				category: "info",
				text: markup`For accessibility purposes, <emphasis>SVGs</emphasis> should have an alternative text, provided via <emphasis>title</emphasis> element.`,
			},
		],
	},
	A11_Y_USE_ARIA_PROPTYPES: (
		attributeName: string,
		values?: Array<string | boolean>,
	) => {
		let advice: DiagnosticAdvice[] = [];
		if (values) {
			advice.push({
				type: "log",
				category: "info",
				text: markup`The supported values for the <emphasis>${attributeName}</emphasis> attribute are: ${values.reduce(
					(str, value) => {
						str.push(typeof value === "boolean" ? String(value) : `"${value}"`);
						return str;
					},
					[] as string[],
				).join(", ")}`,
			});
		}
		return {
			category: DIAGNOSTIC_CATEGORIES["lint/a11y/useAriaProptypes"],
			message: markup`The value of the ARIA attribute <emphasis>${attributeName}</emphasis> is not correct.`,
			advice,
		};
	},
	A11_Y_USE_MEDIA_CAPTION: {
		category: DIAGNOSTIC_CATEGORIES["lint/a11y/useMediaCaption"],
		message: markup`Provide a <emphasis>track</emphasis> for captions when using <emphasis>audio</emphasis> or <emphasis>video</emphasis> elements.`,
		advice: [
			{
				type: "log",
				category: "info",
				text: markup`Captions support users with hearing-impairments. They should be a transcription or translation of the dialogue, sound effects, musical cues, and other relevant audio information.`,
			},
		],
	},
	A11_Y_NO_ARIA_UNSUPPORTED_ELEMENTS: {
		category: DIAGNOSTIC_CATEGORIES["lint/a11y/noAriaUnsupportedElements"],
		message: markup`Avoid the <emphasis>role</emphasis> attribute and <emphasis>aria-*</emphasis> attributes when using <emphasis>meta</emphasis>, <emphasis>html</emphasis>, <emphasis>script</emphasis>, and <emphasis>style</emphasis> elements.`,
		advice: [
			{
				type: "log",
				category: "info",
				text: markup`Using roles on elements that do not support them can cause issues with screen readers.`,
			},
		],
	},
	A11_Y_NO_NONINTERACTIVE_ELEMENT_TO_INTERACTIVE_ROLE: (element: string) => ({
		category: DIAGNOSTIC_CATEGORIES["lint/a11y/noNoninteractiveElementToInteractiveRole"],
		message: markup`The HTML element <emphasis>${element}</emphasis> is non-interactive and should not have an interactive role.`,
		advice: [
			{
				type: "log",
				category: "info",
				text: markup`Replace <emphasis>${element}</emphasis> with a div or a span.`,
			},
		],
	}),
	A11_Y_NO_DISTRACTING_ELEMENTS: (element: string) => ({
		category: DIAGNOSTIC_CATEGORIES["lint/a11y/noDistractingElements"],
		message: markup`Avoid using deprecated ${element} elements.`,
		advice: [
			{
				type: "log",
				category: "info",
				text: markup`Deprecated ${element} are difficult to read and distract attention away from page content, especially for users with visual impairments.`,
			},
		],
	}),
	A11Y_NO_AUTOFOCUS: {
		category: DIAGNOSTIC_CATEGORIES["lint/a11y/noAutofocus"],
		message: markup`Avoid the <emphasis>autoFocus</emphasis> attribute.`,
		advice: [
			{
				type: "log",
				category: "info",
				text: markup`Automatically focusing elements overrides natural page content focus order, causing issues for keyboard-only navigation.`,
			},
		],
	},
	A11Y_NO_SCOPE: {
		category: DIAGNOSTIC_CATEGORIES["lint/a11y/noHeaderScope"],
		message: markup`Avoid using the <emphasis>scope</emphasis> attribute on elements other than <emphasis>th</emphasis> elements.`,
		advice: [
			{
				type: "log",
				category: "info",
				text: markup`Using the scope attribute incorrectly on tables makes them difficult to navigate using the keyboard.`,
			},
		],
	},
	JS_NO_SINGLE_CHAR_REGEX_ALTERNATIVES: {
		category: DIAGNOSTIC_CATEGORIES["lint/js/noSingleCharRegexAlternatives"],
		message: markup`No single character alternations in regular expressions. Use a character class instead.`,
	},
	JS_NO_UNNECESSARY_CONTINUE: {
		category: DIAGNOSTIC_CATEGORIES["lint/js/noUnnecessaryContinue"],
		message: markup`Unnecessary <emphasis>continue</emphasis> statement`,
	},
	JS_PREFER_OPTIONAL_CHAINING: {
		category: DIAGNOSTIC_CATEGORIES["lint/js/preferOptionalChaining"],
		message: markup`Prefer optional chaining to manual checks.`,
	},
	HTML_USE_CLOSING_NON_VOID: {
		category: DIAGNOSTIC_CATEGORIES["lint/html/useClosingNonVoid"],
		message: markup`Non-void HTML elements cannot be self-closing. This is valid when using JSX, but not when using HTML.`,
	},
	JSX_USE_SELF_CLOSING_ELEMENTS: {
		category: DIAGNOSTIC_CATEGORIES["lint/jsx/useSelfClosingElements"],
		message: markup`JSX elements without children should be marked as self-closing. In JSX, it is valid for any element to be self-closing.`,
	},
	JS_NO_SHOUTY_CONSTANTS: (constantLocation: undefined | DiagnosticLocation) => {
		const advice: DiagnosticAdvice[] = [
			{
				type: "log",
				category: "info",
				text: markup`You should avoid declaring constants with a string that's the same value as the variable name. It introduces a level of unnecessary indirection when it's only two additional characters to inline.`,
			},
		];

		if (constantLocation !== undefined) {
			advice.push({
				type: "log",
				category: "info",
				text: markup`This constant is declared here`,
			});

			advice.push({
				type: "frame",
				location: constantLocation,
			});
		}

		return {
			category: DIAGNOSTIC_CATEGORIES["lint/js/noShoutyConstants"],
			message: markup`Redundant constant reference`,
			advice,
		};
	},
	JS_NO_UNUSED_TEMPLATE_LITERAL: {
		category: DIAGNOSTIC_CATEGORIES["lint/js/noUnusedTemplateLiteral"],
		message: markup`Do not use template literals if interpolation and special-character handling are not needed.`,
	},
	JSX_NO_IMPLICIT_BOOLEAN: {
		category: DIAGNOSTIC_CATEGORIES["lint/jsx/noImplicitBoolean"],
		message: markup`Use explicit boolean values for boolean JSX props.`,
	},
	JS_NO_NESTED_TERNARY: {
		category: DIAGNOSTIC_CATEGORIES["lint/js/noNestedTernary"],
		message: markup`Nesting ternary expressions can make code more difficult to understand.`,
	},
	JSX_USE_J_S_X_FILE_EXTENSION: (ext: string, basename: string) => ({
		category: DIAGNOSTIC_CATEGORIES["lint/jsx/useJSXFileExtension"],
		message: markup`Files with the <emphasis>${ext}</emphasis> extension cannot contain JSX elements.`,
		advice: [
			{
				type: "log",
				category: "info",
				text: markup`Change the <emphasis>${basename}${ext}</emphasis> file extension to <emphasis>.jsx</emphasis> or <emphasis>.tsx</emphasis>.`,
			},
		],
	}),
	TS_PREFER_INTERFACES: {
		category: DIAGNOSTIC_CATEGORIES["lint/ts/useInterfaces"],
		message: markup`Use an interface instead of an object type alias`,
	},
	JSX_NO_PROP_SPREADING: {
		category: DIAGNOSTIC_CATEGORIES["lint/jsx/noPropSpreading"],
		message: markup`Avoid using property spreading in JSX components.`,
		advice: [
			{
				type: "log",
				category: "info",
				text: markup`Explicit JSX attributes enhance the readability of code by clearly indicating which props are accepted by a given element.`,
			},
		],
	},
	REACT_NO_ARRAY_INDEX_KEY: {
		category: DIAGNOSTIC_CATEGORIES["lint/react/noArrayIndexKey"],
		message: markup`Avoid using array index as key property in an element.`,
		advice: [
			{
				type: "log",
				category: "info",
				text: markup`See <hyperlink target="https://reactjs.org/docs/lists-and-keys.html#keys" /> for more information.`,
			},
		],
	},
	REACT_NO_THIS_IN_SFC: {
		category: DIAGNOSTIC_CATEGORIES["lint/react/noThisInSFC"],
		message: markup`Avoid using <emphasis>this</emphasis> in stateless functional components.`,
		advice: [
			{
				type: "log",
				category: "info",
				text: markup`The <emphasis>this</emphasis> keyword has no binding in functional components. Use hooks instead.`,
			},
		],
	},

	JSX_USE_PASCAL_CASE: (oldName: string, newName: string) => ({
		category: DIAGNOSTIC_CATEGORIES["lint/jsx/usePascalCase"],
		message: markup`Switch <emphasis>${oldName}</emphasis> to <emphasis>${newName}</emphasis>.`,
		advice: [
			{
				type: "log",
				category: "info",
				text: markup`User-defined JSX components should be defined and referenced in PascalCase.`,
			},
		],
	}),
	REACT_NO_USELESS_FRAGMENT: {
		category: DIAGNOSTIC_CATEGORIES["lint/react/noUselessFragment"],
		message: markup`Avoid using unnecessary <emphasis>Fragment</emphasis>.`,
		advice: [
			{
				type: "log",
				category: "info",
				text: markup`A <emphasis>Fragment</emphasis> is redundant if it contains only one child, or if it is the child of a html element, and is not a keyed fragment.`,
			},
		],
	},
	REACT_NO_ACCESS_STATE_IN_SET_STATE: {
		category: DIAGNOSTIC_CATEGORIES["lint/react/noAccessStateInSetState"],
		message: markup`Avoid using <emphasis>this.state</emphasis> within a <emphasis>this.setState</emphasis> call.`,
		advice: [
			{
				type: "log",
				category: "info",
				text: markup`Batched state calls could result in unexpected errors due to stale state data.`,
			},
		],
	},
	A11Y_NO_REDUNDANT_ROLES: (role: string, element: string) => ({
		category: DIAGNOSTIC_CATEGORIES["lint/a11y/noRedundantRoles"],
		message: markup`Using the role attribute <emphasis>${role}</emphasis> on the <emphasis>${element}</emphasis> element is redundant.`,
	}),
	A11Y_ANCHOR_IS_VALID: (message: StaticMarkup) => ({
		category: DIAGNOSTIC_CATEGORIES["lint/a11y/useValidAnchor"],
		message,
		advice: [
			{
				type: "log",
				category: "info",
				text: markup`Anchor elements should only be used for default section or page navigation.`,
			},
		],
	}),
	JSX_NO_DUPLICATE_PROPS: (key: string) => ({
		category: DIAGNOSTIC_CATEGORIES["lint/jsx/noDuplicateProps"],
		message: markup`Avoid duplicate component props. Check the <emphasis>${key}</emphasis> prop.`,
	}),
	REACT_NO_STRING_REFS: (details: StaticMarkup) => ({
		category: DIAGNOSTIC_CATEGORIES["lint/react/noStringRefs"],
		message: markup`Using ${details} is a deprecated pattern.`,
		advice: [
			{
				type: "log",
				category: "info",
				text: markup`See <hyperlink target="https://reactjs.org/docs/refs-and-the-dom.html#legacy-api-string-refs" /> for more information.`,
			},
		],
	}),
	REACT_USE_FRAGMENT_SYNTAX: {
		category: DIAGNOSTIC_CATEGORIES["lint/react/useFragmentSyntax"],
		message: markup`Use shorthand syntax for <emphasis>Fragment</emphasis> elements instead of standard syntax.`,
		advice: [
			{
				type: "log",
				category: "info",
				text: markup`Shorthand fragment syntax saves keystrokes and is only unapplicable when keys are required.`,
			},
		],
	},
	REACT_NO_REDUNDANT_SHOULD_COMPONENT_UPDATE: {
		category: DIAGNOSTIC_CATEGORIES["lint/react/noRedundantShouldComponentUpdate"],
		message: markup`Do not implement <emphasis>shouldComponentUpdate</emphasis> when extending <emphasis>React.PureComponent</emphasis>.`,
		advice: [
			{
				type: "log",
				category: "info",
				text: markup`When the shouldComponentUpdate method is implemented, extending React.PureComponent provides no benefit.`,
			},
		],
	},
	REACT_NO_UNSAFE: (oldMethod: string, newMethod: string) => ({
		category: DIAGNOSTIC_CATEGORIES["lint/react/noUnsafe"],
		message: markup`The <emphasis>${oldMethod}</emphasis> method is unsafe for use in async rendering. Use the <emphasis>${newMethod}</emphasis> method instead.`,
		advice: [
			{
				type: "log",
				category: "info",
				text: markup`See <hyperlink target="https://reactjs.org/blog/2018/03/27/update-on-async-rendering.html" /> for more information.`,
			},
		],
	}),
	REACT_NO_DID_MOUNT_SET_STATE: {
		category: DIAGNOSTIC_CATEGORIES["lint/react/noDidMountSetState"],
		message: markup`Avoid calling <emphasis>this.setState</emphasis> in the <emphasis>componentDidMount</emphasis> method.`,
		advice: [
			{
				type: "log",
				category: "info",
				text: markup`Updating state after mounting causes a second render that can cause visual layout thrashing.`,
			},
		],
	},
	REACT_USE_BUTTON_TYPE: {
		category: DIAGNOSTIC_CATEGORIES["lint/react/useButtonType"],
		message: markup`Provide an explicit <emphasis>type</emphasis> prop on <emphasis>button</emphasis> elements.`,
		advice: [
			{
				type: "log",
				category: "info",
				text: markup`The default button type of "submit" causes page reloads and is not typical behavior in a React application.`,
			},
		],
	},
	REACT_NO_WILL_UPDATE_SET_STATE: {
		category: DIAGNOSTIC_CATEGORIES["lint/react/noWillUpdateSetState"],
		message: markup`Avoid calling <emphasis>this.setState</emphasis> in the <emphasis>componentWillUpdate</emphasis> method.`,
		advice: [
			{
				type: "log",
				category: "info",
				text: markup`Updating state immediately before a scheduled render causes a second render that can cause visual layout thrashing.`,
			},
		],
	},
	A11Y_LANG: (value: string, suggestions: string[]) => ({
		category: DIAGNOSTIC_CATEGORIES["lint/a11y/useValidLang"],
		message: markup`Provide a valid value for the <emphasis>lang</emphasis> attribute.`,
		advice: buildSuggestionAdvice(value, suggestions),
	}),
	A11Y_ALT_TEXT: {
		category: DIAGNOSTIC_CATEGORIES["lint/a11y/useAltText"],
		message: markup`Provide <emphasis>alt</emphasis> text when using <emphasis>img</emphasis>, <emphasis>area</emphasis>, <emphasis>input type='image'</emphasis>, and <emphasis>object</emphasis> elements.`,
		advice: [
			{
				type: "log",
				category: "info",
				text: markup`Meaningful alternative text on elements helps users relying on screen readers to understand content's purpose within a page.`,
			},
		],
	},
	A11Y_HTML_USE_LANG: {
		category: DIAGNOSTIC_CATEGORIES["lint/a11y/useHtmlLang"],
		message: markup`Provide a <emphasis>lang</emphasis> attribute when using the <emphasis>html</emphasis> element.`,
		advice: [
			{
				type: "log",
				category: "info",
				text: markup`Setting a lang attribute on HTML elements configures the language used by screen readers when no user default is specified.`,
			},
		],
	},
	A11Y_IFRAME_USE_TITLE: {
		category: DIAGNOSTIC_CATEGORIES["lint/a11y/useIframeTitle"],
		message: markup`Provide a <emphasis>title</emphasis> attribute when using <emphasis>iframe</emphasis> elements.`,
		advice: [
			{
				type: "log",
				category: "info",
				text: markup`Screen readers rely on the title set on an iframe to describe the content being displayed.`,
			},
		],
	},
	A11Y_NO_ACCESS_KEY: {
		category: DIAGNOSTIC_CATEGORIES["lint/a11y/noAccessKey"],
		message: markup`Avoid the <emphasis>accessKey</emphasis> attribute to reduce inconsistencies between keyboard shortcuts and screen reader keyboard comments.`,
		advice: [
			{
				type: "log",
				category: "info",
				text: markup`Assigning keyboard shortcuts using the accessKey attribute leads to inconsistent keyboard actions across applications.`,
			},
		],
	},
	A11Y_ROLE_HAS_REQUIRED_ARIA_PROPS: (
		roleName: string,
		missingAttributes: string[],
	) => ({
		category: DIAGNOSTIC_CATEGORIES["lint/a11y/useAriaPropsForRole"],
		message: markup`The element with the <emphasis>${roleName}</emphasis> ARIA role does not have the required ARIA attributes.`,
		advice: missingAttributes.map((missingAttribute) => {
			return {
				type: "log",
				category: "info",
				text: markup`Missing aria attribute: ${missingAttribute}`,
			};
		}),
	}),
	REACT_USE_KEY: (origin: string) => ({
		category: DIAGNOSTIC_CATEGORIES["lint/react/useKey"],
		message: markup`Provide a <emphasis>key</emphasis> prop with a unique value for each element in <emphasis>${origin}</emphasis>.`,
		advice: [
			{
				type: "log",
				category: "info",
				text: markup`Keys help React identify which items have changed, are added, or are removed.`,
			},
		],
	}),
	JSX_NO_COMMENT_TEXT: {
		category: DIAGNOSTIC_CATEGORIES["lint/jsx/noCommentText"],
		message: markup`Wrap <emphasis>comments</emphasis> inside children within <emphasis>braces</emphasis>.`,
		advice: [
			{
				type: "log",
				category: "info",
				text: markup`JavaScript comment sequences are not supported by JSX and result in unwanted characters on-screen.`,
			},
		],
	},
	REACT_NO_CHILDREN_PROP: {
		category: DIAGNOSTIC_CATEGORIES["lint/react/noChildrenProp"],
		message: markup`Avoid passing <emphasis>children</emphasis> using a prop.`,
		advice: [
			{
				type: "log",
				category: "info",
				text: markup`The canonical way to pass children in React is to use JSX elements or additional arguments to React.createElement.`,
			},
		],
	},
	REACT_NO_DANGER: {
		category: DIAGNOSTIC_CATEGORIES["lint/react/noDanger"],
		message: markup`Avoid passing content using the <emphasis>dangerouslySetInnerHTML</emphasis> prop.`,
		advice: [
			{
				type: "log",
				category: "info",
				text: markup`Setting content using code can expose users to cross-site scripting (XSS) attacks.`,
			},
		],
	},
	REACT_NO_DANGER_WITH_CHILDREN: {
		category: DIAGNOSTIC_CATEGORIES["lint/react/noDangerWithChildren"],
		message: markup`Avoid passing both <emphasis>children</emphasis> and the <emphasis>dangerouslySetInnerHTML</emphasis> prop.`,
		advice: [
			{
				type: "log",
				category: "info",
				text: markup`Setting HTML content will inadvertently override any passed children in React.`,
			},
		],
	},
	REACT_NO_DID_UPDATE_SET_STATE: {
		category: DIAGNOSTIC_CATEGORIES["lint/react/noDidUpdateSetState"],
		message: markup`Avoid calling <emphasis>this.setState</emphasis> in the <emphasis>componentDidUpdate</emphasis> method.`,
		advice: [
			{
				type: "log",
				category: "info",
				text: markup`Updating state immediately after a previous update causes a second render that can cause visual layout thrashing.`,
			},
		],
	},
	REACT_NO_DIRECT_MUTATION_STATE: {
		category: DIAGNOSTIC_CATEGORIES["lint/react/noDirectMutationState"],
		message: markup`Avoid mutating <emphasis>this.state</emphasis> directly.`,
		advice: [
			{
				type: "log",
				category: "info",
				text: markup`Calling <emphasis>setState()</emphasis> after mutating <emphasis>this.state</emphasis> directly may replace the mutation you made. The only place you may set <emphasis>this.state</emphasis> directly is in a constructor of a react class component.`,
			},
		],
	},
	REACT_NO_FIND_DOM_NODE: {
		category: DIAGNOSTIC_CATEGORIES["lint/react/noFindDOMNode"],
		message: markup`Avoid using the <emphasis>findDOMNode</emphasis> function.`,
		advice: [
			{
				type: "log",
				category: "info",
				text: markup`React plans to deprecate the findDOMNode function entirely since it prevents internal optimizations. Use callback refs instead.`,
			},
		],
	},
	REACT_USE_SORT_COMP: (
		right: string,
		wrong: string,
		position: "before" | "after",
	) => ({
		category: DIAGNOSTIC_CATEGORIES["lint/react/useSortComp"],
		message: markup`<emphasis>${wrong}</emphasis> should be placed ${position} <emphasis>${right}</emphasis>.`,
		advice: [
			{
				type: "log",
				category: "info",
				text: markup`When creating React components it is more convenient to always follow the same organisation for method order to help you easily find lifecycle methods, event handlers, etc.`,
			},
		],
	}),
	REACT_USE_STYLE_PROP_OBJECT: {
		category: DIAGNOSTIC_CATEGORIES["lint/react/useStylePropObject"],
		message: markup`The <emphasis>style</emphasis> prop value must be an object.`,
		advice: [
			{
				type: "log",
				category: "info",
				text: markup`React will ignore non-object style props, even valid JSON strings.`,
			},
		],
	},
	REACT_USE_RENDER_RETURN: {
		category: DIAGNOSTIC_CATEGORIES["lint/react/useRenderReturn"],
		message: markup`The <emphasis>render</emphasis> method on a component must return content.`,
	},
	REACT_NO_RENDER_RETURN_VALUE: {
		category: DIAGNOSTIC_CATEGORIES["lint/react/noRenderReturnValue"],
		message: markup`Do not depend on the return value from <emphasis>ReactDOM.render()</emphasis>.`,
	},
	REACT_NO_VOID_ELEMENTS_WITH_CHILDREN: (element: string, properties: string[]) => ({
		category: DIAGNOSTIC_CATEGORIES["lint/react/noVoidElementsWithChildren"],
		message: markup`<emphasis>${element}</emphasis> is a void element tag and must not have <emphasis>${orJoin(
			properties.map((name) => markup`${name}`),
		)}</emphasis>.`,
	}),
	JS_USE_DEFAULT_IMPORT_BASENAME: (prev: string, basenames: string[]) => ({
		category: DIAGNOSTIC_CATEGORIES["lint/js/useDefaultImportBasename"],
		message: markup`Use the basename ${orJoin(
			addEmphasis(basenames.map((basename) => markup`${basename}`)),
		)} when importing the default.`,
		advice: [
			{
				type: "log",
				category: "info",
				text: markup`If you really meant to use a named import, use the following:`,
			},
			{
				type: "code",
				language: "js",
				sourceText: `import {default as ${prev}}`,
			},
		],
	}),
	JS_NO_COMMA_OPERATOR: {
		category: DIAGNOSTIC_CATEGORIES["lint/js/noCommaOperator"],
		message: markup`<emphasis>Avoid the comma operator</emphasis>. It can lead to easy mistakes and ambiguous code.`,
		advice: [
			{
				type: "log",
				category: "info",
				text: markup`If you want multiple expressions, then break it up.`,
			},
		],
	},
	JS_NO_NEGATION_ELSE: {
		category: DIAGNOSTIC_CATEGORIES["lint/js/noNegationElse"],
		message: markup`<emphasis>Invert blocks</emphasis> when performing a negation test.`,
	},
	JS_NO_DUPLICATE_IMPORT_SOURCE: (seenLocation: DiagnosticLocation) => ({
		category: DIAGNOSTIC_CATEGORIES["lint/js/noDuplicateImportSource"],
		message: markup`This module has <emphasis>already been imported</emphasis>.`,
		advice: [
			{
				type: "log",
				category: "info",
				text: markup`Previously imported here`,
			},
			{
				type: "frame",
				location: seenLocation,
			},
		],
	}),
	JS_PREFER_BLOCK_STATEMENT: {
		category: DIAGNOSTIC_CATEGORIES["lint/js/useBlockStatements"],
		message: markup`<emphasis>Block statements</emphasis> are preferred in this position.`,
	},
	JS_USE_TEMPLATE: {
		category: DIAGNOSTIC_CATEGORIES["lint/js/useTemplate"],
		message: markup`<emphasis>Template literals</emphasis> are preferred over <emphasis>string concatenation</emphasis>.`,
	},
	JS_USE_WHILE: {
		category: DIAGNOSTIC_CATEGORIES["lint/js/useWhile"],
		message: markup`Use <emphasis>while</emphasis> loops instead of <emphasis>for</emphasis> loops.`,
	},
	JS_UNSAFE_NEGATION: {
		category: DIAGNOSTIC_CATEGORIES["lint/js/noUnsafeNegation"],
		message: markup`The <emphasis>negation operator is used unsafely</emphasis> on the left side of this binary expression.`,
	},
	JS_NO_UNUSED_VARIABLES: (kind: string, name: string) => ({
		category: DIAGNOSTIC_CATEGORIES["lint/js/noUnusedVariables"],
		categoryValue: name,
		message: markup`The ${kind} variable <emphasis>${name}</emphasis> is unused.`,
		advice: [
			{
				type: "log",
				category: "info",
				text: markup`Unused variables are dead code and usually the result of incomplete refactoring.`,
			},
		],
	}),
	JS_NO_UNDECLARED_VARIABLES: (name: string, bindingsInScope: string[]) => ({
		category: DIAGNOSTIC_CATEGORIES["lint/js/noUndeclaredVariables"],
		categoryValue: name,
		message: markup`The <emphasis>${name}</emphasis> variable is undeclared`,
		advice: buildSuggestionAdvice(name, bindingsInScope),
	}),
	JS_VARIABLE_CAMEL_CASE: (name: string, camelCaseName: string) => ({
		category: DIAGNOSTIC_CATEGORIES["lint/js/useCamelCase"],
		message: markup`The <emphasis>${name}</emphasis> variable should be camel cased as <emphasis>${camelCaseName}</emphasis>.`,
	}),
	JS_USE_SINGLE_CASE_STATEMENT: {
		category: DIAGNOSTIC_CATEGORIES["lint/js/useSingleCaseStatement"],
		message: markup`A switch case should only have a single statement. If you want more, then wrap it in a block.`,
	},
	/*JS_NO_CONFUSING_LANGUAGE: (
		message: StaticMarkup,
		suggestion: string,
		advice: DiagnosticAdvice,
	) => ({
		category: DIAGNOSTIC_CATEGORIES["lint/js/noConfusingLanguage"],
		message,
		advice: [
			...advice,
			{
				type: "log",
				category: "info",
				text: markup`Consider using <emphasis>${suggestion}</emphasis> instead`,
			},
		],
	}),*/
	JS_NO_DOUBLE_EQUALS: {
		category: DIAGNOSTIC_CATEGORIES["lint/js/noDoubleEquals"],
		message: markup`Use <emphasis>===</emphasis> instead of <emphasis>==</emphasis>.`,
		advice: [
			{
				type: "log",
				category: "info",
				text: markup`== is only allowed when comparing against null.`,
			},
		],
	},
	REGEX_NO_EMPTY_MATCHES: {
		category: DIAGNOSTIC_CATEGORIES["lint/regex/noEmptyMatches"],
		message: markup`This expression can return <emphasis>empty matches</emphasis>, and may match infinitely in some use cases.`,
		advice: [
			{
				type: "log",
				category: "info",
				text: markup`Strengthen the regular expression so that empty matches are not possible.`,
			},
		],
	},
	JS_NEGATE_DOUBLE_EQUALS: {
		category: DIAGNOSTIC_CATEGORIES["lint/js/noDoubleEquals"],
		message: markup`Use <emphasis>!==</emphasis> instead of <emphasis>!=</emphasis>.`,
		advice: [
			{
				type: "log",
				category: "info",
				text: markup`!= is only allowed when comparing against null.`,
			},
		],
	},
	JS_NO_CATCH_ASSIGN: {
		category: DIAGNOSTIC_CATEGORIES["lint/js/noCatchAssign"],
		message: markup`Do not <emphasis>reassign catch parameters</emphasis>.`,
		advice: [
			{
				type: "log",
				category: "info",
				text: markup`Use a local variable instead.`,
			},
		],
	},
	JS_NO_SPARSE_ARRAY: {
		category: DIAGNOSTIC_CATEGORIES["lint/js/noSparseArray"],
		message: markup`This <emphasis>array</emphasis> contains an <emphasis>empty slot</emphasis>.`,
		advice: [
			{
				type: "log",
				category: "info",
				text: markup`Sparse arrays without values for some items can lead to confusion.`,
			},
		],
	},
	JS_USE_SINGLE_VAR_DECLARATOR: {
		category: DIAGNOSTIC_CATEGORIES["lint/js/useSingleVarDeclarator"],
		message: markup`Declare variables separately.`,
	},
	JS_USE_FUNCTION_DECLARATIONS: {
		category: DIAGNOSTIC_CATEGORIES["lint/js/useFunctionDeclarations"],
		message: markup`Use a <emphasis>function declaration</emphasis> instead of a <emphasis>const function</emphasis>.`,
	},
	JS_NO_VAR: {
		category: DIAGNOSTIC_CATEGORIES["lint/js/noVar"],
		message: markup`Variable declarations using <emphasis>var</emphasis> are disallowed.`,
		advice: [
			{
				type: "log",
				category: "info",
				text: markup`Use let or const instead.`,
			},
		],
	},
	TS_PREFER_SHORTHAND_ARRAY_TYPE: {
		category: DIAGNOSTIC_CATEGORIES["lint/ts/preferShorthandArrayType"],
		message: markup`Use <emphasis>shorthand T[] syntax</emphasis> instead of <emphasis>Array${"<T>"} syntax</emphasis>.`,
	},
	JS_NO_UNSAFE_FINALLY: (type: string) => ({
		category: DIAGNOSTIC_CATEGORIES["lint/js/noUnsafeFinally"],
		message: markup`Using <emphasis>${type}</emphasis> inside a <emphasis>finally</emphasis> clause is unsafe.`,
		advice: [
			{
				type: "log",
				category: "info",
				text: markup`Do not use control flow statements inside finally clauses.`,
			},
		],
	}),
	JS_NO_TEMPLATE_CURLY_IN_STRING: {
		category: DIAGNOSTIC_CATEGORIES["lint/js/noTemplateCurlyInString"],
		message: markup`This string contains an <emphasis>unexpected template string</emphasis> expression.`,
		advice: [
			{
				type: "log",
				category: "info",
				text: markup`Using template string expressions in regular strings is usually a typo.`,
			},
		],
	},
	JS_NO_SHADOW_RESTRICTED_NAMES: (name: string) => ({
		category: DIAGNOSTIC_CATEGORIES["lint/js/noShadowRestrictedNames"],
		message: markup`Do not shadow the global <emphasis>${name}</emphasis> property.`,
		advice: [
			{
				type: "log",
				category: "info",
				text: markup`Consider renaming this variable. It's easy to confuse the origin of variables when they're named after a known global.`,
			},
		],
	}),
	REGEX_NO_MULTIPLE_SPACES_IN_REGEX_LITERAL: (count: number) => ({
		category: DIAGNOSTIC_CATEGORIES["lint/regex/noMultipleSpacesInRegularExpressionLiterals"],
		message: markup`This <emphasis>regular expression</emphasis> contains unclear uses of <emphasis>multiple spaces</emphasis>.`,
		advice: [
			{
				type: "log",
				category: "info",
				text: markup`It's hard to visually count the amount of spaces, it's clearer if you use a quantifier instead. eg / {${String(
					count,
				)}}/`,
			},
		],
	}),
	JS_NO_LABEL_VAR: (name: string) => ({
		category: DIAGNOSTIC_CATEGORIES["lint/js/noLabelVar"],
		message: markup`Do not use the ${name} variable name as a label.`,
		advice: [
			{
				type: "log",
				category: "info",
				text: markup`Creating a label with the same name as an in-scope variable leads to confusion.`,
			},
		],
	}),
	JS_NO_IMPORT_ASSIGN: (name: string) => ({
		category: DIAGNOSTIC_CATEGORIES["lint/js/noImportAssign"],
		message: markup`The imported variable <emphasis>${name}</emphasis> is read-only.`,
		advice: [
			{
				type: "log",
				category: "info",
				text: markup`Use a local variable instead of reassigning an import.`,
			},
		],
	}),
	JS_NO_EXTRA_BOOLEAN_CAST: {
		category: DIAGNOSTIC_CATEGORIES["lint/js/noExtraBooleanCast"],
		message: markup`Avoid <emphasis>redundant double-negation</emphasis>.`,
		advice: [
			{
				type: "log",
				category: "info",
				text: markup`It is not necessary to use double-negation when a value will already be coerced to a boolean.`,
			},
		],
	},
	JS_NO_FUNCTION_ASSIGN: {
		category: DIAGNOSTIC_CATEGORIES["lint/js/noFunctionAssign"],
		message: markup`Do not <emphasis>reassign a function declaration</emphasis>.`,
		advice: [
			{
				type: "log",
				category: "info",
				text: markup`Use a local variable instead.`,
			},
		],
	},
	REGEX_NO_EMPTY_CHAR_SET: {
		category: DIAGNOSTIC_CATEGORIES["lint/regex/noEmptyCharacterClass"],
		message: markup`Do not use <emphasis>empty character classes in regular expressions</emphasis>.`,
		advice: [
			{
				type: "log",
				category: "info",
				text: markup`Empty character classes are usually typos.`,
			},
		],
	},
	JS_NO_DUPLICATE_KEYS: (key: string) => ({
		category: DIAGNOSTIC_CATEGORIES["lint/js/noDuplicateKeys"],
		message: markup`Avoid duplicate component key. Check the <emphasis>${key}</emphasis> key.`,
	}),
	REGEX_NO_POSIX_IN_REGULAR_EXPRESSION: {
		category: DIAGNOSTIC_CATEGORIES["lint/regex/noPosixInRegularExpression"],
		message: markup`Do not use POSIX character classes and collating sequences.`,
		advice: [
			{
				type: "log",
				category: "info",
				text: markup`This functionality is not supported in JavaScript regular expressions.`,
			},
		],
	},
	JS_NO_DUPLICATE_CASE: (value: string) => ({
		category: DIAGNOSTIC_CATEGORIES["lint/js/noDuplicateCase"],
		message: markup`Do not duplicate the <emphasis>${value}</emphasis> case.`,
		advice: [
			{
				type: "log",
				category: "info",
				text: markup`Duplicated switch logic paths are hard to follow and usually typos.`,
			},
		],
	}),
	JS_NO_DUPE_ARGS: (name: string) => ({
		category: DIAGNOSTIC_CATEGORIES["lint/js/noDupeArgs"],
		message: markup`Avoid duplicate function arguments. Check the <emphasis>${name}</emphasis> argument.`,
	}),
	JS_NO_DELETE: {
		category: DIAGNOSTIC_CATEGORIES["lint/js/noDelete"],
		message: markup`This is an unexpected use of the <emphasis>delete</emphasis> operator.`,
	},
	JS_NO_DELETE_VARS: {
		category: DIAGNOSTIC_CATEGORIES["lint/js/noDeleteVars"],
		message: markup`This is an invalid use of the <emphasis>delete</emphasis> operator.`,
		advice: [
			{
				type: "log",
				category: "info",
				text: markup`Only object properties can be deleted.`,
			},
		],
	},
	JS_NO_DEBUGGER: {
		category: DIAGNOSTIC_CATEGORIES["lint/js/noDebugger"],
		message: markup`This is an unexpected use of the <emphasis>debugger</emphasis> statement.`,
	},
	JS_NO_COND_ASSIGN: {
		category: DIAGNOSTIC_CATEGORIES["lint/js/noCondAssign"],
		message: markup`Do not assign <emphasis>variables in loop conditions</emphasis>.`,
		advice: [
			{
				type: "log",
				category: "info",
				text: markup`It is a common typo to mistype an equality operator as an assignment operator.`,
			},
		],
	},
	JS_NO_COMPARE_NEG_ZERO: (op: string) => ({
		category: DIAGNOSTIC_CATEGORIES["lint/js/noCompareNegZero"],
		message: markup`Do not use the <emphasis>${op}</emphasis> operator to compare against <emphasis>-0</emphasis>.`,
		fixable: op === "===",
	}),
	JS_NO_ASYNC_PROMISE_EXECUTOR: {
		category: DIAGNOSTIC_CATEGORIES["lint/js/noAsyncPromiseExecutor"],
		message: markup`<emphasis>Promise executor functions</emphasis> should not be <emphasis>async</emphasis>.`,
		advice: [
			{
				type: "log",
				category: "info",
				text: markup`This can lead to lost errors and unnecessary indirection.`,
			},
		],
	},
	JS_NO_GETTER_RETURN: (got: string) => ({
		category: DIAGNOSTIC_CATEGORIES["lint/js/noGetterReturn"],
		message: markup`<emphasis>Return a value at the end of a getter method</emphasis> instead of ${got}.`,
		advice: [
			{
				type: "log",
				category: "info",
				text: markup`Getters that do not return values are either typos or should not be getters.`,
			},
		],
	}),
	JS_NO_SETTER_RETURN: {
		category: DIAGNOSTIC_CATEGORIES["lint/js/noSetterReturn"],
		message: markup`Do not <emphasis>return a value</emphasis> at the end of a <emphasis>setter method</emphasis>.`,
		advice: [
			{
				type: "log",
				category: "info",
				text: markup`Setters that return values are either typos or should not be setters.`,
			},
		],
	},
	JS_NO_EMPTY_BLOCKS: {
		category: DIAGNOSTIC_CATEGORIES["lint/js/noEmptyBlocks"],
		message: markup`Avoid <emphasis>empty logic blocks</emphasis>.`,
		advice: [
			{
				type: "log",
				category: "info",
				text: markup`Empty logic blocks usually result from incomplete refactoring.`,
			},
		],
	},
	JS_NO_ARGUMENTS: {
		category: DIAGNOSTIC_CATEGORIES["lint/js/noArguments"],
		message: markup`Use the <emphasis>rest parameters</emphasis> instead of <emphasis>arguments</emphasis>.`,
		advice: [
			{
				type: "log",
				category: "info",
				text: markup`Arguments does not have Array.prototype methods and can be inconvenient to use.`,
			},
		],
	},
	REGEX_DUPLICATE_REGEX_GROUP_NAME: (name: string) => ({
		category: DIAGNOSTIC_CATEGORIES["lint/regex/noDuplicateGroupNamesInRegularExpressions"],
		message: markup`Avoid duplicate group names. Check the <emphasis>${name}</emphasis> group.`,
	}),
	REGEX_NO_REFERENCE_TO_NON_EXISTING_GROUP: (name: string) => ({
		category: DIAGNOSTIC_CATEGORIES["lint/regex/noReferenceToNonExistingGroup"],
		message: markup`Avoid nonexistent group names. Check the <emphasis>${name}</emphasis> group.`,
	}),
	JS_USE_DEFAULT_EXPORT_BASENAME: (
		{
			defaultName,
			defaultType,
			actualFilename,
			correctFilename,
		}: {
			defaultName: string;
			defaultType: string;
			actualFilename: string;
			correctFilename: string;
		},
	) => {
		let adviceMessage;

		if (defaultName === "*default*") {
			adviceMessage = markup`The`;
		} else {
			adviceMessage = markup`The filename should be <emphasis>${correctFilename}</emphasis> or the`;
		}

		adviceMessage = markup`${adviceMessage} ${defaultType} name should be <emphasis>${actualFilename}</emphasis>.`;

		return {
			category: DIAGNOSTIC_CATEGORIES["lint/js/useDefaultExportBasename"],
			message: markup`The filename and the name of a default ${defaultType} should match.`,
			advice: [
				{
					type: "log",
					category: "info",
					text: adviceMessage,
				},
			],
		};
	},
	JS_NO_RESTRICTED_GLOBALS: (globalName) => ({
		category: DIAGNOSTIC_CATEGORIES["lint/js/noRestrictedGlobals"],
		message: markup`Do not use the global variable <emphasis>${globalName}</emphasis>.`,
		advice: [
			{
				type: "log",
				category: "info",
				text: markup`Use a local variable instead.`,
			},
		],
	}),
	JS_SORT_EXPORT_SPECIFIERS: {
		category: DIAGNOSTIC_CATEGORIES["lint/js/useSortedSpecifiers"],
		message: markup`The specifiers of the export declaration should be sorted alphabetically.`,
	},
	JS_SORT_IMPORT_SPECIFIERS: {
		category: DIAGNOSTIC_CATEGORIES["lint/js/useSortedSpecifiers"],
		message: markup`The specifiers of the import declaration should be sorted alphabetically.`,
	},
	PENDING_FIXES: (
		relativeFilename: undefined | string,
		language: DiagnosticLanguage,
		original: string,
		formatted: string,
	) => {
		const advice: DiagnosticAdvice[] = [
			{
				type: "diff",
				language,
				diff: stringDiffCompressed(original, formatted),
			},
		];
		const verboseAdvice: DiagnosticAdvice[] = [];

		if (relativeFilename !== undefined) {
			verboseAdvice.push({
				type: "action",
				command: "check",
				suggestedKeyboardShortcut: "f",
				description: markup`Apply fixes and format`,
				args: [relativeFilename],
				commandFlags: {
					apply: true,
				},
			});

			verboseAdvice.push({
				type: "action",
				command: "check",
				suggestedKeyboardShortcut: "o",
				description: markup`Only format without any fixes`,
				args: [relativeFilename],
				commandFlags: {
					format: true,
				},
			});
		}

		return {
			category: DIAGNOSTIC_CATEGORIES["lint/pendingFixes"],
			message: markup`Pending formatting and safe fixes`,
			advice,
			verboseAdvice,
		};
	},
	TS_NO_EXPLICIT_ANY: {
		category: DIAGNOSTIC_CATEGORIES["lint/ts/noExplicitAny"],
		message: markup`Avoid using the <emphasis>any</emphasis> type.`,
		advice: [
			{
				type: "log",
				category: "info",
				text: markup`Using nonspecific types defeats the purpose of using TypeScript.`,
			},
		],
	},
	JS_USE_SIMPLIFIED_LOGICAL_EXPRESSION: {
		category: DIAGNOSTIC_CATEGORIES["lint/js/useSimplifiedLogicalExpression"],
		message: markup`Logical expression contains unnecessary complexity.`,
	},
	TS_USE_SIMPLIFIED_BOOLEAN_EXPRESSION: {
		category: DIAGNOSTIC_CATEGORIES["lint/ts/useSimplifiedBooleanExpression"],
		message: markup`Boolean expression contains unnecessary complexity.`,
	},
});<|MERGE_RESOLUTION|>--- conflicted
+++ resolved
@@ -17,15 +17,13 @@
 import {DIAGNOSTIC_CATEGORIES} from "../categories";
 
 export const lint = createDiagnosticsCategory({
-<<<<<<< HEAD
 	TS_PREFER_TS_EXPECT_ERROR: {
 		category: DIAGNOSTIC_CATEGORIES["lint/ts/preferTsExpectError"],
 		message: markup`Prefer @ts-expect-error to get notified when suppression is no longer necessary.`,
-=======
+	},
 	CSS_NO_DUPLICATE_CUSTOM_PROPERTIES: {
 		category: DIAGNOSTIC_CATEGORIES["lint/css/noDuplicateCustomProperties"],
 		message: markup`Duplicate custom properties inside the same block can lead to unwanted styles`,
->>>>>>> e5a911f6
 	},
 	A11_Y_USE_HEADING_CONTENT: {
 		category: DIAGNOSTIC_CATEGORIES["lint/a11y/useHeadingContent"],
