--- conflicted
+++ resolved
@@ -34,35 +34,20 @@
 				category: "info",
 				text: markup`The <emphasis>SPDX</emphasis> registry is used to ensure valid and legal licenses. See <hyperlink target="https://spdx.org/licenses/" /> for more information.`,
 			},
-<<<<<<< HEAD
 		];
 
 		if (exceptions !== undefined) {
 			advice.push({
-				type: "log",
-				category: "info",
-				text: markup`To automatically add an exception for this license, run:`,
-			});
-
-			advice.push({
-				type: "command",
-				command: `rome config push dependencies.exceptions.invalidLicenses.${id} "${exceptions.packageName}@${exceptions.packageVersion}"`,
-			});
-		}
-=======
-			{
 				type: "action",
 				command: "config set",
 				noun: markup`Add this license to the exceptions`,
 				instruction: markup`To automatically add an exception for this license, run:`,
 				args: [
 					`dependencies.exceptions.invalidLicenses.${id}`,
-					`${packageName}@${packageVersion}`,
+					`${exceptions.packageName}@${exceptions.packageVersion}`,
 				],
-			},
-		],
-	}),
->>>>>>> ea12e024
+			});
+		}
 
 		return {
 			message: markup`Unknown license <emphasis>${id}</emphasis>`,
@@ -86,19 +71,14 @@
 				text: markup`To automatically update the exception for this license, run:`,
 			},
 			{
-<<<<<<< HEAD
-				type: "command",
-				command: `rome config set dependencies.exceptions.invalidLicenses.${id} "${packageName}@${packageVersion}"`,
-=======
 				type: "action",
 				instruction: markup`To automatically add an exception for this license, run:`,
 				noun: markup`Fix invalid licenses`,
 				command: "config push",
 				args: [
 					`dependencies.exceptions.invalidLicenses.${id}`,
-					`${packageName}@${newPackageVersion}`,
+					`${packageName}@${packageVersion}`,
 				],
->>>>>>> ea12e024
 			},
 		],
 	}),
