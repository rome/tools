--- conflicted
+++ resolved
@@ -103,11 +103,7 @@
 
 export type DiagnosticLintCategoryString = StringConverter<DiagnosticLintCategory>;
 
-<<<<<<< HEAD
-/* GENERATED:START(hash:0987ba9a16d11853524575504868c76da27ee307,id:main) Everything below is automatically generated. DO NOT MODIFY. Run `./rome run scripts/generated-files/lint-rules` to update. */
-=======
 /* GENERATED:START(hash:dd816ba35228b18c872d41d790bac14c40a58400,id:main) Everything below is automatically generated. DO NOT MODIFY. Run `./rome run scripts/generated-files/lint-rules` to update. */
->>>>>>> aa1563e1
 export type DiagnosticLintCategory =
 	| ["lint", "a11y", "noAccessKey"]
 	| ["lint", "a11y", "noAriaUnsupportedElements"]
@@ -225,14 +221,8 @@
 	| ["lint", "ts", "noExplicitAny"]
 	| ["lint", "ts", "preferShorthandArrayType"]
 	| ["lint", "ts", "useInterfaces"]
-<<<<<<< HEAD
-	| ["lint", "ts", "useSimplifiedBooleanExpression"]
-	| ["lint", "ts", "useTsExpectError"];
-const lintCategoryNameMap: {
-=======
 	| ["lint", "ts", "useSimplifiedBooleanExpression"];
 export const lintCategoryNameMap: {
->>>>>>> aa1563e1
 	[name in DiagnosticLintCategoryString]: DiagnosticLintCategory
 } = {
 	"lint/a11y/noAccessKey": ["lint", "a11y", "noAccessKey"],
@@ -408,7 +398,6 @@
 		"ts",
 		"useSimplifiedBooleanExpression",
 	],
-	"lint/ts/useTsExpectError": ["lint", "ts", "useTsExpectError"],
 };
 /* GENERATED:END(id:main) */
 
