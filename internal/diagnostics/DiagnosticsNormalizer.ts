--- conflicted
+++ resolved
@@ -214,11 +214,7 @@
 		let {marker, path, start, end, integrity, resolved} = location;
 		let origPath = path;
 
-<<<<<<< HEAD
-		if (sourceMaps !== undefined && sourceMaps.hasAny() && !resolved) {
-=======
-		if (sourceMaps?.hasAny()) {
->>>>>>> 52240623
+		if (sourceMaps?.hasAny() && !resolved) {
 			if (start !== undefined) {
 				const resolvedStart = sourceMaps.approxOriginalPositionFor(
 					origPath,
