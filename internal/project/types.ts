/**
 * Copyright (c) Facebook, Inc. and its affiliates.
 *
 * This source code is licensed under the MIT license found in the
 * LICENSE file in the root directory of this source tree.
 */

import {ManifestDefinition} from "@internal/codec-js-manifest";
import {PathPatterns} from "@internal/path-match";
import {
	AbsoluteFilePath,
	AbsoluteFilePathSet,
	TEMP_PATH,
	createAbsoluteFilePath,
} from "@internal/path";
import {Consumer, consumeUnknown} from "@internal/consume";
import {DeepPartial, Dict} from "@internal/typescript-helpers";
import {SemverRangeNode} from "@internal/codec-semver";
import {LintRuleName} from "@internal/compiler";

// Project wrapper that contains some other metadata
export type ProjectDefinition = {
	id: number;
	directory: AbsoluteFilePath;
	meta: ProjectConfigMeta;
	config: ProjectConfig;
	packages: Map<string, ManifestDefinition>;
	manifests: Map<number, ManifestDefinition>;
	children: Set<ProjectDefinition>;
	root: undefined | ProjectDefinition;
	parent: undefined | ProjectDefinition;
	initialized: boolean;
	partial: boolean;
};

export type InvalidLicenses = Map<
	string,
	{
		name: string;
		range: SemverRangeNode;
	}[]
>;
export type DependenciesExceptions = {
	invalidLicenses: InvalidLicenses;
};

export type ProjectConfigPresetNames = "electron" | "cypress" | "jest";

<<<<<<< HEAD
type Enableable = {
	enabled: boolean;
};
=======
export type IndentStyle = "tab" | "space";
>>>>>>> ea12e024

// Project config objects to categorize settings
export type ProjectConfigObjects = {
	presets: ProjectConfigPresetNames[];
	cache: {};
	resolver: {};
	compiler: {};
	bundler: {
		externals: string[];
	};
<<<<<<< HEAD
	parser: {
		jsxEverywhere: boolean;
	};
	format: Enableable & {
		indentStyle: "tab" | "space";
=======
	format: {
		enabled: boolean;
		indentStyle: IndentStyle;
>>>>>>> ea12e024
		indentSize: number;
	};
	check: {
		dependencies: boolean;
	};
	lint: Enableable & {
		globals: string[];
		ignore: PathPatterns;
		requireSuppressionExplanations: boolean;
		disabledRules: LintRuleName[];
	};
	typeCheck: Enableable & {
		libs: AbsoluteFilePathSet;
	};
	tests: {
		ignore: PathPatterns;
	};
	develop: {
		serveStatic: boolean;
	};
	vcs: {
		root: AbsoluteFilePath;
	};
	files: {
		assetExtensions: string[];
		maxSizeIgnore: PathPatterns;
		maxSize: number;
		vendorPath: AbsoluteFilePath;
	};
	dependencies: Enableable & {
		exceptions: DependenciesExceptions;
	};
	targets: Map<string, ProjectConfigTarget>;
};

export type ProjectConfigIntegrations = {
	eslint: Enableable;
	typescriptChecker: Enableable;
	prettier: Enableable;
};

export type ProjectConfigCategoriesWithIgnore = "tests" | "lint";

export type ProjectConfigTarget = {
	constraints: string[];
};

// Base of a project config without any objects
type ProjectConfigBase = {
	name: string;
	root: boolean;
	version: undefined | SemverRangeNode;
};

// Data structure we pass around when normalizing and merging project configs
export type PartialProjectConfig = Partial<ProjectConfigBase> & {
	[Key in keyof ProjectConfigObjects]: PartialProjectValue<
		ProjectConfigObjects[Key]
	>
} & {
	integrations: {
		[Key in keyof ProjectConfigIntegrations]: PartialProjectValue<
			ProjectConfigIntegrations[Key]
		>
	};
};

// rome-ignore lint/ts/noExplicitAny: future cleanup
type PartialProjectValue<Type> = Type extends Map<string, any>
	? Type
	: Partial<Type>;

export type ProjectConfigMeta = {
	projectDirectory: AbsoluteFilePath;
	configPath: AbsoluteFilePath;
	configCacheKeys: Dict<string>;
	configDependencies: AbsoluteFilePathSet;
	consumer: Consumer;
	configSourceSubKey: undefined | string;
	consumersChain: Consumer[];
};

// Final project config
export type ProjectConfig = ProjectConfigBase &
	ProjectConfigObjects & {
		integrations: ProjectConfigIntegrations;
	};

// The actual type that we allow users to specify their configuration
// Types are deliberately wider than they need to be to more accurately represent how they will be provided. ie. `string` rather than string literals
export type RawUserProjectConfig = DeepPartial<{
	name: string;
	version: string;
	root: boolean;
	extends: boolean;
	cache: {};
	resolver: {};
	compiler: {};
	bundler: {
		externals: string[];
	};
	typeChecking: Enableable & {
		libs: string[];
	};
	dependencies: Enableable & {
		exceptions: {
			invalidLicenses: {
				[key: string]: string[];
			};
		};
	};
	check: {
		dependencies: boolean;
	};
	lint: Enableable & {
		ignore: string[];
		globals: string[];
		disabledRules: string[];
		requireSuppressionExplanations: boolean;
	};
	format: {
		enabled: boolean;
		indentStyle: string;
		indentSize: number;
	};
	tests: {
		ignore: string[];
	};
	parser: {
		jsxEverywhere: boolean;
	};
	develop: {
		serveStatic: boolean;
	};
	files: {
		vendorPath: string;
		maxSize: number;
		maxSizeIgnore: string[];
		assetExtensions: string[];
	};
	vcs: {
		root: string;
	};
	targets: {
		[key: string]: {
			constraints: string[];
		};
	};
	integrations: {
		eslint: Enableable;
		typescriptChecker: Enableable;
		prettier: Enableable;
	};
}>;

export function createMockProjectConfigMeta(
	projectDirectory: AbsoluteFilePath,
): ProjectConfigMeta {
	return {
		projectDirectory,
		configPath: projectDirectory.append("package.json"),
		configCacheKeys: {},
		configDependencies: new AbsoluteFilePathSet(),
		consumer: consumeUnknown({}, "parse", "json"),
		configSourceSubKey: undefined,
		consumersChain: [],
	};
}

export function createDefaultProjectConfig(): ProjectConfig {
	return {
		name: "unknown",
		root: false,
		version: undefined,
		presets: [],
		cache: {},
		develop: {
			serveStatic: true,
		},
		bundler: {
			externals: [],
		},
		compiler: {},
		resolver: {},
		typeCheck: {
			enabled: false,
			// Maybe this needs to be cloned...?
			libs: new AbsoluteFilePathSet(),
		},
		check: {
			dependencies: true,
		},
		parser: {
			jsxEverywhere: false,
		},
		dependencies: {
			enabled: false,
			exceptions: {
				invalidLicenses: new Map(),
			},
		},
		format: {
			enabled: true,
			indentStyle: "tab",
			indentSize: 1,
		},
		lint: {
			enabled: true,
			ignore: [],
			globals: [],
			requireSuppressionExplanations: true,
			disabledRules: [],
		},
		tests: {
			ignore: [],
		},
		vcs: {
			root: createAbsoluteFilePath("/"),
		},
		files: {
			vendorPath: TEMP_PATH.append("rome-remote"),
			assetExtensions: [],
			maxSizeIgnore: [],
			maxSize: 40_000_000, // 40 megabytes
		},
		targets: new Map(),
		integrations: {
			eslint: {
				enabled: false,
			},
			typescriptChecker: {
				enabled: false,
			},
			prettier: {
				enabled: false,
			},
		},
	};
}<|MERGE_RESOLUTION|>--- conflicted
+++ resolved
@@ -46,13 +46,11 @@
 
 export type ProjectConfigPresetNames = "electron" | "cypress" | "jest";
 
-<<<<<<< HEAD
 type Enableable = {
 	enabled: boolean;
 };
-=======
+
 export type IndentStyle = "tab" | "space";
->>>>>>> ea12e024
 
 // Project config objects to categorize settings
 export type ProjectConfigObjects = {
@@ -63,17 +61,11 @@
 	bundler: {
 		externals: string[];
 	};
-<<<<<<< HEAD
 	parser: {
 		jsxEverywhere: boolean;
 	};
 	format: Enableable & {
-		indentStyle: "tab" | "space";
-=======
-	format: {
-		enabled: boolean;
 		indentStyle: IndentStyle;
->>>>>>> ea12e024
 		indentSize: number;
 	};
 	check: {
