/**
 * Copyright (c) Facebook, Inc. and its affiliates.
 *
 * This source code is licensed under the MIT license found in the
 * LICENSE file in the root directory of this source tree.
 */

import {ServerRequest} from "@internal/core";
import {Consumer} from "@internal/consume";
import {commandCategories} from "../../common/commands";
import {createServerCommand} from "../commands";
import TestServer from "../testing/TestServer";
import {JS_EXTENSIONS} from "../../common/file-handlers/javascript";
import {TestServerRunnerOptions} from "../testing/types";
import {markup} from "@internal/markup";

type Flags = Omit<TestServerRunnerOptions, "verboseDiagnostics"> & {
	suppressLogs: boolean;
};

export default createServerCommand({
	category: commandCategories.CODE_QUALITY,
	description: markup`run tests`,
	hidden: true,
	usage: "",
	examples: [],
	defineFlags(c: Consumer): Flags {
		return {
<<<<<<< HEAD
			filter: c.get("filter").asStringOrVoid(),
			coverage: c.get("coverage").default(false).asBoolean(),
			showAllCoverage: c.get("showAllCoverage").default(false).asBoolean(),
			updateSnapshots: c.get("updateSnapshots").default(false).asBoolean(),
			freezeSnapshots: c.get("freezeSnapshots").default(false).asBoolean(),
			focusAllowed: c.get("focusAllowed").default(true).asBoolean(),
			syncTests: c.get("syncTests").default(false).asBoolean(),
			sourceMaps: c.get("sourceMaps").default(true).asBoolean(),
=======
			filter: c.get(
				"filter",
				{description: markup`filter tests using the provided string`},
			).asStringOrVoid(),
			coverage: c.get(
				"coverage",
				{description: markup`collect code coverage and print it`},
			).asBoolean(false),
			showAllCoverage: c.get(
				"showAllCoverage",
				{description: markup`show code coverage for all the tests`},
			).asBoolean(false),
			updateSnapshots: c.get(
				"updateSnapshots",
				{description: markup`update failing snapshots`},
			).asBoolean(false),
			freezeSnapshots: c.get(
				"freezeSnapshots",
				{description: markup`prevents snapshots from updating`},
			).asBoolean(false),
			focusAllowed: c.get(
				"focusAllowed",
				{description: markup`prevent tests from being focused`},
			).asBoolean(true),
			runInSync: c.get("runInSync", {description: markup`run tests in sync`}).asBoolean(
				false,
			),
			sourceMaps: c.get(
				"sourceMaps",
				{description: markup`prevent sourceMaps from being generated`},
			).asBoolean(true),
			suppressLogs: c.get(
				"suppressLogs",
				{description: markup`print all logs to the console`},
			).asBoolean(true),
>>>>>>> 52240623
		};
	},
	async callback(req: ServerRequest, commandFlags: Flags): Promise<void> {
		const globber = await req.glob({
			tryAlternateArg: (path) => {
				if (path.hasExtension("test")) {
					return undefined;
				} else {
					return path.getParent().append(
						`${path.getExtensionlessBasename()}.test${path.getExtensions()}`,
					);
				}
			},
			test: (path) => path.hasExtension("test"),
			noun: "test",
			verb: "testing",
			configCategory: "tests",
			advice: [
				{
					type: "log",
					category: "info",
					text: markup`Searched for files with <emphasis>.test.*</emphasis> file extension`,
				},
			],
			extensions: JS_EXTENSIONS,
		});
		const paths = await globber.get();

		const runner = new TestServer({
			options: {
				...commandFlags,
				verboseDiagnostics: req.query.requestFlags.verboseDiagnostics,
			},
			paths,
			request: req,
		});
		await runner.init();
	},
});<|MERGE_RESOLUTION|>--- conflicted
+++ resolved
@@ -26,16 +26,6 @@
 	examples: [],
 	defineFlags(c: Consumer): Flags {
 		return {
-<<<<<<< HEAD
-			filter: c.get("filter").asStringOrVoid(),
-			coverage: c.get("coverage").default(false).asBoolean(),
-			showAllCoverage: c.get("showAllCoverage").default(false).asBoolean(),
-			updateSnapshots: c.get("updateSnapshots").default(false).asBoolean(),
-			freezeSnapshots: c.get("freezeSnapshots").default(false).asBoolean(),
-			focusAllowed: c.get("focusAllowed").default(true).asBoolean(),
-			syncTests: c.get("syncTests").default(false).asBoolean(),
-			sourceMaps: c.get("sourceMaps").default(true).asBoolean(),
-=======
 			filter: c.get(
 				"filter",
 				{description: markup`filter tests using the provided string`},
@@ -43,35 +33,34 @@
 			coverage: c.get(
 				"coverage",
 				{description: markup`collect code coverage and print it`},
-			).asBoolean(false),
+			).default(false).asBoolean(),
 			showAllCoverage: c.get(
 				"showAllCoverage",
 				{description: markup`show code coverage for all the tests`},
-			).asBoolean(false),
+			).default(false).asBoolean(),
 			updateSnapshots: c.get(
 				"updateSnapshots",
 				{description: markup`update failing snapshots`},
-			).asBoolean(false),
+			).default(false).asBoolean(),
 			freezeSnapshots: c.get(
 				"freezeSnapshots",
 				{description: markup`prevents snapshots from updating`},
-			).asBoolean(false),
+			).default(false).asBoolean(),
 			focusAllowed: c.get(
 				"focusAllowed",
 				{description: markup`prevent tests from being focused`},
-			).asBoolean(true),
-			runInSync: c.get("runInSync", {description: markup`run tests in sync`}).asBoolean(
+			).default(true).asBoolean(),
+			runInSync: c.get("runInSync", {description: markup`run tests in sync`}).default(
 				false,
-			),
+			).asBoolean(),
 			sourceMaps: c.get(
 				"sourceMaps",
 				{description: markup`prevent sourceMaps from being generated`},
-			).asBoolean(true),
+			).default(true).asBoolean(),
 			suppressLogs: c.get(
 				"suppressLogs",
 				{description: markup`print all logs to the console`},
-			).asBoolean(true),
->>>>>>> 52240623
+			).default(true).asBoolean(),
 		};
 	},
 	async callback(req: ServerRequest, commandFlags: Flags): Promise<void> {
