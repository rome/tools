--- conflicted
+++ resolved
@@ -653,15 +653,8 @@
 			consumeDiagnosticCategory: "parse/manifest",
 		});
 
-<<<<<<< HEAD
-		const {
-			manifest,
-			diagnostics: rawDiagnostics,
-		} = await normalizeManifest(path, consumer);
-=======
-		const {consumer: normalizeConsumer, diagnostics: normalizedDiagnostics} = consumer.capture();
+		const {consumer: normalizeConsumer, diagnostics: rawDiagnostics} = consumer.capture();
 		const manifest = await normalizeManifest(normalizeConsumer);
->>>>>>> bc8ceb67
 
 		// If manifest is undefined then we failed to validate and have diagnostics
 		if (rawDiagnostics.length > 0) {
