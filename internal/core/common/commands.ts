--- conflicted
+++ resolved
@@ -6,13 +6,8 @@
  */
 
 import {Consumer} from "@internal/consume";
-<<<<<<< HEAD
 import {UnknownObject} from "@internal/typescript-helpers";
-import {Markup} from "@internal/markup";
-=======
-import {Dict} from "@internal/typescript-helpers";
 import {StaticMarkup} from "@internal/markup";
->>>>>>> b024dd97
 import {Examples} from "@internal/cli-flags";
 
 export interface SharedCommand<Req, Flags extends UnknownObject, Ret> {
@@ -24,10 +19,7 @@
 	hidden?: boolean;
 	ignoreFlags?: Array<string>;
 	allowRequestFlags?: Array<"review" | "watch">;
-	callback: (
-		req: Req,
-		flags: Flags,
-	) => Ret;
+	callback: (req: Req, flags: Flags) => Ret;
 }
 
 export const commandCategories = {
