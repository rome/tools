--- conflicted
+++ resolved
@@ -22,7 +22,6 @@
 import {consumeUnknown} from "@internal/consume";
 import {DIAGNOSTIC_CATEGORIES} from "@internal/diagnostics";
 
-<<<<<<< HEAD
 export {
 	AndroidBrowser,
 	BaiduBrowser,
@@ -44,10 +43,7 @@
 	UCBrowserAndroid,
 } from "./Browser";
 
-interface GetBrowserOptions {
-=======
 export type GetBrowserProps = {
->>>>>>> 00f5d870
 	name: BrowserIds | string;
 	version?: number;
 };
