import {Consumer, consumeUnknown} from "@internal/consume";
import {data, regions} from "@internal/browsers-db";
import {DIAGNOSTIC_CATEGORIES} from "@internal/diagnostics";

export interface BrowserProps {
	id: string;
	version?: number;
}

export type BrowserTypes = "desktop" | "mobile";

export abstract class Browser {
	private readonly id: string;
	private readonly version: number;

	private readonly cssFeatureCache = new Map<string, boolean>();

	protected constructor({id, version}: BrowserProps) {
		this.id = id;
		if (version && !this.getVersions().includes(version)) {
			throw new Error(`Browser "${id}" does not have a version ${version}`);
		}
		this.version = version ?? this.getCurrentVersion();
	}

	protected getDataConsumer(): Consumer {
		return consumeUnknown(data, DIAGNOSTIC_CATEGORIES.parse);
	}

	protected getAgentConsumer(): Consumer {
		return this.getDataConsumer().get("agents").get(this.getId());
	}

	protected getVersionConsumer(): Consumer {
		return this.getAgentConsumer().get("vs").asImplicitArray().find((value) =>
			value.get("v").asNumber() === this.getVersion()
		)!;
	}

	public getId(): string {
		return this.id;
	}

	public getVersion(): number {
		return this.version ?? this.getCurrentVersion();
	}

	public getName(): string {
		return this.getAgentConsumer().get("b").asString();
	}

	public getAbbreviation(): string {
		return this.getAgentConsumer().get("a").asString();
	}

	public getType(): BrowserTypes {
		return this.getAgentConsumer().get("t").asString() as BrowserTypes;
	}

	public getCurrentVersion(): number {
		return this.getAgentConsumer().get("cv").asNumber();
	}

	public getDefaultPrefix(): string {
		return this.getAgentConsumer().get("p").asString();
	}

	public getPrefix(): string {
		return (
			this.getVersionConsumer().get("p").asStringOrVoid() ??
			this.getDefaultPrefix()
		);
	}

	public getGlobalUsage(): number {
		return this.getVersionConsumer().get("g").asNumber();
	}

	/**
	 * Returns release date in milliseconds
	 */
	public getRawReleaseDate(): number | undefined {
		return this.getVersionConsumer().get("r").asNumberOrVoid()
			? this.getVersionConsumer().get("r").asNumber() * 1_000
			: undefined;
	}

	public getReleaseDate(): Date | undefined {
		return this.getRawReleaseDate() !== undefined
			? new Date(this.getRawReleaseDate()!)
			: undefined;
	}

	public isReleased(): boolean {
		return this.getRawReleaseDate() != null;
	}

	public getVersions(): number[] {
		return this.getAgentConsumer().get("vs").asImplicitArray().map((value) =>
			value.get("v").asNumber()
		);
	}

	/**
	 * Whether the css feature requires a browser prefix
	 *
	 * @param feature check internal/browsers-db/README.md for more info
	 */
	public cssFeatureRequiresPrefix(feature: string): boolean {
		if (this.cssFeatureCache.has(feature)) {
			return this.cssFeatureCache.get(feature)!;
		}

		const value = this.getDataConsumer().get("data").get(feature).get("s").get(
			this.getId(),
		).get(this.getVersion().toString()).asBoolean(false);
		this.cssFeatureCache.set(feature, value);
		return value;
	}

	/**
	 * Get the region usage of the browser
	 *
	 * @param region check internal/browsers-db/README.md for more info
	 */
	public getRegionUsage(region: string): number | undefined {
<<<<<<< HEAD
		return consumeUnknown(regions, "parse").get(region).get("data").get(
			this.getId(),
		).get(this.getVersion().toString()).asNumberOrVoid();
=======
		return consumeUnknown(regions, DIAGNOSTIC_CATEGORIES.parse).get(region).get(
			"data",
		).get(this.getId()).get(this.getVersion()).asNumberOrVoid();
>>>>>>> e0e11efd
	}
}

export class AndroidBrowser extends Browser {
	constructor(props?: Pick<BrowserProps, "version">) {
		super({
			id: "android",
			version: props?.version,
		});
	}
}

export class BaiduBrowser extends Browser {
	constructor(props?: Pick<BrowserProps, "version">) {
		super({
			id: "baidu",
			version: props?.version,
		});
	}
}

export class BlackberryBrowser extends Browser {
	constructor(props?: Pick<BrowserProps, "version">) {
		super({
			id: "bb",
			version: props?.version,
		});
	}
}

export class Chrome extends Browser {
	constructor(props?: Pick<BrowserProps, "version">) {
		super({
			id: "chrome",
			version: props?.version,
		});
	}
}

export class ChromeAndroid extends Browser {
	constructor(props?: Pick<BrowserProps, "version">) {
		super({
			id: "and_chr",
			version: props?.version,
		});
	}
}

export class Edge extends Browser {
	constructor(props?: Pick<BrowserProps, "version">) {
		super({
			id: "edge",
			version: props?.version,
		});
	}
}

export class Firefox extends Browser {
	constructor(props?: Pick<BrowserProps, "version">) {
		super({
			id: "firefox",
			version: props?.version,
		});
	}
}

export class FirefoxAndroid extends Browser {
	constructor(props?: Pick<BrowserProps, "version">) {
		super({
			id: "and_ff",
			version: props?.version,
		});
	}
}

export class KaiOSBrowser extends Browser {
	constructor(props?: Pick<BrowserProps, "version">) {
		super({
			id: "kaios",
			version: props?.version,
		});
	}
}

export class Opera extends Browser {
	constructor(props?: Pick<BrowserProps, "version">) {
		super({
			id: "opera",
			version: props?.version,
		});
	}
}

export class OperaMini extends Browser {
	constructor(props?: Pick<BrowserProps, "version">) {
		super({
			id: "op_mini",
			version: props?.version,
		});
	}
}

export class OperaMobile extends Browser {
	constructor(props?: Pick<BrowserProps, "version">) {
		super({
			id: "op_mob",
			version: props?.version,
		});
	}
}

export class QQBrowser extends Browser {
	constructor(props?: Pick<BrowserProps, "version">) {
		super({
			id: "and_qq",
			version: props?.version,
		});
	}
}

export class Safari extends Browser {
	constructor(props?: Pick<BrowserProps, "version">) {
		super({
			id: "safari",
			version: props?.version,
		});
	}
}

export class SafariIOS extends Browser {
	constructor(props?: Pick<BrowserProps, "version">) {
		super({
			id: "ios_saf",
			version: props?.version,
		});
	}
}

export class SamsungInternet extends Browser {
	constructor(props?: Pick<BrowserProps, "version">) {
		super({
			id: "samsung",
			version: props?.version,
		});
	}
}

export class UCBrowserAndroid extends Browser {
	constructor(props?: Pick<BrowserProps, "version">) {
		super({
			id: "and_uc",
			version: props?.version,
		});
	}
}<|MERGE_RESOLUTION|>--- conflicted
+++ resolved
@@ -124,15 +124,9 @@
 	 * @param region check internal/browsers-db/README.md for more info
 	 */
 	public getRegionUsage(region: string): number | undefined {
-<<<<<<< HEAD
-		return consumeUnknown(regions, "parse").get(region).get("data").get(
-			this.getId(),
-		).get(this.getVersion().toString()).asNumberOrVoid();
-=======
 		return consumeUnknown(regions, DIAGNOSTIC_CATEGORIES.parse).get(region).get(
 			"data",
 		).get(this.getId()).get(this.getVersion()).asNumberOrVoid();
->>>>>>> e0e11efd
 	}
 }
 
