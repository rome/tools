import {CSSParser, Tokens} from "@internal/css-parser/types";
import {
	AnyCSSValue,
	CSSCalcFunction,
	CSSCustomProperty,
	CSSFitContent,
	CSSFunction,
	CSSMaxFunction,
	CSSMinFunction,
	CSSMinmaxFunction,
	CSSUrlFunction,
	CSSVarFunction,
} from "@internal/ast";
import {matchToken, nextToken} from "@internal/css-parser/tokenizer";
import {descriptions} from "@internal/diagnostics";
import {parseComponentValue} from "@internal/css-parser/parser/value";
import {parseCalcFunction} from "@internal/css-parser/parser/calc";
<<<<<<< HEAD
import {parseFitContentFunction} from "@internal/css-parser/parser/fit-content";

export function parseFunction(
	parser: CSSParser,
):
=======
import {parseMinOrMaxFunction} from "@internal/css-parser/parser/minOrMax";
import {parseMinmaxFunction} from "@internal/css-parser/parser/grid/minmax";

type ParseFunction =
>>>>>>> 34a7b26c
	| CSSFunction
	| CSSVarFunction
	| CSSUrlFunction
	| CSSCalcFunction
<<<<<<< HEAD
	| CSSFitContent
	| undefined {
=======
	| CSSMinFunction
	| CSSMaxFunction
	| CSSMinmaxFunction
	| undefined;

export function parseFunction(parser: CSSParser): ParseFunction {
>>>>>>> 34a7b26c
	const start = parser.getPosition();
	const token = parser.getToken() as Tokens["Function"];
	const name = token.value;
	const params: AnyCSSValue[] = [];
	const isVarFunction = name === "var";
	const isUrlFunction = name === "url";
	const isCalcFunction = name === "calc";
<<<<<<< HEAD
	const isFitContentFunction = name === "fit-content";
=======
	const isMinFunction = name === "min";
	const isMaxFunction = name === "max";
	const isMinMaxFunction = name === "minmax";
>>>>>>> 34a7b26c
	nextToken(parser);

	if (isFitContentFunction) {
		const value = parseFitContentFunction(parser);
		if (value) {
			return value;
		}
	}

	if (isCalcFunction) {
		const value = parseCalcFunction(parser);
		if (value) {
			return value;
		}
	} else if (isMinFunction || isMaxFunction) {
		const value = parseMinOrMaxFunction(parser, name);
		if (value) {
			return value;
		}
	} else if (isMinMaxFunction) {
		const value = parseMinmaxFunction(parser);
		if (value) {
			return value;
		}
	}
	else {
		while (true) {
			if (matchToken(parser, "RightParen")) {
				nextToken(parser);
				break;
			}
			if (matchToken(parser, "EOF")) {
				parser.unexpectedDiagnostic({
					description: descriptions.CSS_PARSER.UNTERMINATED_FUNCTION,
					token: parser.getToken(),
				});
				break;
			}

			const parsedValue = parseComponentValue(parser);
			if (parsedValue) {
				if (!params.length && isVarFunction) {
					if (parsedValue.type !== "CSSCustomProperty") {
						parser.unexpectedDiagnostic({
							description: descriptions.CSS_PARSER.INVALID_CUSTOM_PROPERTY,
							token: parser.getToken(),
						});
					}
					params.push(parsedValue);
				} else {
					params.push(parsedValue);
				}
			}
		}
	}

	if (isVarFunction) {
		return parser.finishNode(
			start,
			{
				type: "CSSVarFunction",
				name,
				params: params as [CSSCustomProperty, ...AnyCSSValue[]],
			},
		);
	}

	if (isUrlFunction) {
		if (params.length > 1) {
			parser.unexpectedDiagnostic({
				description: descriptions.CSS_PARSER.URL_FUNCTION_TOO_MANY_PARAMETERS,
				token,
			});
		}
		const value = params[0];
		if (value.type === "CSSString") {
			return parser.finishNode(
				start,
				{
					type: "CSSUrlFunction",
					name: "url",
					params: [value],
				},
			);
		} else {
			parser.unexpectedDiagnostic({
				description: descriptions.CSS_PARSER.URL_FUNCTION_INVALID_VALUE,
				token,
			});
			nextToken(parser);
			return undefined;
		}
	}

	return parser.finishNode(
		start,
		{
			type: "CSSFunction",
			name,
			params,
		},
	);
}<|MERGE_RESOLUTION|>--- conflicted
+++ resolved
@@ -15,33 +15,23 @@
 import {descriptions} from "@internal/diagnostics";
 import {parseComponentValue} from "@internal/css-parser/parser/value";
 import {parseCalcFunction} from "@internal/css-parser/parser/calc";
-<<<<<<< HEAD
 import {parseFitContentFunction} from "@internal/css-parser/parser/fit-content";
-
-export function parseFunction(
-	parser: CSSParser,
-):
-=======
 import {parseMinOrMaxFunction} from "@internal/css-parser/parser/minOrMax";
 import {parseMinmaxFunction} from "@internal/css-parser/parser/grid/minmax";
 
+
 type ParseFunction =
->>>>>>> 34a7b26c
 	| CSSFunction
 	| CSSVarFunction
 	| CSSUrlFunction
 	| CSSCalcFunction
-<<<<<<< HEAD
 	| CSSFitContent
-	| undefined {
-=======
 	| CSSMinFunction
 	| CSSMaxFunction
 	| CSSMinmaxFunction
 	| undefined;
 
 export function parseFunction(parser: CSSParser): ParseFunction {
->>>>>>> 34a7b26c
 	const start = parser.getPosition();
 	const token = parser.getToken() as Tokens["Function"];
 	const name = token.value;
@@ -49,13 +39,10 @@
 	const isVarFunction = name === "var";
 	const isUrlFunction = name === "url";
 	const isCalcFunction = name === "calc";
-<<<<<<< HEAD
 	const isFitContentFunction = name === "fit-content";
-=======
 	const isMinFunction = name === "min";
 	const isMaxFunction = name === "max";
 	const isMinMaxFunction = name === "minmax";
->>>>>>> 34a7b26c
 	nextToken(parser);
 
 	if (isFitContentFunction) {
