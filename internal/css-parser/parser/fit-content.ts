--- conflicted
+++ resolved
@@ -13,10 +13,7 @@
 	const previousToken = parser.getPreviousToken() as Tokens["Ident"];
 	const functionStart = parser.getPositionFromIndex(previousToken.start);
 	const start = parser.getPosition();
-<<<<<<< HEAD
-=======
-	
->>>>>>> cfd2ea27
+
 	if (
 		matchToken(parser, "Number") ||
 		matchToken(parser, "Percentage") ||
