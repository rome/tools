--- conflicted
+++ resolved
@@ -103,11 +103,8 @@
   | JsFunctionStatement
 	| TsEnumStatement
   | TsTypeAliasStatement
-<<<<<<< HEAD
   | TsInterfaceStatement
-=======
   | TsDeclareStatement
->>>>>>> b1c8291b
 
 
 JsBlockStatement =
@@ -602,6 +599,7 @@
 JsExtendsClause =
 	'extends'
 	super_class: JsAnyExpression
+	type_arguments: TsTypeArguments?
 
 // class Test { #test; }
 //              ^^^^^
