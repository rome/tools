// Javascript Un-Grammar.
//
// This grammar specifies the structure of Rust's concrete syntax tree.
// It does not specify parsing rules (ambiguities, precedence, etc are out of scope).
// Tokens are processed -- contextual keywords are recognised, compound operators glued.
//
// Legend:
//
//   //          				-- comment
//   Name =      				-- non-terminal definition
//   'ident'     				-- token (terminal)
//   A B         				-- sequence
//   A | B       				-- alternation
//   A*          				-- zero or more repetition
//   (A (',' A)* ','?)	        -- repetition of node A separated by ',' and allowing a trailing comma
//   (A (',' A)*)	            -- repetition of node A separated by ',' without a trailing comma
//   A?          				-- zero or one repetition
//   (A)         				-- same as A
//   label:A     				-- suggested name for field of AST node

// NOTES
//
// - SyntaxNode, SyntaxToken and SyntaxElement will be stripped from the codegen
// - Unknown nodes are special nodes used to keep track of broken code; they are
//   not part of the grammar but they will appear inside the green tree
//


///////////////
// UNKNOWN NODES
///////////////
// SyntaxElement is a generic data structure that is meant to track nodes and tokens
// in cases where we care about both types
//
// As Unknown* node will need to yield both tokens and nodes without discrimination,
// and their children will need to yield nodes and tokens as well.
// For this reason, SyntaxElement = SyntaxElement
SyntaxElement = SyntaxElement

JsUnknown = SyntaxElement*
JsUnknownStatement = SyntaxElement*
JsUnknownExpression = SyntaxElement*
JsUnknownMember = SyntaxElement*
JsUnknownBinding = SyntaxElement*
JsUnknownAssignment = SyntaxElement*
JsUnknownParameter = SyntaxElement*
JsUnknownImportAssertionEntry = SyntaxElement*
JsUnknownNamedImportSpecifier = SyntaxElement*

JsAnyRoot =
	JsScript | JsModule | JsExpressionSnipped

JsScript =
	interpreter: 'js_shebang'?
	directives: JsDirectiveList
	statements: JsStatementList
	eof: 'EOF'

JsModule =
	interpreter: 'js_shebang'?
	directives: JsDirectiveList
	items: JsModuleItemList
	eof: 'EOF'

JsExpressionSnipped =
	expression: JsAnyExpression
	eof: 'EOF'


JsDirective =
	value: 'js_string_literal'
	';'?

JsDirectiveList = JsDirective*

///////////////
// STATEMENTS
///////////////

JsAnyStatement =
	JsBlockStatement
	| JsBreakStatement
	| JsClassDeclaration
	| JsContinueStatement
	| JsDebuggerStatement
	| JsDoWhileStatement
	| JsEmptyStatement
	| JsExpressionStatement
	| JsForInStatement
	| JsForOfStatement
	| JsForStatement
	| JsIfStatement
	| JsLabeledStatement
	| JsReturnStatement
	| JsSwitchStatement
	| JsThrowStatement
	| JsTryFinallyStatement
	| JsTryStatement
	| JsUnknownStatement
	| JsVariableStatement
	| JsWhileStatement
	| JsWithStatement
	| JsFunctionDeclaration
	| TsEnumDeclaration
	| TsTypeAliasDeclaration
	| TsInterfaceDeclaration
	| TsDeclareFunctionDeclaration
	| TsDeclareStatement
	| TsModuleDeclaration
	| TsExternalModuleDeclaration
	| TsGlobalDeclaration
	| TsImportEqualsDeclaration


JsBlockStatement =
	'{'
	statements: JsStatementList
	'}'

JsStatementList = JsAnyStatement*

JsEmptyStatement =
    ';'

JsExpressionStatement =
    expression: JsAnyExpression ';'?


JsWhileStatement =
    'while' '(' test: JsAnyExpression ')'
    body: JsAnyStatement


JsDoWhileStatement =
    'do'
    body: JsAnyStatement
    'while' '(' test: JsAnyExpression ')'
    ';'?


// if statement
JsIfStatement =
	'if' '(' test: JsAnyExpression ')'
	consequent: JsAnyStatement
	else_clause: JsElseClause?

JsElseClause =
	'else'
	alternate: JsAnyStatement


// for..in statement
JsForStatement =
	'for'
	'('
	initializer: JsAnyForInitializer?
	first_semi: ';'
	test: JsAnyExpression?
	second_semi: ';'
	update: JsAnyExpression?
	')'
	body: JsAnyStatement

JsAnyForInitializer = JsVariableDeclaration | JsAnyExpression

// for..in statement
JsForInStatement =
	'for'
	'('
	initializer: JsAnyForInOrOfInitializer
	'in'
	expression: JsAnyExpression
	')'
	body: JsAnyStatement

// for..of statement
JsForOfStatement =
	'for'
	'await'?
	'('
	initializer: JsAnyForInOrOfInitializer
	'of'
	expression: JsAnyExpression
	')'
	body: JsAnyStatement

JsAnyForInOrOfInitializer =
	JsAnyAssignmentPattern
	| JsForVariableDeclaration

JsForVariableDeclaration =
	kind_token: ('var' | 'let' | 'const')
	declarator: JsVariableDeclarator

JsBreakStatement =
    'break'
    (label: 'ident')?
    ';'?

JsContinueStatement =
    'continue'
    (label: 'ident')?
    ';'?


JsReturnStatement =
    'return'
    argument: JsAnyExpression?
    ';'?


JsWithStatement =
    'with' '(' object: JsAnyExpression ')'
    body: JsAnyStatement


JsLabeledStatement =
    label: 'ident' ':'
    body: JsAnyStatement


JsSwitchStatement =
    'switch' '(' discriminant: JsAnyExpression ')'
    '{'
    cases: JsSwitchCaseList
    '}'

JsSwitchCaseList = JsAnySwitchClause*

JsAnySwitchClause = JsCaseClause | JsDefaultClause
JsCaseClause = 'case' test: JsAnyExpression ':' consequent: JsStatementList
JsDefaultClause = 'default' ':' consequent: JsStatementList


JsThrowStatement =
    'throw'
    argument: JsAnyExpression
    ';'?

// try..catch..finally statement
JsTryStatement =
    'try'
    body: JsBlockStatement
    catch_clause: JsCatchClause

JsTryFinallyStatement =
    'try'
    body: JsBlockStatement
    catch_clause: JsCatchClause?
    finally_clause: JsFinallyClause

JsCatchClause =
    'catch'
    declaration: JsCatchDeclaration?
    body: JsBlockStatement

JsCatchDeclaration =
    '('
    binding: JsAnyBindingPattern
    type_annotation: TsTypeAnnotation?
    ')'

JsFinallyClause =
    'finally'
    body: JsBlockStatement


// debugger statement
JsDebuggerStatement =
	'debugger' ';'?

// declare function test();
TsDeclareStatement =
	'declare'
	declaration: JsAnyDeclarationClause


///////////////
// EXPRESSIONS
///////////////

// Expression
JsAnyExpression =
	JsAnyLiteralExpression
	| ImportMeta
	| JsArrayExpression
	| JsArrowFunctionExpression
	| JsAssignmentExpression
	| JsAwaitExpression
	| JsBinaryExpression
	| JsCallExpression
	| JsClassExpression
	| JsComputedMemberExpression
	| JsConditionalExpression
	| JsFunctionExpression
	| JsIdentifierExpression
	| JsImportCallExpression
	| JsInExpression
	| JsInstanceofExpression
	| JsLogicalExpression
	| JsNewExpression
	| JsObjectExpression
	| JsParenthesizedExpression
	| JsPostUpdateExpression
	| JsPreUpdateExpression
	| JsSequenceExpression
	| JsStaticMemberExpression
	| JsSuperExpression
	| JsThisExpression
	| JsUnaryExpression
	| JsUnknownExpression
	| JsYieldExpression
	| NewTarget
	| JsTemplate
	// Typescript
	| TsTypeAssertionExpression
	| TsAsExpression
	| TsNonNullAssertionExpression
	// JSX
	| JsxElementExpression


JsTemplate =
	tag: JsAnyExpression?
	type_arguments: TsTypeArguments?
	l_tick: '`'
	elements: JsTemplateElementList
	r_tick: '`'

JsTemplateElementList = JsAnyTemplateElement*

JsAnyTemplateElement =
	JsTemplateChunkElement
	| JsTemplateElement

JsTemplateChunkElement = 'template_chunk'

JsTemplateElement =
	'dollar_curly'
	expression: JsAnyExpression
	'}'

JsThisExpression = 'this'

JsSuperExpression = 'super'

// new expression
JsNewExpression =
	'new'
	callee: JsAnyExpression
	type_arguments: TsTypeArguments?
	arguments: JsCallArguments?

// call expression
JsCallExpression =
	callee: JsAnyExpression
	optional_chain: '?.'?
	type_arguments: TsTypeArguments?
	arguments: JsCallArguments


JsAwaitExpression =
	'await'
	argument: JsAnyExpression


JsYieldExpression =
	'yield'
	argument: JsYieldArgument?

JsYieldArgument =
	'*'?
	expression: JsAnyExpression

JsImportCallExpression =
	'import'
	arguments: JsCallArguments

// new target expression
NewTarget = 'new' '.' 'target'


JsConditionalExpression =
	test: JsAnyExpression
	'?'
	consequent: JsAnyExpression
	':'
	alternate: JsAnyExpression

// import meta expression
ImportMeta = 'import' '.' 'meta'

JsFunctionExpression =
	'async'?
	'function'
	'*'?
	id: JsAnyBinding?
	type_parameters: TsTypeParameters?
	parameters: JsParameters
	return_type_annotation: TsReturnTypeAnnotation?
	body: JsFunctionBody


JsArrowFunctionExpression =
	'async'?
	type_parameters: TsTypeParameters?
	parameters: JsAnyArrowFunctionParameters
	return_type_annotation: TsReturnTypeAnnotation?
	'=>'
	body: JsAnyFunctionBody

JsAnyArrowFunctionParameters = JsParameters | JsAnyBinding
JsAnyFunctionBody = JsAnyExpression | JsFunctionBody

// Array expression
JsArrayExpression =
	'['
	elements: JsArrayElementList
	']'

JsArrayElementList = (JsAnyArrayElement (',' JsAnyArrayElement)* ','?)

JsAnyArrayElement =
	JsAnyExpression
	| JsSpread
	| JsArrayHole

JsArrayHole = hole: ''?

JsAssignmentExpression =
  left: JsAnyAssignmentPattern
  operator_token: (
		'=' |'+=' | '-=' | '*=' | '/=' | '%=' |
		'**=' | '>>=' | '<<=' | '>>>=' | '&=' |
		'|=' | '^=' | '&&=' | '||=' | '??='
  )
  right: JsAnyExpression


JsSequenceExpression =
	left: JsAnyExpression
	comma: ','
	right: JsAnyExpression


JsParenthesizedExpression =
	'(' expression: JsAnyExpression ')'


JsIdentifierExpression = name: JsReferenceIdentifier

// a.b
// a.#b
JsStaticMemberExpression =
	object: JsAnyExpression
	operator: ('.' | '?.')
	member: JsAnyName

// a[b]
JsComputedMemberExpression =
	object: JsAnyExpression
	optional_chain: '?.'?
	'['
	member: JsAnyExpression
	']'

JsBinaryExpression =
    left: JsAnyExpression
    operator: (
    	'<' | '>' | '<=' | '>=' | '==' | '===' | '!=' | '!=='
    	| '+' | '-' | '*' | '/' | '%' | '**' | '<<' | '>>' | '>>>'
    	| '&' | '|' | '^'
		)
    right: JsAnyExpression

JsInstanceofExpression =
	left: JsAnyExpression
	'instanceof'
	right: JsAnyExpression

JsInExpression =
	property: JsAnyInProperty
	'in'
	object: JsAnyExpression

JsAnyInProperty =
	JsPrivateName
	| JsAnyExpression

JsLogicalExpression =
	left: JsAnyExpression
	operator: ('??' | '||' | '&&')
	right: JsAnyExpression

// unary expression
JsUnaryExpression =
  operator: ('delete' | 'void' | 'typeof' | '+' | '-' | '~' | '!')
  argument: JsAnyExpression

JsPreUpdateExpression =
    operator: ('++' | '--')
    operand: JsAnyAssignment

JsPostUpdateExpression =
    operand: JsAnyAssignment
    operator: ('++' | '--')


///////////////
// OBJECTS
///////////////
JsAnyObjectMemberName =
	JsLiteralMemberName
	| JsComputedMemberName

JsObjectExpression =
	'{'
	members: JsObjectMemberList
	'}'

JsObjectMemberList = (JsAnyObjectMember (',' JsAnyObjectMember)* ','?)

JsAnyObjectMember =
	JsPropertyObjectMember
	| JsMethodObjectMember
	| JsGetterObjectMember
	| JsSetterObjectMember
	| JsShorthandPropertyObjectMember
	| JsSpread
	| JsUnknownMember


// { a: 5, b: () => {} }
//   ^^^^  ^^^^^^^^^^^
JsPropertyObjectMember =
	name: JsAnyObjectMemberName
	':'
	value: JsAnyExpression

// { get a() {} }
//   ^^^^^^^^^^
JsGetterObjectMember =
	'get'
	name: JsAnyObjectMemberName
	'('')'
	return_type: TsTypeAnnotation?
	body: JsFunctionBody

//  { set a(value) {} }
//    ^^^^^^^^^^^^^^^
JsSetterObjectMember =
	'set'
	name: JsAnyObjectMemberName
	'('
	parameter: JsAnyFormalParameter
	')'
	body: JsFunctionBody

// { a() {}, async b() {}, async * c() {} }
//   ^^^^^^  ^^^^^^^^^^^^  ^^^^^^^^^^^^^^
JsMethodObjectMember =
	'async'?
	'*'?
	name: JsAnyObjectMemberName
	type_parameters: TsTypeParameters?
	parameters: JsParameters
	return_type_annotation: TsReturnTypeAnnotation?
	body: JsFunctionBody

// { a }
//   ^
JsShorthandPropertyObjectMember = name: JsReferenceIdentifier

///////////////
// CLASSES
///////////////

JsClassDeclaration =
	'abstract'?
	'class'
	id: JsAnyBinding
	type_parameters: TsTypeParameters?
	extends_clause: JsExtendsClause?
	implements_clause: TsImplementsClause?
	'{'
	members: JsClassMemberList
	'}'

JsClassExpression =
	'class'
	id: JsAnyBinding?
	type_parameters: TsTypeParameters?
	extends_clause: JsExtendsClause?
	implements_clause: TsImplementsClause?
	'{'
	members: JsClassMemberList
	'}'

JsClassMemberList = JsAnyClassMember*

JsAnyClass =
	JsClassDeclaration
	| JsClassExpression
	| JsClassExportDefaultDeclaration

// class Test extends A {}
//            ^^^^^^^^^
JsExtendsClause =
	'extends'
	super_class: JsAnyExpression
	type_arguments: TsTypeArguments?

TsImplementsClause =
	'implements'
	types: TsTypeList

// class Test { #test; }
//              ^^^^^
JsPrivateClassMemberName = '#' id: 'ident'

JsAnyClassMemberName =
	JsLiteralMemberName
	| JsComputedMemberName
	| JsPrivateClassMemberName

JsAnyClassMember =
	JsConstructorClassMember
	| JsStaticInitializationBlockClassMember
	| JsPropertyClassMember
	| JsMethodClassMember
	| JsGetterClassMember
	| JsSetterClassMember
	| TsConstructorSignatureClassMember
	| TsPropertySignatureClassMember
	| TsMethodSignatureClassMember
	| TsGetterSignatureClassMember
	| TsSetterSignatureClassMember
	| TsIndexSignatureClassMember
	| JsEmptyClassMember
	| JsUnknownMember

JsStaticModifier = modifier: 'static'
TsDeclareModifier = modifier: 'declare'
TsReadonlyModifier = modifier: 'readonly'
TsAbstractModifier = modifier: 'abstract'
TsOverrideModifier = modifier: 'override'
TsAccessibilityModifier = modifier_token: ('private' | 'protected' | 'public')

JsStaticInitializationBlockClassMember =
	'static'
	'{'
	statements: JsStatementList
	'}'


// class Test { constructor() {} }
//              ^^^^^^^^^^^^^^^^
// class Test { "constructor"() {} }
//              ^^^^^^^^^^^^^^^^^^
// class Test { 'constructor'() {} }
//              ^^^^^^^^^^^^^^^^^^
JsConstructorClassMember =
	modifiers: JsConstructorModifierList
	name: JsLiteralMemberName
	parameters: JsConstructorParameters
	body: JsFunctionBody

JsConstructorModifierList = TsAccessibilityModifier*

JsConstructorParameters =
	'('
	parameters: JsConstructorParameterList
	')'

JsConstructorParameterList = (JsAnyConstructorParameter (',' JsAnyConstructorParameter)* ','?)

JsAnyConstructorParameter =
	JsAnyFormalParameter
	| JsRestParameter
	| TsPropertyParameter

// constructor(private a: string)
//             ^^^^^^^^^^^^^^^^^
TsPropertyParameter =
	modifiers: TsPropertyParameterModifierList
	formal_parameter: JsAnyFormalParameter

TsPropertyParameterModifierList = TsAnyPropertyParameterModifier*

TsAnyPropertyParameterModifier =
	TsAccessibilityModifier
	| TsReadonlyModifier
	| TsOverrideModifier

TsConstructorSignatureClassMember =
	modifiers: JsConstructorModifierList
	name: JsLiteralMemberName
	parameters: JsConstructorParameters
	';'?

// class Test { a; b = 1; static c; }
//              ^^ ^^^^^^ ^^^^^^^^^
JsPropertyClassMember =
	modifiers: JsPropertyModifierList
	name: JsAnyClassMemberName
	property_annotation: TsAnyPropertyAnnotation?
	value: JsInitializerClause?
	';'?

JsAnyPropertyModifier =
	TsAccessibilityModifier
	| JsStaticModifier
	| TsReadonlyModifier
	| TsOverrideModifier

JsPropertyModifierList = JsAnyPropertyModifier*

TsPropertySignatureClassMember =
	modifiers: TsPropertySignatureModifierList
	name: JsAnyClassMemberName
	property_annotation: TsAnyPropertySignatureAnnotation?
	';'?

TsPropertySignatureModifierList = TsAnyPropertySignatureModifier*

TsAnyPropertySignatureModifier =
	TsDeclareModifier
  	| TsAccessibilityModifier
  	| JsStaticModifier
  	| TsReadonlyModifier
  	| TsOverrideModifier
  	| TsAbstractModifier

TsAnyPropertySignatureAnnotation =
	TsTypeAnnotation
	| TsOptionalPropertyAnnotation

TsAnyPropertyAnnotation =
	TsTypeAnnotation
	| TsOptionalPropertyAnnotation
	| TsDefinitePropertyAnnotation

TsOptionalPropertyAnnotation =
	'?'
	type_annotation: TsTypeAnnotation?

TsDefinitePropertyAnnotation =
	'!'
	type_annotation: TsTypeAnnotation

// class Test { a() {} }
//              ^^^^^^
JsMethodClassMember =
	modifiers: JsMethodModifierList
	'async'?
	'*'?
	name: JsAnyClassMemberName
	'?'?
	type_parameters: TsTypeParameters?
	parameters: JsParameters
	return_type_annotation: TsReturnTypeAnnotation?
	body: JsFunctionBody

JsAnyMethodModifier =
	TsAccessibilityModifier
	| JsStaticModifier
	| TsOverrideModifier

JsMethodModifierList = JsAnyMethodModifier*

TsMethodSignatureClassMember =
	modifiers: TsMethodSignatureModifierList
	'async'?
	name: JsAnyClassMemberName
	'?'?
	type_parameters: TsTypeParameters?
	parameters: JsParameters
	return_type_annotation: TsReturnTypeAnnotation?
	';'?

TsMethodSignatureModifierList = TsAnyMethodSignatureModifier*
TsAnyMethodSignatureModifier =
	TsAccessibilityModifier
	| JsStaticModifier
	| TsOverrideModifier
	| TsAbstractModifier

// class Test { get a() {} }
//              ^^^^^^^^^^
JsGetterClassMember =
	modifiers: JsMethodModifierList
	'get'
	name: JsAnyClassMemberName
	'(' ')'
	return_type: TsTypeAnnotation?
	body: JsFunctionBody

TsGetterSignatureClassMember =
	modifiers: TsMethodSignatureModifierList
	'get'
	name: JsAnyClassMemberName
	'(' ')'
	return_type: TsTypeAnnotation?
	';'?

// class Test { set a(v) {} }
//              ^^^^^^^^^^^
JsSetterClassMember =
	modifiers: JsMethodModifierList
	'set'
	name: JsAnyClassMemberName
	'('
	parameter: JsAnyFormalParameter
	')'
	body: JsFunctionBody

TsSetterSignatureClassMember =
	modifiers: TsMethodSignatureModifierList
	'set'
	name: JsAnyClassMemberName
	'('
	parameter: JsAnyFormalParameter
	')'
	';'?

// class Test { [a: string]: number }
//
TsIndexSignatureClassMember =
	modifiers: TsIndexSignatureModifierList
	'['
	parameter: TsIndexSignatureParameter
	']'
	type_annotation: TsTypeAnnotation
	';'?

TsAnyIndexSignatureModifier =
	JsStaticModifier
	| TsReadonlyModifier

TsIndexSignatureModifierList = TsAnyIndexSignatureModifier*

JsEmptyClassMember = ';'

///////////////
// ASSIGNMENT TARGETS
///////////////

JsAnyAssignment =
	JsIdentifierAssignment
	| JsStaticMemberAssignment
	| JsComputedMemberAssignment
	| JsParenthesizedAssignment
	| TsNonNullAssertionAssignment
	| TsAsAssignment
	| TsTypeAssertionAssignment
	| JsUnknownAssignment


JsAssignmentWithDefault =
	pattern: JsAnyAssignmentPattern
	'='
	default: JsAnyExpression

// (a) = "test"
// ^^^
JsParenthesizedAssignment =
	'('
	assignment: JsAnyAssignment
	')'

// Assignment to an identifier from the lexical scope
// b = "test"
// ^
JsIdentifierAssignment = name: 'ident'

// a.b = a.#b = "test"
// ^^^   ^^^^
JsStaticMemberAssignment =
	object: JsAnyExpression
	'.'
	member: JsAnyName

// a['b'] = a[expr] = "test"
// ^^^^^^   ^^^^^^^
JsComputedMemberAssignment =
	object: JsAnyExpression
	'['
	member: JsAnyExpression
	']'

TsNonNullAssertionAssignment =
	assignment: JsAnyAssignment
	'!'

// Only valid inside of parenthesized assignments
// (a as string) = "test";
//  ^^^^^^^^^^^^
TsAsAssignment =
	assignment: JsAnyAssignment
	'as'
	type: TsType

TsTypeAssertionAssignment =
	'<'
	type: TsType
	'>'
	assignment: JsAnyAssignment

JsAnyAssignmentPattern =
	JsAnyAssignment
	| JsArrayAssignmentPattern
	| JsObjectAssignmentPattern


// [a, b = "b", ...rest] = bar
// ^^^^^^^^^^^^^^^^^^^^^^
JsArrayAssignmentPattern =
	'['
	elements: JsArrayAssignmentPatternElementList
	']'

JsArrayAssignmentPatternElementList = (JsAnyArrayAssignmentPatternElement (',' JsAnyArrayAssignmentPatternElement)* ','?)

JsAnyArrayAssignmentPatternElement =
	JsAssignmentWithDefault
	| JsAnyAssignmentPattern
	| JsArrayAssignmentPatternRestElement
	| JsArrayHole
	| JsUnknownAssignment

// [a, b, ...rest] = [];
//        ^^^^^^^
JsArrayAssignmentPatternRestElement =
	'...'
	pattern: JsAnyAssignmentPattern

// ({a, b: x, ...rest} = c)
//  ^^^^^^^^^^^^^^^^^^
JsObjectAssignmentPattern =
	'{'
	properties: JsObjectAssignmentPatternPropertyList
	'}'

JsObjectAssignmentPatternPropertyList = (JsAnyObjectAssignmentPatternMember (',' JsAnyObjectAssignmentPatternMember)* ','?)

JsAnyObjectAssignmentPatternMember =
	JsObjectAssignmentPatternShorthandProperty
	| JsObjectAssignmentPatternProperty
	| JsObjectAssignmentPatternRest
	| JsUnknownAssignment

// ({ x } = b) or ({ x = "test" } = b)
//    ^              ^^^^^^^^^^
JsObjectAssignmentPatternShorthandProperty =
	identifier: JsIdentifierAssignment
	init: JsInitializerClause?

// ({ x: a } = b) or ({ x: a = "test" } = b)
//    ^^^^              ^^^^^^^^^^^^^
JsObjectAssignmentPatternProperty =
	member: JsAnyObjectMemberName
	':'
	pattern: JsAnyAssignmentPattern
	init: JsInitializerClause?

// ({ a, ...b } = a)
//       ^^^^
JsObjectAssignmentPatternRest =
	'...'
	target: JsAnyAssignment

///////////////
// BINDINGS
///////////////

JsAnyBinding =
	JsIdentifierBinding
	| JsUnknownBinding

// Binds a value to an identifier.
// let x = OR function(test) {}
//     ^               ^^^^
JsIdentifierBinding =
	name: 'ident'

// [ a = "b"] = [];
//   ^^^^^^^
JsBindingPatternWithDefault =
	pattern: JsAnyBindingPattern
	'='
	default: JsAnyExpression

JsAnyBindingPattern =
	JsAnyBinding
	| JsArrayBindingPattern
	| JsObjectBindingPattern

// let [a, b] = [1, 2];
//     ^^^^^^
JsArrayBindingPattern =
	'['
	elements: JsArrayBindingPatternElementList
	']'

JsArrayBindingPatternElementList = (JsAnyArrayBindingPatternElement (',' JsAnyArrayBindingPatternElement)* ','?)

JsAnyArrayBindingPatternElement =
	JsArrayHole
	| JsAnyBindingPattern
	| JsBindingPatternWithDefault
	| JsArrayBindingPatternRestElement

JsArrayBindingPatternRestElement =
	'...'
	pattern: JsAnyBindingPattern

// let { a, b} = c;
//     ^^^^^^^
JsObjectBindingPattern =
	'{'
	properties: JsObjectBindingPatternPropertyList
	'}'

JsObjectBindingPatternPropertyList = (JsAnyObjectBindingPatternMember (',' JsAnyObjectBindingPatternMember)* ','?)

JsAnyObjectBindingPatternMember =
	JsObjectBindingPatternProperty
	| JsObjectBindingPatternRest
	| JsObjectBindingPatternShorthandProperty
	| JsIdentifierBinding
	| JsUnknownBinding

// let { a: b.m } = {}
//       ^^^^^^
// let { a: b.m = "test" } = {}
//       ^^^^^^^^^^^^^^^
JsObjectBindingPatternProperty =
	member: JsAnyObjectMemberName
	':'
	pattern: JsAnyBindingPattern
	init: JsInitializerClause?

// let { a } = c
//       ^
// let { a = "test" } = c
//       ^^^^^^^^^^
JsObjectBindingPatternShorthandProperty =
	identifier: JsAnyBinding
	init: JsInitializerClause?

// let { ...a } = c
//       ^^^^
JsObjectBindingPatternRest =
	'...'
	binding: JsAnyBinding


///////////////
// LITERALS
///////////////

JsAnyLiteralExpression =
	JsStringLiteralExpression
	| JsNumberLiteralExpression
	| JsBigIntLiteralExpression
	| JsBooleanLiteralExpression
	| JsNullLiteralExpression
	| JsRegexLiteralExpression

// "abcd" | 'abcd'
JsStringLiteralExpression = value: 'js_string_literal'

// 4, 5.5, 0x00, ...
JsNumberLiteralExpression = value: 'js_number_literal'

// 45n
JsBigIntLiteralExpression =  value: 'js_big_int_literal'

// true, false
JsBooleanLiteralExpression = value_token: ('true' | 'false')

// null
JsNullLiteralExpression = value: 'null'

JsRegexLiteralExpression = value: 'js_regex_literal'


///////////////
// DECLARATIONS
///////////////

JsAnyDeclaration =
	JsClassDeclaration
	| JsFunctionDeclaration
	| JsVariableDeclaration
	| TsEnumDeclaration
	| TsTypeAliasDeclaration
	| TsInterfaceDeclaration
	| TsDeclareFunctionDeclaration
	| TsModuleDeclaration
	| TsExternalModuleDeclaration
	| TsGlobalDeclaration
	| TsImportEqualsDeclaration

// Used when declarations appear in a non-statement position.
// export let a, b;
//        ^^^^^^^^^
// declare let a, b;
//         ^^^^^^^^^
JsAnyDeclarationClause =
	JsClassDeclaration
	| JsFunctionDeclaration
	| JsVariableDeclarationClause
	| TsEnumDeclaration
	| TsTypeAliasDeclaration
	| TsInterfaceDeclaration
	| TsDeclareFunctionDeclaration
	| TsModuleDeclaration
	| TsExternalModuleDeclaration
	| TsGlobalDeclaration
	| TsImportEqualsDeclaration

JsVariableDeclarationClause =
	declaration: JsVariableDeclaration
	';'?


JsFunctionDeclaration =
	'async'?
	'function'
	'*'?
	id: JsAnyBinding
	type_parameters: TsTypeParameters?
	parameters: JsParameters
	return_type_annotation: TsReturnTypeAnnotation?
	body: JsFunctionBody

TsTypeAnnotation =
	':'
	type: TsType

TsReturnTypeAnnotation =
	':'
	type: TsAnyReturnType

// let a, b = c;
JsVariableStatement =
	declaration: JsVariableDeclaration
	 ';'?

// Declaration of multiple variables
// let a, b = c;
// ^^^^^^^^
JsVariableDeclaration =
    kind: ('var' | 'const' | 'let')
    declarators: JsVariableDeclaratorList

JsVariableDeclaratorList = (JsVariableDeclarator (',' JsVariableDeclarator)*)

// let b = c;
//     ^^^^^
JsVariableDeclarator =
    id: JsAnyBindingPattern
    variable_annotation: TsAnyVariableAnnotation?
    initializer: JsInitializerClause?

TsAnyVariableAnnotation =
	TsTypeAnnotation
	| TsDefiniteVariableAnnotation

TsDefiniteVariableAnnotation =
	'!'
	type_annotation: TsTypeAnnotation


///////////////
// MODULE SYNTAX
///////////////

JsAnyModuleItem =
	JsAnyStatement
	| JsExport
	| JsImport
JsModuleItemList = JsAnyModuleItem*

JsImport =
	'import'
	import_clause: JsAnyImportClause
	';'?

JsAnyImportClause =
    JsImportBareClause
    | JsImportNamedClause
    | JsImportDefaultClause
    | JsImportNamespaceClause

// import "abcd"
// import "abcd" assert ...
JsImportBareClause =
	source: JsModuleSource
	assertion: JsImportAssertion?

// import foo from "mod"
// import type foo from "mod"
JsImportDefaultClause =
		'type'?
		local_name: JsAnyBinding
		'from'
		source: JsModuleSource
		assertion: JsImportAssertion?

// import * as foo from "mod";
// import type * as foo from "mod";
JsImportNamespaceClause =
  'type'?
	'*'
	'as'
	local_name: JsAnyBinding
	'from'
	source: JsModuleSource
	assertion: JsImportAssertion?

// import { a, b: c } from "d"
//        ^^^^^^^^^^^^^^^^^^^^
// import c, { b } from "c"
//        ^^^^^^^^^^^^^^^^^
// import { type a } from "c"
//        ^^^^^^^^^^^^^^^^^^^
// import foo, * as bar from "mod"
//        ^^^^^^^^^^^^^^^^^^^^^^^^
// import type { foo } from "mod";
//        ^^^^^^^^^^^^^^^^^^^^^^^
// import foo, { type bar } from "mod";
JsImportNamedClause =
    'type'?
    default_specifier: JsDefaultImportSpecifier?
    named_import: JsAnyNamedImport
    'from'
    source: JsModuleSource
    assertion: JsImportAssertion?

// import a, { b, c } from "d";
//        ^^
JsDefaultImportSpecifier =
    local_name: JsAnyBinding
    trailing_comma: ','

JsAnyNamedImport =
	JsNamedImportSpecifiers
	|  JsNamespaceImportSpecifier

// import a, * as b from "d";
//           ^^^^^^
JsNamespaceImportSpecifier =
    '*'
    'as'
    local_name: JsAnyBinding

// import a, { b, c } from "d";
//           ^^^^^^^^
JsNamedImportSpecifiers =
    '{'
    specifiers: JsNamedImportSpecifierList
    '}'

JsNamedImportSpecifierList = (JsAnyNamedImportSpecifier (',' JsAnyNamedImportSpecifier)* ','?)

JsAnyNamedImportSpecifier =
    JsShorthandNamedImportSpecifier
    | JsNamedImportSpecifier
    | JsUnknownNamedImportSpecifier

// import { foo as test } from "mod";
//          ^^^^^^^^^^^
// import { type foo as test } from "mod";
//          ^^^^^^^^^^^^^^^^^
JsNamedImportSpecifier =
    'type'?
    name: JsLiteralExportName
    'as'
    local_name: JsAnyBinding

// import { type foo } from "mod";
//          ^^^^^^^^
JsShorthandNamedImportSpecifier =
    'type'?
    local_name: JsAnyBinding

// import a from "mod" assert { type: "json" }
//                     ^^^^^^^^^^^^^^^^^^^^^^^
JsImportAssertion =
    'assert'
    '{'
    assertions: JsImportAssertionEntryList
    '}'

JsImportAssertionEntryList = (JsAnyImportAssertionEntry (',' JsAnyImportAssertionEntry)* ','?)

JsAnyImportAssertionEntry =
	JsImportAssertionEntry
	| JsUnknownImportAssertionEntry

// import a from "mod" assert { type: "json" }
//                              ^^^^^^^^^^^^
JsImportAssertionEntry =
    key: ('ident' | 'js_string_literal')
    ':'
    value: 'js_string_literal'

// import { a as b } from "c"
//          ^
// export { a as "a-b-c" };
//               ^^^^^^^
JsLiteralExportName = value: ('ident' | 'js_string_literal')


// import "test"
//        ^^^^^^
// export a from "b"
//               ^^^
JsModuleSource = value: 'js_string_literal'


JsExport =
	'export'
	export_clause: JsAnyExportClause


// export function a() {}
// export default function () {}
// export class A {}
// export default class A {}
// export let a, b, c, d;
// export default a, b, c;
// export { a, b as c };
// export * from "b";
// export { a, b as c } from "b";
//
// Typescript:
// export type A = string;
// export enum B { A, B }
// export interface C {}
// export namespace D {}
// export as namespace c;
// export = b;
// export import a = b;
JsAnyExportClause =
	JsExportDefaultDeclarationClause
	| JsExportDefaultExpressionClause
	| JsExportNamedClause
	| JsExportFromClause
	| JsExportNamedFromClause
	| JsAnyDeclarationClause
	| TsExportAsNamespaceClause
	| TsExportAssignmentClause
	| TsExportDeclareClause


// export default a;
//        ^^^^^^^^^^
JsExportDefaultExpressionClause =
	'default'
	expression: JsAnyExpression
	';'?

// export default class {}
//        ^^^^^^^^^^^^^^^^
JsExportDefaultDeclarationClause =
	'default'
	declaration: JsAnyExportDefaultDeclaration
	';'?

JsAnyExportDefaultDeclaration =
	JsClassExportDefaultDeclaration
	| JsFunctionExportDefaultDeclaration
	| TsDeclareFunctionDeclaration
	| TsInterfaceDeclaration


// export default class {}
//                ^^^^^^^^
JsClassExportDefaultDeclaration =
	'abstract'?
	'class'
	id: JsAnyBinding?
	type_parameters: TsTypeParameters?
	extends_clause: JsExtendsClause?
	implements_clause: TsImplementsClause?
	'{'
	members: JsClassMemberList
	'}'

// export default function () {}
//                ^^^^^^^^^^^^^^
JsFunctionExportDefaultDeclaration =
	'async'?
	'function'
	'*'?
	id: JsAnyBinding?
	type_parameters: TsTypeParameters?
	parameters: JsParameters
	return_type_annotation: TsReturnTypeAnnotation?
	body: JsFunctionBody

// export { myFunction as default };
// export { myFunction, myVariable };
JsExportNamedClause =
	'type'?
	'{'
	specifiers: JsExportNamedSpecifierList
	'}'
	';'?

JsExportNamedSpecifierList = (JsAnyExportNamedSpecifier (',' JsAnyExportNamedSpecifier)* ','?)

JsAnyExportNamedSpecifier =
    JsExportNamedShorthandSpecifier
    | JsExportNamedSpecifier

// export { a };
//          ^
JsExportNamedShorthandSpecifier =
    'type'?
    name: JsReferenceIdentifier

// export { a as b };
//          ^^^^^^
// export { a as default };
//          ^^^^^^^^^^^^
JsExportNamedSpecifier =
    'type'?
    local_name: JsReferenceIdentifier
    'as'
    exported_name: JsLiteralExportName

JsExportFromClause =
	'*'
	export_as: JsExportAsClause?
	'from'
	source: JsModuleSource
	assertion: JsImportAssertion?
	';'?

// export { a } from "b";
// export { default, … } from …;
// export { type default as C } from "a";
// export { type default } from "a";
JsExportNamedFromClause =
	'type'?
	'{'
	specifiers: JsExportNamedFromSpecifierList
	'}'
	'from'
	source: JsModuleSource
	assertion: JsImportAssertion?
	';'?

JsExportNamedFromSpecifierList = (JsExportNamedFromSpecifier (',' JsExportNamedFromSpecifier)* ','?)

// export { a } from "b";
//          ^
// export { a as b } from "c";
//          ^^^^^^
JsExportNamedFromSpecifier =
    'type'?
    source_name: JsLiteralExportName
    export_as: JsExportAsClause?


// export { a as b } from "c";
//            ^^^^
JsExportAsClause =
    'as'
    exported_name: JsLiteralExportName

// export as namespace mathLib
//        ^^^^^^^^^^^^^^^^^^^^
TsExportAsNamespaceClause =
	'as'
	'namespace'
	name: JsName
	';'?

// export = a
//        ^^^
// export = a.b.c;
//        ^^^^^^^^
// export = class {}
TsExportAssignmentClause =
	'='
	expression: JsAnyExpression
	';'?

// export declare class A {}
//        ^^^^^^^^^^^^^^^^^^
TsExportDeclareClause =
	'declare'
	declaration: JsAnyDeclarationClause

///////////////
// AUXILIARY
///////////////

// { ...a }
//   ^^^^
// [ ...a ]
//   ^^^^
JsSpread =
	'...'
	argument: JsAnyExpression


// Reference to an identifier from the lexical scope
JsReferenceIdentifier = value: 'ident'

// A js identifier that is neither a binding, assignment, nor a reference.
// For example a member name
JsName = value: 'ident'

JsPrivateName =
	'#'
	value: 'ident'

JsAnyName =
	JsName
	| JsPrivateName


JsAnyFunction =
	JsFunctionExpression
	| JsFunctionDeclaration
	| JsArrowFunctionExpression
	| JsFunctionExportDefaultDeclaration


// { a: ..., "b": ..., 4: ... }
//   ^       ^^^       ^
JsLiteralMemberName = value: ('ident' | 'js_string_literal' | 'js_number_literal')

// { [call()]: ... }
//   ^^^^^^^^
JsComputedMemberName =
	'['
	expression: JsAnyExpression
	']'


JsParameters =
	'('
	items: JsParameterList
	')'

JsParameterList = (JsAnyParameter (',' JsAnyParameter)* ','?)

JsAnyFormalParameter =
	JsFormalParameter
	| JsUnknownParameter

JsAnyParameter =
	JsAnyFormalParameter
	| JsRestParameter
	| TsThisParameter

// (a?: string) => {}
//  ^^^^^^^^^^
JsFormalParameter =
	binding: JsAnyBindingPattern
	'?'?
	type_annotation: TsTypeAnnotation?
	initializer: JsInitializerClause?

// (...a) => {}
//  ^^^^
JsRestParameter =
	'...'
	binding: JsAnyBindingPattern
	type_annotation: TsTypeAnnotation?

// function a(this: string) {}
//  ^^^^
TsThisParameter =
	'this'
	type_annotation: TsTypeAnnotation?

JsCallArguments = '(' args: JsCallArgumentList ')'

JsCallArgumentList = (JsAnyCallArgument (',' JsAnyCallArgument)* ','?)

JsAnyCallArgument =
	JsAnyExpression
	| JsSpread


// let a = 10;
//       ^^^^
// class { a = 10; }
//           ^^^^
JsInitializerClause =
	'='
	expression: JsAnyExpression

JsFunctionBody =
	'{'
	directives: JsDirectiveList
	statements: JsStatementList
	'}'

///////////////
// TYPESCRIPT
///////////////
//
// Below here we want to keep all the TypeScript types
// Typescript definitions
//

TsType =
	// Predefined types
	TsAnyType
	| TsUnknownType
	| TsNumberType
	| TsBooleanType
	| TsBigintType
	| TsStringType
	| TsSymbolType
	| TsVoidType
	| TsUndefinedType
	| TsNeverType
	// Primary types, without predefined types
	| TsParenthesizedType
	| TsReferenceType
	| TsArrayType
	| TsTupleType
	| TsTypeofType
	| TsImportType
	| TsTypeOperatorType
	| TsIndexedAccessType
	| TsMappedType
	| TsObjectType
	| TsNonPrimitiveType
	| TsThisType
	| TsNumberLiteralType
	| TsBigIntLiteralType
	| TsStringLiteralType
	| TsNullLiteralType
	| TsBooleanLiteralType
	| TsTemplateLiteralType
	| TsInferType
	// Intersection or higher types
	| TsIntersectionType
	| TsUnionType
	| TsFunctionType
	| TsConstructorType
	| TsConditionalType

// Predefined types
TsAnyType = 'any'
TsUnknownType = 'unknown'
TsNumberType = 'number'
TsNonPrimitiveType = 'object'
TsBooleanType = 'boolean'
TsBigintType = 'bigint'
TsStringType = 'string'
TsSymbolType = 'symbol'
TsVoidType = 'void'
TsUndefinedType = 'undefined'
TsNeverType = 'never'
TsThisType = 'this'

TsParenthesizedType =
	'('
	ty: TsType
	')'

TsReferenceType =
	name: TsAnyName
	type_arguments: TsTypeArguments?

TsTypeAliasDeclaration =
	'type'
	binding_identifier: TsIdentifierBinding
	type_parameters: TsTypeParameters?
	'='
	ty: TsType
	';'?

// Binds a type identifier
TsIdentifierBinding = name: 'ident'

// typescript enum
TsEnumDeclaration =
	'const'?
	'enum'
	id: JsAnyBinding
	'{'
	members: TsEnumMemberList
	'}'

TsEnumMemberList = (TsEnumMember (',' TsEnumMember)* ','?)

TsEnumMember =
	name: JsAnyObjectMemberName
	initializer: JsInitializerClause?

TsImportEqualsDeclaration =
	'import'
	'type'?
	id: JsAnyBinding
	'='
	module_reference: TsAnyModuleReference
	';'?

TsAnyModuleReference =
	TsAnyName
	| TsExternalModuleReference

TsExternalModuleReference =
	'require'
	'('
	source: JsModuleSource
	')'


// declaration of a function without a body
//
// declare function test();
//         ^^^^^^^^^^^^^^^^
// function test();
// ^^^^^^^^^^^^^^^^
TsDeclareFunctionDeclaration =
	'async'?
	'function'
	id: JsAnyBinding
	type_parameters: TsTypeParameters?
	parameters: JsParameters
	return_type_annotation: TsReturnTypeAnnotation?
	';'?


TsModuleDeclaration =
	module_or_namespace: ('module' | 'namespace')
	name: TsAnyModuleName
	body: TsModuleBlock

// declare global {}
// d.ts: global {}
TsGlobalDeclaration =
	'global'
	body: TsModuleBlock

TsModuleBlock =
	'{'
	items: JsModuleItemList
	'}'

TsAnyModuleName =
	TsIdentifierBinding
	| TsQualifiedModuleName

// declare module a.b.c {}
//                ^^^^^
TsQualifiedModuleName =
	left: TsAnyModuleName
	'.'
	right: JsName

// Can appear on statement level if inside of an ambient context
// declare module "jest";
//         ^^^^^^^^^^^^^^
// declare module "jest" { ... }
//         ^^^^^^^^^^^^^^^^^^^^^
TsExternalModuleDeclaration =
	'module'
	source: JsModuleSource
	body: TsAnyExternalModuleDeclarationBody?

TsAnyExternalModuleDeclarationBody =
	TsEmptyExternalModuleDeclarationBody
	| TsModuleBlock

TsEmptyExternalModuleDeclarationBody = ';'

// | a | b
TsUnionType =
	leading_separator: '|'?
	types: TsUnionTypeVariantList

TsUnionTypeVariantList = (TsType ('|' TsType)*)

// & a & b
TsIntersectionType =
	leading_separator: '&'?
	types: TsIntersectionTypeElementList

TsIntersectionTypeElementList = (TsType ('&' TsType)*)

// keyof A;
// ^^^^^^^
// const a: unique symbol = symbol();
//          ^^^^^^^^^^^^^
// readonly string[];
// ^^^^^^^^^^^^^^^^^
TsTypeOperatorType =
	operator_token: ('keyof' | 'unique' | 'readonly')
	type: TsType

// infer A;
// ^^^^^^^
// { a: infer U; b: infer U }
//      ^^^^^^^     ^^^^^^^
TsInferType =
	'infer'
	type_parameter: TsTypeParameterName

TsFunctionType =
	type_parameters: TsTypeParameters?
	parameters: JsParameters
	'=>'
	return_type: TsAnyReturnType

TsAnyReturnType =
	TsType
	| TsPredicateReturnType
	| TsAssertsReturnType

// function test(a): a is string { return true }
TsPredicateReturnType =
	parameter_name: TsAnyTypePredicateParameterName
	'is'
	type: TsType

// function test(a): asserts a { ... }
//                   ^^^^^^^^^
// function test2(a): asserts a is string { ... }
//                    ^^^^^^^^^^^^^^^^^^^
TsAssertsReturnType =
	'asserts'
	parameter_name: TsAnyTypePredicateParameterName
	predicate: TsAssertsCondition?

TsAssertsCondition =
	'is'
	type: TsType


TsAnyTypePredicateParameterName =
	JsReferenceIdentifier
	| TsThisType

TsTypeofType =
	'typeof'
	expression_name: TsAnyName

TsConstructorType =
	'abstract'?
	'new'
	type_parameters: TsTypeParameters?
	parameters: JsParameters
	'=>'
	return_type: TsType

TsConditionalType =
	check_type: TsType
	'extends'
	extends_type: TsType
	'?'
	true_type: TsType
	':'
	false_type: TsType


// type A<X, Y> = { x: X, y: Y }
//       ^^^^^^
TsTypeParameters =
	'<'
	items: TsTypeParameterList
	'>'

TsTypeParameterList = (TsTypeParameter (',' TsTypeParameter)* ','?)


// type A<B extends string = "1"> = { b: B }
//        ^^^^^^^^^^^^^^^^^^^^^^
TsTypeParameter =
	name: TsTypeParameterName
	constraint: TsTypeConstraintClause?
	default: TsDefaultTypeClause?

TsTypeParameterName = 'ident'

TsTypeConstraintClause =
	'extends'
	type: TsType

TsDefaultTypeClause =
	'='
	type: TsType

// { a: string }
TsObjectType = '{' members: TsTypeMemberList '}'

TsInterfaceDeclaration =
	'interface'
	id: TsIdentifierBinding
	type_parameters: TsTypeParameters?
	extends_clause: TsExtendsClause?
	'{'
	members: TsTypeMemberList
	'}'

TsExtendsClause =
	'extends'
	types: TsTypeList

TsTypeList = (TsNameWithTypeArguments (',' TsNameWithTypeArguments)*)

TsTypeMemberList = TsAnyTypeMember*

TsAnyTypeMember =
	TsCallSignatureTypeMember
	| TsPropertySignatureTypeMember
	| TsConstructSignatureTypeMember
	| TsMethodSignatureTypeMember
	| TsGetterSignatureTypeMember
	| TsSetterSignatureTypeMember
	| TsIndexSignatureTypeMember
	| JsUnknownMember

// { <A>(a: A): number }
//   ^^^^^^^^^^^^^^^^^
TsCallSignatureTypeMember =
	type_parameters: TsTypeParameters?
	parameters: JsParameters
	return_type_annotation: TsReturnTypeAnnotation?
	separator_token: (',' | ';')?

// { a: string }
//   ^^^^^^^^^
TsPropertySignatureTypeMember =
	'readonly'?
	name: JsAnyObjectMemberName
	optional: '?'?
	type_annotation: TsTypeAnnotation?
	separator_token: (',' | ';')?

// { new(): number }
//   ^^^^^^^^^^^^^
TsConstructSignatureTypeMember =
	'new'
	type_parameters: TsTypeParameters?
	parameters: JsParameters
	type_annotation: TsTypeAnnotation?
	separator_token: (',' | ';')?

// { a?(): number }
//   ^^^^^^^^^^^^
TsMethodSignatureTypeMember =
	name: JsAnyObjectMemberName
	optional: '?'?
	type_parameters: TsTypeParameters?
	parameters: JsParameters
	return_type_annotation: TsReturnTypeAnnotation?
	separator_token: (',' | ';')?

// { get a(): number }
//   ^^^^^^^^^^^^^^^
TsGetterSignatureTypeMember =
	'get'
	name: JsAnyObjectMemberName
	'('
	')'
	type_annotation: TsTypeAnnotation?
	separator_token: (',' | ';')?

// { set a(value: number) }
//   ^^^^^^^^^^^^^^^^^^^^
TsSetterSignatureTypeMember =
	'set'
	name: JsAnyObjectMemberName
	'('
	parameter: JsAnyFormalParameter
	')'
	separator_token: (',' | ';')?

//  { [a: string]: number }
TsIndexSignatureTypeMember =
	'readonly'?
	'['
	parameter: TsIndexSignatureParameter
	']'
	type_annotation: TsTypeAnnotation
	separator_token: (',' | ';')?

// { [a: string]: number }
//    ^^^^^^^^^
TsIndexSignatureParameter =
	binding: JsIdentifierBinding
	type_annotation: TsTypeAnnotation

// type OptionsFlags<Type> = {
//   [Property in keyof Type]: boolean;
// };
TsMappedType =
	'{'
	readonly_modifier: TsMappedTypeReadonlyModifierClause?
	'['
	property_name: TsTypeParameterName
	'in'
	keys_type: TsType
	as_clause: TsMappedTypeAsClause?
	']'
	optional_modifier: TsMappedTypeOptionalModifierClause?
	mapped_type: TsTypeAnnotation?
	';'?
	'}'

TsMappedTypeAsClause =
	'as'
	type: TsType

TsMappedTypeOptionalModifierClause =
	operator_token: ('+' | '-')
	'?'

TsMappedTypeReadonlyModifierClause =
	operator_token: ('+' | '-')
	'readonly'

// a: import("./test").T<typeof X>
//    ^^^^^^^^^^^^^^^^^^^^^^^^^^^^
// a: import("./test")<string>
//    ^^^^^^^^^^^^^^^^^^^^^^^^^
TsImportType =
	'typeof'?
	'import'
	'('
	argument: 'js_string_literal'
	')'
	qualifier_clause: TsImportTypeQualifier?
	type_arguments: TsTypeArguments?

TsImportTypeQualifier =
	'.'
	right: TsAnyName


TsArrayType =
	element_type: TsType
	'['
	']'

TsIndexedAccessType =
	object_type: TsType
	'['
	index_type: TsType
	']'

TsTupleType =
	'['
	elements: TsTupleTypeElementList
	']'

TsTupleTypeElementList = (TsAnyTupleTypeElement (',' TsAnyTupleTypeElement)* ','?)

TsAnyTupleTypeElement =
	TsNamedTupleTypeElement
	| TsType
	| TsRestTupleTypeElement
	| TsOptionalTupleTypeElement

TsNamedTupleTypeElement =
	'...'?
	name: JsName
	'?'?
	':'
	type: TsType

TsRestTupleTypeElement =
	'...'
	type: TsType

TsOptionalTupleTypeElement =
	type: TsType
	'?'

TsStringLiteralType = literal: 'js_string_literal'
TsNumberLiteralType = '-'? literal: 'js_number_literal'
TsBigIntLiteralType = '-'? literal: 'js_big_int_literal'
TsBooleanLiteralType = literal: ('true' | 'false')
TsNullLiteralType = literal: 'null'
TsTemplateLiteralType =
	l_tick: '`'
	elements: TsTemplateElementList
	r_tick: '`'

TsTemplateElementList = TsAnyTemplateElement*

TsAnyTemplateElement =
	TsTemplateChunkElement
	| TsTemplateElement

TsTemplateChunkElement = 'template_chunk'
TsTemplateElement =
	'dollar_curly'
	type: TsType
	'}'

TsTypeAssertionExpression =
	'<'
	type: TsType
	'>'
	expression: JsAnyExpression

TsAsExpression =
	expression: JsAnyExpression
	'as'
	type: TsType

TsNonNullAssertionExpression =
	expression: JsAnyExpression
	'!'

TsNameWithTypeArguments =
	name: TsAnyName
	type_arguments: TsTypeArguments?

TsAnyName =
	JsReferenceIdentifier
	| TsQualifiedName

TsQualifiedName =
	left: TsAnyName
	'.'
	right: JsName

TsTypeArguments =
	'<'
	TsTypeArgumentList
	'>'

TsTypeArgumentList = (TsType (',' TsType)* )

/////////////////////////////////////////////////////// JSX

JsxName = value: 'ident'
JsxNamespaceName = 
	namespace: JsReferenceIdentifier
	':'
	name: JsxName

<<<<<<< HEAD
JsxReferenceIdentifier = value: 'ident'

JsxStringLiteral = value: 'js_string_literal'
=======
JsxElementExpression =
	element: JsxAnyElement
>>>>>>> 408dcd19

// ==================================
// Elements
// ==================================

<<<<<<< HEAD
JsxElementExpression = 
	element: JsxAnyElement

JsxAnyElement = 
	JsxElement 
	| JsxSelfClosingElement

JsxSelfClosingElement = 
	'<'
	name: JsxAnyElementName
	attributes: JsxAttributeList
	'/>'

JsxElement = 
=======
JsxAnyElement =
	JsxElement
	| JsxSelfClosingElement


// <a />
JsxSelfClosingElement =
	'<'
	name: JsxAnyElementName
	'/'
	'>'

// <a>...</a>
JsxElement =
>>>>>>> 408dcd19
	opening_element: JsxOpeningElement
	children: JsxTextLiteral?
	closing_element: JsxClosingElement

JsxOpeningElement =
	'<'
<<<<<<< HEAD
	name: JsxAnyElementName	
	attributes: JsxAttributeList
=======
	name: JsxAnyElementName
>>>>>>> 408dcd19
	'>'

JsxClosingElement =
	'<'
	'/'
	name: JsxAnyElementName
	'>'

<<<<<<< HEAD
JsxAnyElementName = JsxReferenceIdentifier
	| JsxNamespaceName

// ==================================
// Attributes
// ==================================

JsxAttributeList = JsxAttribute*

JsxAttribute = 
	name: JsxAnyAttributeName
	initializer: JsxAttributeInitializerClause?
	
JsxAttributeInitializerClause =
	'='
	value: JsxAnyAttributeValue

JsxAnyAttributeValue = JsxAnyElement
	| JsxStringLiteral
	| JsxExpressionAttributeValue
	
JsxExpressionAttributeValue =
	'{'
	expression: JsAnyExpression
	'}'

JsxAnyAttributeName = JsxName
	| JsxNamespaceName
=======
JsxAnyElementName =
	JsxReferenceIdentifier
	| JsxMemberName
	| JsxNamespaceName

JsxAnyObjectName =
	JsxReferenceIdentifier
	| JsxMemberName

// <a.test>
JsxMemberName =
	object: JsxAnyObjectName
	'.'
	member: JsName

// ==================================
// Auxiliary
// ==================================

JsxReferenceIdentifier = value: 'jsx_ident'

JsxName = value: 'jsx_ident'

// <a:test>
JsxNamespaceName =
	namespace: JsxReferenceIdentifier
	':'
	name: JsxName

JsxAnyName =
	JsxName
	| JsxNamespaceName

JsxTextLiteral = value: 'jsx_text'
>>>>>>> 408dcd19
<|MERGE_RESOLUTION|>--- conflicted
+++ resolved
@@ -2141,41 +2141,13 @@
 
 /////////////////////////////////////////////////////// JSX
 
-JsxName = value: 'ident'
-JsxNamespaceName = 
-	namespace: JsReferenceIdentifier
-	':'
-	name: JsxName
-
-<<<<<<< HEAD
-JsxReferenceIdentifier = value: 'ident'
-
-JsxStringLiteral = value: 'js_string_literal'
-=======
-JsxElementExpression =
-	element: JsxAnyElement
->>>>>>> 408dcd19
-
 // ==================================
 // Elements
 // ==================================
 
-<<<<<<< HEAD
 JsxElementExpression = 
 	element: JsxAnyElement
 
-JsxAnyElement = 
-	JsxElement 
-	| JsxSelfClosingElement
-
-JsxSelfClosingElement = 
-	'<'
-	name: JsxAnyElementName
-	attributes: JsxAttributeList
-	'/>'
-
-JsxElement = 
-=======
 JsxAnyElement =
 	JsxElement
 	| JsxSelfClosingElement
@@ -2185,24 +2157,20 @@
 JsxSelfClosingElement =
 	'<'
 	name: JsxAnyElementName
+	attributes: JsxAttributeList
 	'/'
 	'>'
 
 // <a>...</a>
 JsxElement =
->>>>>>> 408dcd19
 	opening_element: JsxOpeningElement
 	children: JsxTextLiteral?
 	closing_element: JsxClosingElement
 
 JsxOpeningElement =
 	'<'
-<<<<<<< HEAD
 	name: JsxAnyElementName	
 	attributes: JsxAttributeList
-=======
-	name: JsxAnyElementName
->>>>>>> 408dcd19
 	'>'
 
 JsxClosingElement =
@@ -2211,8 +2179,34 @@
 	name: JsxAnyElementName
 	'>'
 
-<<<<<<< HEAD
-JsxAnyElementName = JsxReferenceIdentifier
+// ==================================
+// Names
+// ==================================
+
+JsxName = value: 'ident'
+
+JsxNamespaceName = 
+	namespace: JsReferenceIdentifier
+	':'
+	name: JsxName
+
+JsxAnyElementName =
+	JsxReferenceIdentifier
+	| JsxMemberName
+	| JsxNamespaceName
+
+JsxAnyObjectName =
+	JsxReferenceIdentifier
+	| JsxMemberName
+
+// <a.test>
+JsxMemberName =
+	object: JsxAnyObjectName
+	'.'
+	member: JsName
+
+JsxAnyName =
+	JsxName
 	| JsxNamespaceName
 
 // ==================================
@@ -2240,21 +2234,6 @@
 
 JsxAnyAttributeName = JsxName
 	| JsxNamespaceName
-=======
-JsxAnyElementName =
-	JsxReferenceIdentifier
-	| JsxMemberName
-	| JsxNamespaceName
-
-JsxAnyObjectName =
-	JsxReferenceIdentifier
-	| JsxMemberName
-
-// <a.test>
-JsxMemberName =
-	object: JsxAnyObjectName
-	'.'
-	member: JsName
 
 // ==================================
 // Auxiliary
@@ -2262,17 +2241,6 @@
 
 JsxReferenceIdentifier = value: 'jsx_ident'
 
-JsxName = value: 'jsx_ident'
-
-// <a:test>
-JsxNamespaceName =
-	namespace: JsxReferenceIdentifier
-	':'
-	name: JsxName
-
-JsxAnyName =
-	JsxName
-	| JsxNamespaceName
-
 JsxTextLiteral = value: 'jsx_text'
->>>>>>> 408dcd19
+
+JsxStringLiteral = value: 'js_string_literal'