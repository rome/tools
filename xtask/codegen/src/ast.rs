--- conflicted
+++ resolved
@@ -71,40 +71,6 @@
 }
 
 pub(crate) fn generate_syntax(ast: AstSrc, mode: &Mode, language_kind: LanguageKind) -> Result<()> {
-<<<<<<< HEAD
-    let (nodes, nodes_mut, kinds, factory, node_factory, macros, v8, kind_src) = match language_kind
-    {
-        LanguageKind::Js => (
-            crate::JS_AST_NODES,
-            crate::JS_AST_NODES_MUT,
-            crate::JS_SYNTAX_KINDS,
-            crate::JS_SYNTAX_FACTORY,
-            crate::JS_NODE_FACTORY,
-            crate::JS_AST_MACROS,
-            crate::JS_V8,
-            JS_KINDS_SRC,
-        ),
-        LanguageKind::Css => (
-            crate::CSS_AST_NODES,
-            crate::CSS_AST_NODES_MUT,
-            crate::CSS_SYNTAX_KINDS,
-            crate::CSS_SYNTAX_FACTORY,
-            crate::CSS_NODE_FACTORY,
-            crate::CSS_AST_MACROS,
-            crate::CSS_V8,
-            CSS_KINDS_SRC,
-        ),
-        LanguageKind::Json => (
-            crate::JSON_AST_NODES,
-            crate::JSON_AST_NODES_MUT,
-            crate::JSON_SYNTAX_KINDS,
-            crate::JSON_SYNTAX_FACTORY,
-            crate::JSON_NODE_FACTORY,
-            crate::JSON_AST_MACROS,
-            crate::JSON_V8,
-            JSON_KINDS_SRC,
-        ),
-=======
     let syntax_generated_path = project_root()
         .join("crates")
         .join(language_kind.syntax_crate_name())
@@ -118,7 +84,6 @@
         LanguageKind::Js => JS_KINDS_SRC,
         LanguageKind::Css => CSS_KINDS_SRC,
         LanguageKind::Json => JSON_KINDS_SRC,
->>>>>>> ffd81c7a
     };
 
     let ast_nodes_file = syntax_generated_path.join("nodes.rs");
@@ -129,13 +94,8 @@
     let contents = generate_nodes_mut(&ast, language_kind)?;
     update(ast_nodes_mut_file.as_path(), &contents, mode)?;
 
-<<<<<<< HEAD
-    let syntax_kinds_file = project_root().join(kinds);
+    let syntax_kinds_file = syntax_generated_path.join("kind.rs");
     let contents = generate_syntax_kinds(&kind_src, language_kind)?;
-=======
-    let syntax_kinds_file = syntax_generated_path.join("kind.rs");
-    let contents = generate_syntax_kinds(kind_src, language_kind)?;
->>>>>>> ffd81c7a
     update(syntax_kinds_file.as_path(), &contents, mode)?;
 
     let syntax_factory_file = factory_generated_path.join("syntax_factory.rs");
