--- conflicted
+++ resolved
@@ -436,19 +436,9 @@
                 "js" | "mjs" | "jsx" => {
                     test.block_type = BlockType::Js(SourceType::jsx());
                 }
-<<<<<<< HEAD
                 "ts" | "mts" | "cts" => {
-                    test.source_type = SourceType::ts();
-                }
-=======
-                "ts" | "mts" => {
                     test.block_type = BlockType::Js(SourceType::ts());
                 }
-                "cts" => {
-                    test.block_type =
-                        BlockType::Js(SourceType::ts().with_module_kind(ModuleKind::Script));
-                }
->>>>>>> 83dae006
                 "tsx" => {
                     test.block_type = BlockType::Js(SourceType::tsx());
                 }
