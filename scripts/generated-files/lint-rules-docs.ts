--- conflicted
+++ resolved
@@ -7,6 +7,7 @@
 import {markupToHtml} from "@internal/cli-layout";
 import {createUnknownFilePath} from "@internal/path";
 import {dedent} from "@internal/string-utils";
+import {tests} from "@internal/compiler/lint/rules/tests";
 import {ob1Coerce1} from "@internal/ob1";
 import {ROOT, modifyGeneratedFile} from "../_utils";
 import {getDocRuleDescription, getLintDefs} from "./lint-rules";
@@ -118,7 +119,6 @@
 }
 
 export async function main() {
-<<<<<<< HEAD
 	const defs = await getLintDefs();
 
 	for (const {docs} of defs) {
@@ -145,9 +145,6 @@
 		);
 	}
 
-=======
-	const {tests} = await require("@internal/compiler/lint/rules/tests");
->>>>>>> c9b9541c
 	for (const ruleName in tests) {
 		const rawCases = tests[ruleName];
 		const cases = Array.isArray(rawCases) ? rawCases : [rawCases];
